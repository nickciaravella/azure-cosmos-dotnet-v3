//------------------------------------------------------------
// Copyright (c) Microsoft Corporation.  All rights reserved.
//------------------------------------------------------------

namespace Microsoft.Azure.Cosmos
{
    using System;
    using System.Collections.Generic;
    using System.Diagnostics;
    using System.Globalization;
    using System.IO;
    using System.Linq;
    using System.Net;
    using System.Net.Http;
    using System.Net.Http.Headers;
    using System.Security;
    using System.Text;
    using System.Threading;
    using System.Threading.Tasks;
    using Microsoft.Azure.Cosmos.Common;
    using Microsoft.Azure.Cosmos.Core.Trace;
    using Microsoft.Azure.Cosmos.Query;
    using Microsoft.Azure.Cosmos.Routing;
    using Microsoft.Azure.Documents;
    using Microsoft.Azure.Documents.Client;
    using Microsoft.Azure.Documents.Collections;
    using Microsoft.Azure.Documents.Routing;
    using Newtonsoft.Json;

    /// <summary>
    /// Provides a client-side logical representation for the Azure Cosmos DB service.
    /// This client is used to configure and execute requests against the service.
    /// </summary>
    /// <threadSafety>
    /// This type is thread safe.
    /// </threadSafety>
    /// <remarks>
    /// The service client that encapsulates the endpoint and credentials and connection policy used to access the Azure Cosmos DB service.
    /// It is recommended to cache and reuse this instance within your application rather than creating a new instance for every operation.
    ///
    /// <para>
    /// When your app uses DocumentClient, you should call its IDisposable.Dispose implementation when you are finished using it.
    /// Depending on your programming technique, you can do this in one of two ways:
    /// </para>
    ///
    /// <para>
    /// 1. By using a language construct such as the using statement in C#.
    /// The using statement is actually a syntactic convenience.
    /// At compile time, the language compiler implements the intermediate language (IL) for a try/catch block.
    /// <code language="c#">
    /// <![CDATA[
    /// using (IDocumentClient client = new DocumentClient(new Uri("endpoint"), "authKey"))
    /// {
    ///     ...
    /// }
    /// ]]>
    /// </code>
    /// </para>
    ///
    /// <para>
    /// 2. By wrapping the call to the IDisposable.Dispose implementation in a try/catch block.
    /// The following example replaces the using block in the previous example with a try/catch/finally block.
    /// <code language="c#">
    /// <![CDATA[
    /// IDocumentClient client = new DocumentClient(new Uri("endpoint"), "authKey"))
    /// try{
    ///     ...
    /// }
    /// finally{
    ///     if (client != null) client.Dispose();
    /// }
    /// ]]>
    /// </code>
    /// </para>
    ///
    /// </remarks>
    internal partial class DocumentClient : IDisposable, IAuthorizationTokenProvider, IDocumentClient, IDocumentClientInternal
    {
        private const string AllowOverrideStrongerConsistency = "AllowOverrideStrongerConsistency";
        private const string MaxConcurrentConnectionOpenConfig = "MaxConcurrentConnectionOpenRequests";
        private const string IdleConnectionTimeoutInSecondsConfig = "IdleConnectionTimeoutInSecondsConfig";
        private const string OpenConnectionTimeoutInSecondsConfig = "OpenConnectionTimeoutInSecondsConfig";
        private const string TransportTimerPoolGranularityInSecondsConfig = "TransportTimerPoolGranularityInSecondsConfig";
        private const string EnableTcpChannelConfig = "CosmosDbEnableTcpChannel";
        private const string MaxRequestsPerChannelConfig = "CosmosDbMaxRequestsPerTcpChannel";
        private const string TcpPartitionCount = "CosmosDbTcpPartitionCount";
        private const string MaxChannelsPerHostConfig = "CosmosDbMaxTcpChannelsPerHost";
        private const string RntbdPortReuseMode = "CosmosDbTcpPortReusePolicy";
        private const string RntbdPortPoolReuseThreshold = "CosmosDbTcpPortReuseThreshold";
        private const string RntbdPortPoolBindAttempts = "CosmosDbTcpPortReuseBindAttempts";
        private const string RntbdReceiveHangDetectionTimeConfig = "CosmosDbTcpReceiveHangDetectionTimeSeconds";
        private const string RntbdSendHangDetectionTimeConfig = "CosmosDbTcpSendHangDetectionTimeSeconds";
        private const string EnableCpuMonitorConfig = "CosmosDbEnableCpuMonitor";
        private const string EnableAuthFailureTracesConfig = "enableAuthFailureTraces";

        ////The MAC signature found in the HTTP request is not the same as the computed signature.Server used following string to sign
        ////The input authorization token can't serve the request. Please check that the expected payload is built as per the protocol, and check the key being used. Server used the following payload to sign
        private const string MacSignatureString = "to sign";

        private const int MaxConcurrentConnectionOpenRequestsPerProcessor = 25;
        private const int DefaultMaxRequestsPerRntbdChannel = 30;
        private const int DefaultRntbdPartitionCount = 1;
        private const int DefaultMaxRntbdChannelsPerHost = ushort.MaxValue;
        private const PortReuseMode DefaultRntbdPortReuseMode = PortReuseMode.ReuseUnicastPort;
        private const int DefaultRntbdPortPoolReuseThreshold = 256;
        private const int DefaultRntbdPortPoolBindAttempts = 5;
        private const int DefaultRntbdReceiveHangDetectionTimeSeconds = 65;
        private const int DefaultRntbdSendHangDetectionTimeSeconds = 10;
        private const bool DefaultEnableCpuMonitor = true;
        private const bool EnableAuthFailureTraces = false;

        private readonly IDictionary<string, List<PartitionKeyAndResourceTokenPair>> resourceTokens;
        private RetryPolicy retryPolicy;
        private bool allowOverrideStrongerConsistency = false;
        private int maxConcurrentConnectionOpenRequests = Environment.ProcessorCount * MaxConcurrentConnectionOpenRequestsPerProcessor;
        private int openConnectionTimeoutInSeconds = 5;
        private int idleConnectionTimeoutInSeconds = -1;
        private int timerPoolGranularityInSeconds = 1;
        private bool enableRntbdChannel = true;
        private int maxRequestsPerRntbdChannel = DefaultMaxRequestsPerRntbdChannel;
        private int rntbdPartitionCount = DefaultRntbdPartitionCount;
        private int maxRntbdChannels = DefaultMaxRntbdChannelsPerHost;
        private PortReuseMode rntbdPortReuseMode = DefaultRntbdPortReuseMode;
        private int rntbdPortPoolReuseThreshold = DefaultRntbdPortPoolReuseThreshold;
        private int rntbdPortPoolBindAttempts = DefaultRntbdPortPoolBindAttempts;
        private int rntbdReceiveHangDetectionTimeSeconds = DefaultRntbdReceiveHangDetectionTimeSeconds;
        private int rntbdSendHangDetectionTimeSeconds = DefaultRntbdSendHangDetectionTimeSeconds;
        private bool enableCpuMonitor = DefaultEnableCpuMonitor;
        private bool enableAuthFailureTraces = EnableAuthFailureTraces;

        //Auth
        private IComputeHash authKeyHashFunction;

        //Consistency
        private Documents.ConsistencyLevel? desiredConsistencyLevel;

        private CosmosAccountServiceConfiguration accountServiceConfiguration;

        private ClientCollectionCache collectionCache;

        private PartitionKeyRangeCache partitionKeyRangeCache;

        internal HttpMessageHandler httpMessageHandler;

        //Private state.
        private bool isSuccessfullyInitialized;
        private bool isDisposed;
        private object initializationSyncLock;  // guards initializeTask

        // creator of TransportClient is responsible for disposing it.
        private IStoreClientFactory storeClientFactory;
        private HttpClient mediaClient;

        // Flag that indicates whether store client factory must be disposed whenever client is disposed.
        // Setting this flag to false will result in store client factory not being disposed when client is disposed.
        // This flag is used to allow shared store client factory survive disposition of a document client while other clients continue using it.
        private bool isStoreClientFactoryCreatedInternally;

        //Id counter.
        private static int idCounter;
        //Trace Id.
        private int traceId;

        //SessionContainer.
        internal ISessionContainer sessionContainer;

        private readonly bool hasAuthKeyResourceToken;
        private readonly string authKeyResourceToken = string.Empty;

        private DocumentClientEventSource eventSource;
        internal Task initializeTask;

        private JsonSerializerSettings serializerSettings;
        private event EventHandler<SendingRequestEventArgs> sendingRequest;
        private event EventHandler<ReceivedResponseEventArgs> receivedResponse;
        private Func<TransportClient, TransportClient> transportClientHandlerFactory;

        /// <summary>
        /// Initializes a new instance of the <see cref="DocumentClient"/> class using the
        /// specified Azure Cosmos DB service endpoint, key, and connection policy for the Azure Cosmos DB service.
        /// </summary>
        /// <param name="serviceEndpoint">
        /// The service endpoint to use to create the client.
        /// </param>
        /// <param name="authKey">
        /// The list of Permission objects to use to create the client.
        /// </param>
        /// <param name="connectionPolicy">
        /// (Optional) The connection policy for the client. If none is passed, the default is used <see cref="ConnectionPolicy"/>
        /// </param>
        /// <param name="desiredConsistencyLevel">
        /// (Optional) This can be used to weaken the database account consistency level for read operations.
        /// If this is not set the database account consistency level will be used for all requests.
        /// </param>
        /// <remarks>
        /// The service endpoint and the authorization key can be obtained from the Azure Management Portal.
        /// The authKey used here is encrypted for privacy when being used, and deleted from computer memory when no longer needed
        /// <para>
        /// Using Direct connectivity, wherever possible, is recommended
        /// </para>
        /// </remarks>
        /// <seealso cref="Uri"/>
        /// <seealso cref="SecureString"/>
        /// <seealso cref="ConnectionPolicy"/>
        /// <seealso cref="ConsistencyLevel"/>
        public DocumentClient(Uri serviceEndpoint,
                              SecureString authKey,
                              ConnectionPolicy connectionPolicy = null,
                              Documents.ConsistencyLevel? desiredConsistencyLevel = null)
        {
            if (authKey == null)
            {
                throw new ArgumentNullException("authKey");
            }

            if (authKey != null)
            {
                this.authKeyHashFunction = new SecureStringHMACSHA256Helper(authKey);
            }

            this.Initialize(serviceEndpoint, connectionPolicy, desiredConsistencyLevel);
        }

        /// <summary>
        /// Initializes a new instance of the <see cref="DocumentClient"/> class using the
        /// specified Azure Cosmos DB service endpoint, key, connection policy and a custom JsonSerializerSettings
        /// for the Azure Cosmos DB service.
        /// </summary>
        /// <param name="serviceEndpoint">
        /// The service endpoint to use to create the client.
        /// </param>
        /// <param name="authKey">
        /// The list of Permission objects to use to create the client.
        /// </param>
        /// <param name="connectionPolicy">
        /// The connection policy for the client.
        /// </param>
        /// <param name="desiredConsistencyLevel">
        /// This can be used to weaken the database account consistency level for read operations.
        /// If this is not set the database account consistency level will be used for all requests.
        /// </param>
        /// <param name="serializerSettings">
        /// The custom JsonSerializer settings to be used for serialization/derialization.
        /// </param>
        /// <remarks>
        /// The service endpoint and the authorization key can be obtained from the Azure Management Portal.
        /// The authKey used here is encrypted for privacy when being used, and deleted from computer memory when no longer needed
        /// <para>
        /// Using Direct connectivity, wherever possible, is recommended
        /// </para>
        /// </remarks>
        /// <seealso cref="Uri"/>
        /// <seealso cref="SecureString"/>
        /// <seealso cref="ConnectionPolicy"/>
        /// <seealso cref="ConsistencyLevel"/>
        /// <seealso cref="JsonSerializerSettings"/>
        [Obsolete("Please use the constructor that takes JsonSerializerSettings as the third parameter.")]
        public DocumentClient(Uri serviceEndpoint,
                              SecureString authKey,
                              ConnectionPolicy connectionPolicy,
                              Documents.ConsistencyLevel? desiredConsistencyLevel,
                              JsonSerializerSettings serializerSettings)
            : this(serviceEndpoint, authKey, connectionPolicy, desiredConsistencyLevel)
        {
            this.serializerSettings = serializerSettings;
        }

        /// <summary>
        /// Initializes a new instance of the <see cref="DocumentClient"/> class using the
        /// specified Azure Cosmos DB service endpoint, key, connection policy and a custom JsonSerializerSettings
        /// for the Azure Cosmos DB service.
        /// </summary>
        /// <param name="serviceEndpoint">
        /// The service endpoint to use to create the client.
        /// </param>
        /// <param name="authKey">
        /// The list of Permission objects to use to create the client.
        /// </param>
        /// <param name="serializerSettings">
        /// The custom JsonSerializer settings to be used for serialization/derialization.
        /// </param>
        /// <param name="connectionPolicy">
        /// (Optional) The connection policy for the client. If none is passed, the default is used <see cref="ConnectionPolicy"/>
        /// </param>
        /// <param name="desiredConsistencyLevel">
        /// (Optional) This can be used to weaken the database account consistency level for read operations.
        /// If this is not set the database account consistency level will be used for all requests.
        /// </param>
        /// <remarks>
        /// The service endpoint and the authorization key can be obtained from the Azure Management Portal.
        /// The authKey used here is encrypted for privacy when being used, and deleted from computer memory when no longer needed
        /// <para>
        /// Using Direct connectivity, wherever possible, is recommended
        /// </para>
        /// </remarks>
        /// <seealso cref="Uri"/>
        /// <seealso cref="SecureString"/>
        /// <seealso cref="JsonSerializerSettings"/>
        /// <seealso cref="ConnectionPolicy"/>
        /// <seealso cref="ConsistencyLevel"/>
        public DocumentClient(Uri serviceEndpoint,
                              SecureString authKey,
                              JsonSerializerSettings serializerSettings,
                              ConnectionPolicy connectionPolicy = null,
                              Documents.ConsistencyLevel? desiredConsistencyLevel = null)
            : this(serviceEndpoint, authKey, connectionPolicy, desiredConsistencyLevel)
        {
            this.serializerSettings = serializerSettings;
        }

        /// <summary>
        /// Initializes a new instance of the <see cref="DocumentClient"/> class using the
        /// specified service endpoint, an authorization key (or resource token) and a connection policy
        /// for the Azure Cosmos DB service.
        /// </summary>
        /// <param name="serviceEndpoint">The service endpoint to use to create the client.</param>
        /// <param name="authKeyOrResourceToken">The authorization key or resource token to use to create the client.</param>
        /// <param name="connectionPolicy">(Optional) The connection policy for the client.</param>
        /// <param name="desiredConsistencyLevel">(Optional) The default consistency policy for client operations.</param>
        /// <remarks>
        /// The service endpoint can be obtained from the Azure Management Portal.
        /// If you are connecting using one of the Master Keys, these can be obtained along with the endpoint from the Azure Management Portal
        /// If however you are connecting as a specific Azure Cosmos DB User, the value passed to <paramref name="authKeyOrResourceToken"/> is the ResourceToken obtained from the permission feed for the user.
        /// <para>
        /// Using Direct connectivity, wherever possible, is recommended.
        /// </para>
        /// </remarks>
        /// <seealso cref="Uri"/>
        /// <seealso cref="ConnectionPolicy"/>
        /// <seealso cref="ConsistencyLevel"/>
        public DocumentClient(Uri serviceEndpoint,
                              string authKeyOrResourceToken,
                              ConnectionPolicy connectionPolicy = null,
                              Documents.ConsistencyLevel? desiredConsistencyLevel = null)
            : this(serviceEndpoint, authKeyOrResourceToken, sendingRequestEventArgs: null, connectionPolicy: connectionPolicy, desiredConsistencyLevel: desiredConsistencyLevel)
        {
        }

        /// <summary>
        /// Initializes a new instance of the <see cref="DocumentClient"/> class using the
        /// specified service endpoint, an authorization key (or resource token) and a connection policy
        /// for the Azure Cosmos DB service.
        /// </summary>
        /// <param name="serviceEndpoint">The service endpoint to use to create the client.</param>
        /// <param name="authKeyOrResourceToken">The authorization key or resource token to use to create the client.</param>
        /// <param name="handler">The HTTP handler stack to use for sending requests (e.g., HttpClientHandler).</param>
        /// <param name="connectionPolicy">(Optional) The connection policy for the client.</param>
        /// <param name="desiredConsistencyLevel">(Optional) The default consistency policy for client operations.</param>
        /// <remarks>
        /// The service endpoint can be obtained from the Azure Management Portal.
        /// If you are connecting using one of the Master Keys, these can be obtained along with the endpoint from the Azure Management Portal
        /// If however you are connecting as a specific Azure Cosmos DB User, the value passed to <paramref name="authKeyOrResourceToken"/> is the ResourceToken obtained from the permission feed for the user.
        /// <para>
        /// Using Direct connectivity, wherever possible, is recommended.
        /// </para>
        /// </remarks>
        /// <seealso cref="Uri"/>
        /// <seealso cref="ConnectionPolicy"/>
        /// <seealso cref="ConsistencyLevel"/>
        public DocumentClient(Uri serviceEndpoint,
                              string authKeyOrResourceToken,
                              HttpMessageHandler handler,
                              ConnectionPolicy connectionPolicy = null,
                              Documents.ConsistencyLevel? desiredConsistencyLevel = null)
            : this(serviceEndpoint, authKeyOrResourceToken, sendingRequestEventArgs: null, connectionPolicy: connectionPolicy, desiredConsistencyLevel: desiredConsistencyLevel, handler: handler)
        {
        }

        /// <summary>
        /// Initializes a new instance of the <see cref="DocumentClient"/> class using the
        /// specified service endpoint, an authorization key (or resource token) and a connection policy
        /// for the Azure Cosmos DB service.
        /// </summary>
        /// <param name="serviceEndpoint">The service endpoint to use to create the client.</param>
        /// <param name="authKeyOrResourceToken">The authorization key or resource token to use to create the client.</param>
        /// <param name="sendingRequestEventArgs"> The event handler to be invoked before the request is sent.</param>
        /// <param name="receivedResponseEventArgs"> The event handler to be invoked after a response has been received.</param>
        /// <param name="connectionPolicy">(Optional) The connection policy for the client.</param>
        /// <param name="desiredConsistencyLevel">(Optional) The default consistency policy for client operations.</param>
        /// <param name="serializerSettings">The custom JsonSerializer settings to be used for serialization/derialization.</param>
        /// <param name="apitype">Api type for the account</param>
        /// <param name="handler">The HTTP handler stack to use for sending requests (e.g., HttpClientHandler).</param>
        /// <param name="sessionContainer">The default session container with which DocumentClient is created.</param>
        /// <param name="enableCpuMonitor">Flag that indicates whether client-side CPU monitoring is enabled for improved troubleshooting.</param>
        /// <param name="transportClientHandlerFactory">Transport client handler factory.</param>
        /// <param name="storeClientFactory">Factory that creates store clients sharing the same transport client to optimize network resource reuse across multiple document clients in the same process.</param>
        /// <remarks>
        /// The service endpoint can be obtained from the Azure Management Portal.
        /// If you are connecting using one of the Master Keys, these can be obtained along with the endpoint from the Azure Management Portal
        /// If however you are connecting as a specific Azure Cosmos DB User, the value passed to <paramref name="authKeyOrResourceToken"/> is the ResourceToken obtained from the permission feed for the user.
        /// <para>
        /// Using Direct connectivity, wherever possible, is recommended.
        /// </para>
        /// </remarks>
        /// <seealso cref="Uri"/>
        /// <seealso cref="ConnectionPolicy"/>
        /// <seealso cref="ConsistencyLevel"/>
        internal DocumentClient(Uri serviceEndpoint,
                              string authKeyOrResourceToken,
                              EventHandler<SendingRequestEventArgs> sendingRequestEventArgs,
                              ConnectionPolicy connectionPolicy = null,
                              Documents.ConsistencyLevel? desiredConsistencyLevel = null,
                              JsonSerializerSettings serializerSettings = null,
                              ApiType apitype = ApiType.None,
                              EventHandler<ReceivedResponseEventArgs> receivedResponseEventArgs = null,
                              HttpMessageHandler handler = null,
                              ISessionContainer sessionContainer = null,
                              bool? enableCpuMonitor = null,
                              Func<TransportClient, TransportClient> transportClientHandlerFactory = null,
                              IStoreClientFactory storeClientFactory = null)
        {
            if (authKeyOrResourceToken == null)
            {
                throw new ArgumentNullException("authKeyOrResourceToken");
            }

            if (sendingRequestEventArgs != null)
            {
                this.sendingRequest += sendingRequestEventArgs;
            }

            if (serializerSettings != null)
            {
                this.serializerSettings = serializerSettings;
            }

            this.ApiType = apitype;

            if (receivedResponseEventArgs != null)
            {
                this.receivedResponse += receivedResponseEventArgs;
            }

            if (AuthorizationHelper.IsResourceToken(authKeyOrResourceToken))
            {
                this.hasAuthKeyResourceToken = true;
                this.authKeyResourceToken = authKeyOrResourceToken;
            }
            else
            {
                this.authKeyHashFunction = new StringHMACSHA256Hash(authKeyOrResourceToken);
            }

            this.transportClientHandlerFactory = transportClientHandlerFactory;

            this.Initialize(
                serviceEndpoint: serviceEndpoint,
                connectionPolicy: connectionPolicy,
                desiredConsistencyLevel: desiredConsistencyLevel,
                handler: handler,
                sessionContainer: sessionContainer,
                enableCpuMonitor: enableCpuMonitor,
                storeClientFactory: storeClientFactory);
        }

        /// <summary>
        /// Initializes a new instance of the <see cref="DocumentClient"/> class using the
        /// specified service endpoint, an authorization key (or resource token), a connection policy
        /// and a custom JsonSerializerSettings for the Azure Cosmos DB service.
        /// </summary>
        /// <param name="serviceEndpoint">The service endpoint to use to create the client.</param>
        /// <param name="authKeyOrResourceToken">The authorization key or resource token to use to create the client.</param>
        /// <param name="connectionPolicy">The connection policy for the client.</param>
        /// <param name="desiredConsistencyLevel">The default consistency policy for client operations.</param>
        /// <param name="serializerSettings">The custom JsonSerializer settings to be used for serialization/derialization.</param>
        /// <remarks>
        /// The service endpoint can be obtained from the Azure Management Portal.
        /// If you are connecting using one of the Master Keys, these can be obtained along with the endpoint from the Azure Management Portal
        /// If however you are connecting as a specific Azure Cosmos DB User, the value passed to <paramref name="authKeyOrResourceToken"/> is the ResourceToken obtained from the permission feed for the user.
        /// <para>
        /// Using Direct connectivity, wherever possible, is recommended.
        /// </para>
        /// </remarks>
        /// <seealso cref="Uri"/>
        /// <seealso cref="ConnectionPolicy"/>
        /// <seealso cref="ConsistencyLevel"/>
        /// <seealso cref="JsonSerializerSettings"/>
        [Obsolete("Please use the constructor that takes JsonSerializerSettings as the third parameter.")]
        public DocumentClient(Uri serviceEndpoint,
                              string authKeyOrResourceToken,
                              ConnectionPolicy connectionPolicy,
                              Documents.ConsistencyLevel? desiredConsistencyLevel,
                              JsonSerializerSettings serializerSettings)
            : this(serviceEndpoint, authKeyOrResourceToken, (HttpMessageHandler)null, connectionPolicy, desiredConsistencyLevel)
        {
            this.serializerSettings = serializerSettings;
        }

        /// <summary>
        /// Initializes a new instance of the <see cref="DocumentClient"/> class using the
        /// specified service endpoint, an authorization key (or resource token), a connection policy
        /// and a custom JsonSerializerSettings for the Azure Cosmos DB service.
        /// </summary>
        /// <param name="serviceEndpoint">The service endpoint to use to create the client.</param>
        /// <param name="authKeyOrResourceToken">The authorization key or resource token to use to create the client.</param>
        /// <param name="serializerSettings">The custom JsonSerializer settings to be used for serialization/derialization.</param>
        /// <param name="connectionPolicy">(Optional) The connection policy for the client.</param>
        /// <param name="desiredConsistencyLevel">(Optional) The default consistency policy for client operations.</param>
        /// <remarks>
        /// The service endpoint can be obtained from the Azure Management Portal.
        /// If you are connecting using one of the Master Keys, these can be obtained along with the endpoint from the Azure Management Portal
        /// If however you are connecting as a specific Azure Cosmos DB User, the value passed to <paramref name="authKeyOrResourceToken"/> is the ResourceToken obtained from the permission feed for the user.
        /// <para>
        /// Using Direct connectivity, wherever possible, is recommended.
        /// </para>
        /// </remarks>
        /// <seealso cref="Uri"/>
        /// <seealso cref="JsonSerializerSettings"/>
        /// <seealso cref="ConnectionPolicy"/>
        /// <seealso cref="ConsistencyLevel"/>
        public DocumentClient(Uri serviceEndpoint,
                              string authKeyOrResourceToken,
                              JsonSerializerSettings serializerSettings,
                              ConnectionPolicy connectionPolicy = null,
                              Documents.ConsistencyLevel? desiredConsistencyLevel = null)
            : this(serviceEndpoint, authKeyOrResourceToken, (HttpMessageHandler)null, connectionPolicy, desiredConsistencyLevel)
        {
            this.serializerSettings = serializerSettings;
        }

        /// <summary>
        /// Initializes a new instance of the <see cref="DocumentClient"/> class using the
        /// specified Azure Cosmos DB service endpoint for the Azure Cosmos DB service, a list of permission objects and a connection policy.
        /// </summary>
        /// <param name="serviceEndpoint">The service endpoint to use to create the client.</param>
        /// <param name="permissionFeed">A list of Permission objects to use to create the client.</param>
        /// <param name="connectionPolicy">(Optional) The <see cref="Microsoft.Azure.Cosmos.ConnectionPolicy"/> to use for this connection.</param>
        /// <param name="desiredConsistencyLevel">(Optional) The default consistency policy for client operations.</param>
        /// <exception cref="System.ArgumentNullException">If <paramref name="permissionFeed"/> is not supplied.</exception>
        /// <exception cref="System.ArgumentException">If <paramref name="permissionFeed"/> is not a valid permission link.</exception>
        /// <remarks>
        /// If no <paramref name="connectionPolicy"/> is provided, then the default <see cref="Microsoft.Azure.Cosmos.ConnectionPolicy"/> will be used.
        /// Using Direct connectivity, wherever possible, is recommended.
        /// </remarks>
        /// <seealso cref="Uri"/>
        /// <seealso cref="Permission"/>
        /// <seealso cref="ConnectionPolicy"/>
        /// <seealso cref="ConsistencyLevel"/>
        public DocumentClient(
            Uri serviceEndpoint,
            IList<Documents.Permission> permissionFeed,
            ConnectionPolicy connectionPolicy = null,
            Documents.ConsistencyLevel? desiredConsistencyLevel = null)
            : this(serviceEndpoint,
                    GetResourceTokens(permissionFeed),
                    connectionPolicy,
                    desiredConsistencyLevel)
        {
        }

        private static List<ResourceToken> GetResourceTokens(IList<Documents.Permission> permissionFeed)
        {
            if (permissionFeed == null)
            {
                throw new ArgumentNullException("permissionFeed");
            }

            return permissionFeed.Select(
                permission => new ResourceToken
                {
                    ResourceLink = permission.ResourceLink,
                    ResourcePartitionKey = permission.ResourcePartitionKey != null ? permission.ResourcePartitionKey.InternalKey.ToObjectArray() : null,
                    Token = permission.Token
                }).ToList();
        }

        /// <summary>
        /// Initializes a new instance of the <see cref="DocumentClient"/> class using the
        /// specified Azure Cosmos DB service endpoint, a list of <see cref="ResourceToken"/> objects and a connection policy.
        /// </summary>
        /// <param name="serviceEndpoint">The service endpoint to use to create the client.</param>
        /// <param name="resourceTokens">A list of <see cref="ResourceToken"/> objects to use to create the client.</param>
        /// <param name="connectionPolicy">(Optional) The <see cref="Microsoft.Azure.Cosmos.ConnectionPolicy"/> to use for this connection.</param>
        /// <param name="desiredConsistencyLevel">(Optional) The default consistency policy for client operations.</param>
        /// <exception cref="System.ArgumentNullException">If <paramref name="resourceTokens"/> is not supplied.</exception>
        /// <exception cref="System.ArgumentException">If <paramref name="resourceTokens"/> is not a valid permission link.</exception>
        /// <remarks>
        /// If no <paramref name="connectionPolicy"/> is provided, then the default <see cref="Microsoft.Azure.Cosmos.ConnectionPolicy"/> will be used.
        /// Using Direct connectivity, wherever possible, is recommended.
        /// </remarks>
        /// <seealso cref="Uri"/>
        /// <seealso cref="Permission"/>
        /// <seealso cref="ConnectionPolicy"/>
        /// <seealso cref="ConsistencyLevel"/>
        internal DocumentClient(Uri serviceEndpoint,
                              IList<ResourceToken> resourceTokens,
                              ConnectionPolicy connectionPolicy = null,
                              Documents.ConsistencyLevel? desiredConsistencyLevel = null)
        {
            if (resourceTokens == null)
            {
                throw new ArgumentNullException("resourceTokens");
            }

            this.resourceTokens = new Dictionary<string, List<PartitionKeyAndResourceTokenPair>>();

            foreach (ResourceToken resourceToken in resourceTokens)
            {
                bool isNameBasedRequest = false;
                bool isFeedRequest = false;
                string resourceTypeString;
                string resourceIdOrFullName;
                if (!PathsHelper.TryParsePathSegments(resourceToken.ResourceLink, out isFeedRequest, out resourceTypeString, out resourceIdOrFullName, out isNameBasedRequest))
                {
                    throw new ArgumentException(RMResources.BadUrl, "resourceToken.ResourceLink");
                }

                List<PartitionKeyAndResourceTokenPair> tokenList;
                if (!this.resourceTokens.TryGetValue(resourceIdOrFullName, out tokenList))
                {
                    tokenList = new List<PartitionKeyAndResourceTokenPair>();
                    this.resourceTokens.Add(resourceIdOrFullName, tokenList);
                }

                tokenList.Add(new PartitionKeyAndResourceTokenPair(
                    resourceToken.ResourcePartitionKey != null ? PartitionKeyInternal.FromObjectArray(resourceToken.ResourcePartitionKey, true) : PartitionKeyInternal.Empty,
                    resourceToken.Token));
            }

            if (!this.resourceTokens.Any())
            {
                throw new ArgumentException("permissionFeed");
            }

            string firstToken = resourceTokens.First().Token;

            if (AuthorizationHelper.IsResourceToken(firstToken))
            {
                this.hasAuthKeyResourceToken = true;
                this.authKeyResourceToken = firstToken;
                this.Initialize(serviceEndpoint, connectionPolicy, desiredConsistencyLevel);
            }
            else
            {
                this.authKeyHashFunction = new StringHMACSHA256Hash(firstToken);
                this.Initialize(serviceEndpoint, connectionPolicy, desiredConsistencyLevel);
            }
        }

        /// <summary>
        /// Initializes a new instance of the Microsoft.Azure.Cosmos.DocumentClient class using the
        /// specified Azure Cosmos DB service endpoint, a dictionary of resource tokens and a connection policy.
        /// </summary>
        /// <param name="serviceEndpoint">The service endpoint to use to create the client.</param>
        /// <param name="resourceTokens">A dictionary of resource ids and resource tokens.</param>
        /// <param name="connectionPolicy">(Optional) The connection policy for the client.</param>
        /// <param name="desiredConsistencyLevel">(Optional) The default consistency policy for client operations.</param>
        /// <remarks>Using Direct connectivity, wherever possible, is recommended</remarks>
        /// <seealso cref="Uri"/>
        /// <seealso cref="ConnectionPolicy"/>
        /// <seealso cref="ConsistencyLevel"/>
        [Obsolete("Please use the constructor that takes a permission list or a resource token list.")]
        public DocumentClient(Uri serviceEndpoint,
            IDictionary<string, string> resourceTokens,
            ConnectionPolicy connectionPolicy = null,
            Documents.ConsistencyLevel? desiredConsistencyLevel = null)
        {
            if (resourceTokens == null)
            {
                throw new ArgumentNullException("resourceTokens");
            }

            if (resourceTokens.Count() == 0)
            {
                throw new DocumentClientException(RMResources.InsufficientResourceTokens, null, null);
            }

            this.resourceTokens = resourceTokens.ToDictionary(
                pair => pair.Key,
                pair => new List<PartitionKeyAndResourceTokenPair> { new PartitionKeyAndResourceTokenPair(PartitionKeyInternal.Empty, pair.Value) });

            string firstToken = resourceTokens.ElementAt(0).Value;
            if (string.IsNullOrEmpty(firstToken))
            {
                throw new DocumentClientException(RMResources.InsufficientResourceTokens, null, null);
            }

            if (AuthorizationHelper.IsResourceToken(firstToken))
            {
                this.hasAuthKeyResourceToken = true;
                this.authKeyResourceToken = firstToken;
                this.Initialize(serviceEndpoint, connectionPolicy, desiredConsistencyLevel);
            }
            else
            {
                this.authKeyHashFunction = new StringHMACSHA256Hash(firstToken);
                this.Initialize(serviceEndpoint, connectionPolicy, desiredConsistencyLevel);
            }
        }

        /// <summary>
        /// Internal constructor purely for unit-testing
        /// </summary>
        internal DocumentClient(Uri serviceEndpoint,
                      string authKey)
        {
            // do nothing 
            this.ServiceEndpoint = serviceEndpoint;
<<<<<<< HEAD
=======
            this.ConnectionPolicy = new ConnectionPolicy();
>>>>>>> 457a2349
        }

        internal virtual async Task<ClientCollectionCache> GetCollectionCacheAsync()
        {
            await this.EnsureValidClientAsync();
            return this.collectionCache;
        }

        internal virtual async Task<PartitionKeyRangeCache> GetPartitionKeyRangeCacheAsync()
        {
            await this.EnsureValidClientAsync();
            return this.partitionKeyRangeCache;
        }

        internal GlobalAddressResolver AddressResolver { get; private set; }

        internal event EventHandler<SendingRequestEventArgs> SendingRequest
        {
            add
            {
                this.sendingRequest += value;
            }
            remove
            {
                this.sendingRequest -= value;
            }
        }

        internal GlobalEndpointManager GlobalEndpointManager { get; private set; }

        /// <summary>
        /// Open the connection to validate that the client initialization is successful in the Azure Cosmos DB service.
        /// </summary>
        /// <returns>
        /// A <see cref="System.Threading.Tasks.Task"/> object.
        /// </returns>
        /// <remarks>
        /// This method is recommended to be called, after the constructor, but before calling any other methods on the DocumentClient instance.
        /// If there are any initialization exceptions, this method will throw them (set on the task).
        /// Alternately, calling any API will throw initialization exception at the first call.
        /// </remarks>
        /// <example>
        /// <code language="c#">
        /// <![CDATA[
        /// using (IDocumentClient client = new DocumentClient(new Uri("service endpoint"), "auth key"))
        /// {
        ///     await client.OpenAsync();
        /// }
        /// ]]>
        /// </code>
        /// </example>
        public Task OpenAsync(CancellationToken cancellationToken = default(CancellationToken))
        {
            return TaskHelper.InlineIfPossibleAsync(() => this.OpenPrivateInlineAsync(cancellationToken), null, cancellationToken);
        }

        private async Task OpenPrivateInlineAsync(CancellationToken cancellationToken)
        {
            await this.EnsureValidClientAsync();
            await TaskHelper.InlineIfPossibleAsync(() => this.OpenPrivateAsync(cancellationToken), this.ResetSessionTokenRetryPolicy.GetRequestPolicy(), cancellationToken);
        }

        private async Task OpenPrivateAsync(CancellationToken cancellationToken)
        {
            // Initialize caches for all databases and collections
            ResourceFeedReader<Documents.Database> databaseFeedReader = this.CreateDatabaseFeedReader(
                new FeedOptions { MaxItemCount = -1 });

            try
            {
                while (databaseFeedReader.HasMoreResults)
                {
                    foreach (Documents.Database database in await databaseFeedReader.ExecuteNextAsync(cancellationToken))
                    {
                        ResourceFeedReader<DocumentCollection> collectionFeedReader = this.CreateDocumentCollectionFeedReader(
                            database.SelfLink,
                            new FeedOptions { MaxItemCount = -1 });
                        List<Task> tasks = new List<Task>();
                        while (collectionFeedReader.HasMoreResults)
                        {
                            tasks.AddRange((await collectionFeedReader.ExecuteNextAsync(cancellationToken)).Select(collection => this.InitializeCachesAsync(database.Id, collection, cancellationToken)));
                        }

                        await Task.WhenAll(tasks);
                    }
                }
            }
            catch (DocumentClientException ex)
            {
                // Clear the caches to ensure that we don't have partial results
                this.collectionCache = new ClientCollectionCache(this.sessionContainer, this.GatewayStoreModel, this, this.retryPolicy);
                this.partitionKeyRangeCache = new PartitionKeyRangeCache(this, this.GatewayStoreModel, this.collectionCache);

                DefaultTrace.TraceWarning("{0} occurred while OpenAsync. Exception Message: {1}", ex.ToString(), ex.Message);
            }
        }

        internal virtual void Initialize(Uri serviceEndpoint,
            ConnectionPolicy connectionPolicy = null,
            Documents.ConsistencyLevel? desiredConsistencyLevel = null,
            HttpMessageHandler handler = null,
            ISessionContainer sessionContainer = null,
            bool? enableCpuMonitor = null,
            IStoreClientFactory storeClientFactory = null)
        {
            if (serviceEndpoint == null)
            {
                throw new ArgumentNullException("serviceEndpoint");
            }

            DefaultTrace.InitEventListener();

#if !(NETSTANDARD15 || NETSTANDARD16)
#if NETSTANDARD20
            // GetEntryAssembly returns null when loaded from native netstandard2.0
            if (System.Reflection.Assembly.GetEntryAssembly() != null)
            {
#endif
                // For tests we want to allow stronger consistency during construction or per call
                string allowOverrideStrongerConsistencyConfig = System.Configuration.ConfigurationManager.AppSettings[DocumentClient.AllowOverrideStrongerConsistency];
                if (!string.IsNullOrEmpty(allowOverrideStrongerConsistencyConfig))
                {
                    if (!bool.TryParse(allowOverrideStrongerConsistencyConfig, out this.allowOverrideStrongerConsistency))
                    {
                        this.allowOverrideStrongerConsistency = false;
                    }
                }

                // We might want to override the defaults sometime
                string maxConcurrentConnectionOpenRequestsOverrideString = System.Configuration.ConfigurationManager.AppSettings[DocumentClient.MaxConcurrentConnectionOpenConfig];
                if (!string.IsNullOrEmpty(maxConcurrentConnectionOpenRequestsOverrideString))
                {
                    int maxConcurrentConnectionOpenRequestOverrideInt = 0;
                    if (Int32.TryParse(maxConcurrentConnectionOpenRequestsOverrideString, out maxConcurrentConnectionOpenRequestOverrideInt))
                    {
                        this.maxConcurrentConnectionOpenRequests = maxConcurrentConnectionOpenRequestOverrideInt;
                    }
                }

                string openConnectionTimeoutInSecondsOverrideString = System.Configuration.ConfigurationManager.AppSettings[DocumentClient.OpenConnectionTimeoutInSecondsConfig];
                if (!string.IsNullOrEmpty(openConnectionTimeoutInSecondsOverrideString))
                {
                    int openConnectionTimeoutInSecondsOverrideInt = 0;
                    if (Int32.TryParse(openConnectionTimeoutInSecondsOverrideString, out openConnectionTimeoutInSecondsOverrideInt))
                    {
                        this.openConnectionTimeoutInSeconds = openConnectionTimeoutInSecondsOverrideInt;
                    }
                }

                string idleConnectionTimeoutInSecondsOverrideString = System.Configuration.ConfigurationManager.AppSettings[DocumentClient.IdleConnectionTimeoutInSecondsConfig];
                if (!string.IsNullOrEmpty(idleConnectionTimeoutInSecondsOverrideString))
                {
                    int idleConnectionTimeoutInSecondsOverrideInt = 0;
                    if (Int32.TryParse(idleConnectionTimeoutInSecondsOverrideString, out idleConnectionTimeoutInSecondsOverrideInt))
                    {
                        this.idleConnectionTimeoutInSeconds = idleConnectionTimeoutInSecondsOverrideInt;
                    }
                }

                string transportTimerPoolGranularityInSecondsOverrideString = System.Configuration.ConfigurationManager.AppSettings[DocumentClient.TransportTimerPoolGranularityInSecondsConfig];
                if (!string.IsNullOrEmpty(transportTimerPoolGranularityInSecondsOverrideString))
                {
                    int timerPoolGranularityInSecondsOverrideInt = 0;
                    if (Int32.TryParse(transportTimerPoolGranularityInSecondsOverrideString, out timerPoolGranularityInSecondsOverrideInt))
                    {
                        // timeoutgranularity specified should be greater than min(5 seconds)
                        if (timerPoolGranularityInSecondsOverrideInt > this.timerPoolGranularityInSeconds)
                        {
                            this.timerPoolGranularityInSeconds = timerPoolGranularityInSecondsOverrideInt;
                        }
                    }
                }

                string enableRntbdChannelOverrideString = System.Configuration.ConfigurationManager.AppSettings[DocumentClient.EnableTcpChannelConfig];
                if (!string.IsNullOrEmpty(enableRntbdChannelOverrideString))
                {
                    bool enableRntbdChannel = false;
                    if (bool.TryParse(enableRntbdChannelOverrideString, out enableRntbdChannel))
                    {
                        this.enableRntbdChannel = enableRntbdChannel;
                    }
                }

                string maxRequestsPerRntbdChannelOverrideString = System.Configuration.ConfigurationManager.AppSettings[DocumentClient.MaxRequestsPerChannelConfig];
                if (!string.IsNullOrEmpty(maxRequestsPerRntbdChannelOverrideString))
                {
                    int maxRequestsPerChannel = DocumentClient.DefaultMaxRequestsPerRntbdChannel;
                    if (int.TryParse(maxRequestsPerRntbdChannelOverrideString, out maxRequestsPerChannel))
                    {
                        this.maxRequestsPerRntbdChannel = maxRequestsPerChannel;
                    }
                }

                string rntbdPartitionCountOverrideString = System.Configuration.ConfigurationManager.AppSettings[DocumentClient.TcpPartitionCount];
                if (!string.IsNullOrEmpty(rntbdPartitionCountOverrideString))
                {
                    int rntbdPartitionCount = DocumentClient.DefaultRntbdPartitionCount;
                    if (int.TryParse(rntbdPartitionCountOverrideString, out rntbdPartitionCount))
                    {
                        this.rntbdPartitionCount = rntbdPartitionCount;
                    }
                }

                string maxRntbdChannelsOverrideString = System.Configuration.ConfigurationManager.AppSettings[DocumentClient.MaxChannelsPerHostConfig];
                if (!string.IsNullOrEmpty(maxRntbdChannelsOverrideString))
                {
                    int maxRntbdChannels = DefaultMaxRntbdChannelsPerHost;
                    if (int.TryParse(maxRntbdChannelsOverrideString, out maxRntbdChannels))
                    {
                        this.maxRntbdChannels = maxRntbdChannels;
                    }
                }

                string rntbdPortReuseModeOverrideString = System.Configuration.ConfigurationManager.AppSettings[DocumentClient.RntbdPortReuseMode];
                if (!string.IsNullOrEmpty(rntbdPortReuseModeOverrideString))
                {
                    PortReuseMode portReuseMode = DefaultRntbdPortReuseMode;
                    if (Enum.TryParse<PortReuseMode>(rntbdPortReuseModeOverrideString, out portReuseMode))
                    {
                        this.rntbdPortReuseMode = portReuseMode;
                    }
                }

                string rntbdPortPoolReuseThresholdOverrideString = System.Configuration.ConfigurationManager.AppSettings[DocumentClient.RntbdPortPoolReuseThreshold];
                if (!string.IsNullOrEmpty(rntbdPortPoolReuseThresholdOverrideString))
                {
                    int rntbdPortPoolReuseThreshold = DocumentClient.DefaultRntbdPortPoolReuseThreshold;
                    if (int.TryParse(rntbdPortPoolReuseThresholdOverrideString, out rntbdPortPoolReuseThreshold))
                    {
                        this.rntbdPortPoolReuseThreshold = rntbdPortPoolReuseThreshold;
                    }
                }

                string rntbdPortPoolBindAttemptsOverrideString = System.Configuration.ConfigurationManager.AppSettings[DocumentClient.RntbdPortPoolBindAttempts];
                if (!string.IsNullOrEmpty(rntbdPortPoolBindAttemptsOverrideString))
                {
                    int rntbdPortPoolBindAttempts = DocumentClient.DefaultRntbdPortPoolBindAttempts;
                    if (int.TryParse(rntbdPortPoolBindAttemptsOverrideString, out rntbdPortPoolBindAttempts))
                    {
                        this.rntbdPortPoolBindAttempts = rntbdPortPoolBindAttempts;
                    }
                }

                string rntbdReceiveHangDetectionTimeSecondsString = System.Configuration.ConfigurationManager.AppSettings[DocumentClient.RntbdReceiveHangDetectionTimeConfig];
                if (!string.IsNullOrEmpty(rntbdReceiveHangDetectionTimeSecondsString))
                {
                    int rntbdReceiveHangDetectionTimeSeconds = DefaultRntbdReceiveHangDetectionTimeSeconds;
                    if (int.TryParse(rntbdReceiveHangDetectionTimeSecondsString, out rntbdReceiveHangDetectionTimeSeconds))
                    {
                        this.rntbdReceiveHangDetectionTimeSeconds = rntbdReceiveHangDetectionTimeSeconds;
                    }
                }

                string rntbdSendHangDetectionTimeSecondsString = System.Configuration.ConfigurationManager.AppSettings[DocumentClient.RntbdSendHangDetectionTimeConfig];
                if (!string.IsNullOrEmpty(rntbdSendHangDetectionTimeSecondsString))
                {
                    int rntbdSendHangDetectionTimeSeconds = DefaultRntbdSendHangDetectionTimeSeconds;
                    if (int.TryParse(rntbdSendHangDetectionTimeSecondsString, out rntbdSendHangDetectionTimeSeconds))
                    {
                        this.rntbdSendHangDetectionTimeSeconds = rntbdSendHangDetectionTimeSeconds;
                    }
                }

                if (enableCpuMonitor.HasValue)
                {
                    this.enableCpuMonitor = enableCpuMonitor.Value;
                }
                else
                {
                    string enableCpuMonitorString = System.Configuration.ConfigurationManager.AppSettings[DocumentClient.EnableCpuMonitorConfig];
                    if (!string.IsNullOrEmpty(enableCpuMonitorString))
                    {
                        bool enableCpuMonitorFlag = DefaultEnableCpuMonitor;
                        if (bool.TryParse(enableCpuMonitorString, out enableCpuMonitorFlag))
                        {
                            this.enableCpuMonitor = enableCpuMonitorFlag;
                        }
                    }
                }

                string enableAuthFailureTracesString = System.Configuration.ConfigurationManager.AppSettings[EnableAuthFailureTracesConfig];
                if (!string.IsNullOrEmpty(enableAuthFailureTracesString))
                {
                    bool enableAuthFailureTracesFlag = false;
                    if (bool.TryParse(enableAuthFailureTracesString, out enableAuthFailureTracesFlag))
                    {
                        this.enableAuthFailureTraces = enableAuthFailureTracesFlag;
                    }
                }
#if NETSTANDARD20
            }
#endif   
#endif

            // ConnectionPolicy always overrides appconfig
            if (this.ConnectionPolicy != null)
            {
                if (this.ConnectionPolicy.IdleTcpConnectionTimeout.HasValue)
                {
                    this.idleConnectionTimeoutInSeconds = (int)this.ConnectionPolicy.IdleTcpConnectionTimeout.Value.TotalSeconds;
                }

                if (this.ConnectionPolicy.OpenTcpConnectionTimeout.HasValue)
                {
                    this.openConnectionTimeoutInSeconds = (int)this.ConnectionPolicy.OpenTcpConnectionTimeout.Value.TotalSeconds;
                }

                if (this.ConnectionPolicy.MaxRequestsPerTcpConnection.HasValue)
                {
                    this.maxRequestsPerRntbdChannel = this.ConnectionPolicy.MaxRequestsPerTcpConnection.Value;
                }

                if (this.ConnectionPolicy.MaxTcpPartitionCount.HasValue)
                {
                    this.rntbdPartitionCount = this.ConnectionPolicy.MaxTcpPartitionCount.Value;
                }

                if (this.ConnectionPolicy.MaxTcpConnectionsPerEndpoint.HasValue)
                {
                    this.maxRntbdChannels = this.ConnectionPolicy.MaxTcpConnectionsPerEndpoint.Value;
                }

                if (this.ConnectionPolicy.PortReuseMode.HasValue)
                {
                    this.rntbdPortReuseMode = this.ConnectionPolicy.PortReuseMode.Value;
                }
            }

            this.ServiceEndpoint = serviceEndpoint.OriginalString.EndsWith("/", StringComparison.Ordinal) ? serviceEndpoint : new Uri(serviceEndpoint.OriginalString + "/");

            this.ConnectionPolicy = connectionPolicy ?? ConnectionPolicy.Default;

#if !NETSTANDARD16
            ServicePoint servicePoint = ServicePointManager.FindServicePoint(this.ServiceEndpoint);
            servicePoint.ConnectionLimit = this.ConnectionPolicy.MaxConnectionLimit;
#endif

            this.GlobalEndpointManager = new GlobalEndpointManager(this, this.ConnectionPolicy);

            this.httpMessageHandler = new HttpRequestMessageHandler(this.sendingRequest, this.receivedResponse, handler);

            this.mediaClient = new HttpClient(this.httpMessageHandler);

            this.mediaClient.DefaultRequestHeaders.CacheControl = new CacheControlHeaderValue { NoCache = true };
            this.mediaClient.AddUserAgentHeader(this.ConnectionPolicy.UserAgentContainer);

            this.mediaClient.AddApiTypeHeader(this.ApiType);

            // Set requested API version header that can be used for
            // version enforcement.
            this.mediaClient.DefaultRequestHeaders.Add(HttpConstants.HttpHeaders.Version,
                HttpConstants.Versions.CurrentVersion);

            this.mediaClient.DefaultRequestHeaders.Add(HttpConstants.HttpHeaders.Accept,
                RuntimeConstants.MediaTypes.Any);

            if (sessionContainer != null)
            {
                this.sessionContainer = sessionContainer;
            }
            else
            {
                this.sessionContainer = new SessionContainer(this.ServiceEndpoint.Host);
            }

            this.retryPolicy = new RetryPolicy(this.GlobalEndpointManager, this.ConnectionPolicy);
            this.ResetSessionTokenRetryPolicy = this.retryPolicy;

            this.mediaClient.Timeout = this.ConnectionPolicy.MediaRequestTimeout;

            this.desiredConsistencyLevel = desiredConsistencyLevel;
            // Setup the proxy to be  used based on connection mode.
            // For gateway: GatewayProxy.
            // For direct: WFStoreProxy [set in OpenAsync()].
            this.initializationSyncLock = new object();

            this.eventSource = DocumentClientEventSource.Instance;

            this.initializeTask = TaskHelper.InlineIfPossibleAsync(
                () => this.GetInitializationTaskAsync(storeClientFactory: storeClientFactory),
                new ResourceThrottleRetryPolicy(
                    this.ConnectionPolicy.RetryOptions.MaxRetryAttemptsOnThrottledRequests,
                    this.ConnectionPolicy.RetryOptions.MaxRetryWaitTimeInSeconds));

            // ContinueWith on the initialization task is needed for handling the UnobservedTaskException
            // if this task throws for some reason. Awaiting inside a constructor is not supported and
            // even if we had to await inside GetInitializationTask to catch the exception, that will
            // be a blocking call. In such cases, the recommended approach is to "handle" the
            // UnobservedTaskException by using ContinueWith method w/ TaskContinuationOptions.OnlyOnFaulted
            // and accessing the Exception property on the target task.
#pragma warning disable VSTHRD110 // Observe result of async calls
            this.initializeTask.ContinueWith(t =>
#pragma warning restore VSTHRD110 // Observe result of async calls
            {
                DefaultTrace.TraceWarning("initializeTask failed {0}", t.Exception);
            }, TaskContinuationOptions.OnlyOnFaulted);

            this.traceId = Interlocked.Increment(ref DocumentClient.idCounter);
            DefaultTrace.TraceInformation(string.Format(
                CultureInfo.InvariantCulture,
                "DocumentClient with id {0} initialized at endpoint: {1} with ConnectionMode: {2}, connection Protocol: {3}, and consistency level: {4}",
                this.traceId,
                serviceEndpoint.ToString(),
                this.ConnectionPolicy.ConnectionMode.ToString(),
                this.ConnectionPolicy.ConnectionProtocol.ToString(),
                desiredConsistencyLevel != null ? desiredConsistencyLevel.ToString() : "null"));

            this.QueryCompatibilityMode = QueryCompatibilityMode.Default;
        }

        // Always called from under the lock except when called from Intilialize method during construction.
        private async Task GetInitializationTaskAsync(IStoreClientFactory storeClientFactory)
        {
            await this.InitializeGatewayConfigurationReaderAsync();

            if (this.desiredConsistencyLevel.HasValue)
            {
                this.EnsureValidOverwrite(this.desiredConsistencyLevel.Value);
            }

            GatewayStoreModel gatewayStoreModel = new GatewayStoreModel(
                    this.GlobalEndpointManager,
                    this.sessionContainer,
                    this.ConnectionPolicy.RequestTimeout,
                    (Cosmos.ConsistencyLevel)this.accountServiceConfiguration.DefaultConsistencyLevel,
                    this.eventSource,
                    this.serializerSettings,
                    this.ConnectionPolicy.UserAgentContainer,
                    this.ApiType,
                    this.httpMessageHandler);

            this.GatewayStoreModel = gatewayStoreModel;

            this.collectionCache = new ClientCollectionCache(this.sessionContainer, this.GatewayStoreModel, this, this.retryPolicy);
            this.partitionKeyRangeCache = new PartitionKeyRangeCache(this, this.GatewayStoreModel, this.collectionCache);
            this.ResetSessionTokenRetryPolicy = new ResetSessionTokenRetryPolicyFactory(this.sessionContainer, this.collectionCache, this.retryPolicy);

            if (this.ConnectionPolicy.ConnectionMode == ConnectionMode.Gateway)
            {
                this.StoreModel = this.GatewayStoreModel;
            }
            else
            {
                this.InitializeDirectConnectivity(storeClientFactory);
            }
        }

        private async Task InitializeCachesAsync(string databaseName, DocumentCollection collection, CancellationToken cancellationToken)
        {
            if (databaseName == null)
            {
                throw new ArgumentNullException(nameof(databaseName));
            }

            if (collection == null)
            {
                throw new ArgumentNullException(nameof(collection));
            }

            CollectionCache collectionCache = await this.GetCollectionCacheAsync();
            using (
                DocumentServiceRequest request = DocumentServiceRequest.Create(
                    OperationType.Query,
                    ResourceType.Document,
                    collection.SelfLink,
                    AuthorizationTokenType.PrimaryMasterKey))
            {
                ContainerProperties resolvedCollection = await collectionCache.ResolveCollectionAsync(request, CancellationToken.None);
                IReadOnlyList<PartitionKeyRange> ranges = await this.partitionKeyRangeCache.TryGetOverlappingRangesAsync(
                resolvedCollection.ResourceId,
                new Range<string>(
                    PartitionKeyInternal.MinimumInclusiveEffectivePartitionKey,
                    PartitionKeyInternal.MaximumExclusiveEffectivePartitionKey,
                    true,
                    false));

                // In Gateway mode, AddressCache is null
                if (this.AddressResolver != null)
                {
                    await this.AddressResolver.OpenAsync(databaseName, resolvedCollection, cancellationToken);
                }
            }
        }

        /// <summary>
        /// Gets or sets the session object used for session consistency version tracking in the Azure Cosmos DB service.
        /// </summary>
        /// <remarks>
        /// <value>
        /// The session object used for version tracking when the consistency level is set to Session.
        /// </value>
        /// The session object can be saved and shared between two DocumentClient instances within the same AppDomain.
        /// </remarks>
        public object Session
        {
            get
            {
                return this.sessionContainer;
            }

            set
            {
                SessionContainer container = value as SessionContainer;
                if (container == null)
                {
                    throw new ArgumentNullException("value");
                }

                if (!string.Equals(this.ServiceEndpoint.Host, container.HostName, StringComparison.OrdinalIgnoreCase))
                {
                    throw new ArgumentException(string.Format(
                        CultureInfo.CurrentUICulture,
                        ClientResources.BadSession,
                        container.HostName,
                        this.ServiceEndpoint.Host));
                }

                SessionContainer currentSessionContainer = this.sessionContainer as SessionContainer;
                if (currentSessionContainer == null)
                {
                    throw new ArgumentNullException(nameof(currentSessionContainer));
                }

                currentSessionContainer.ReplaceCurrrentStateWithStateOf(container);
            }
        }

        /// <summary>
        /// Gets or sets the session object used for session consistency version tracking for a specific collection in the Azure Cosmos DB service.
        /// </summary>
        /// <param name="collectionLink">Collection for which session token must be retrieved.</param>
        /// <value>
        /// The session token used for version tracking when the consistency level is set to Session.
        /// </value>
        /// <remarks>
        /// The session token can be saved and supplied to a request via <see cref="Documents.Client.RequestOptions.SessionToken"/>.
        /// </remarks>
        internal string GetSessionToken(string collectionLink)
        {
            SessionContainer sessionContainerInternal = this.sessionContainer as SessionContainer;

            if (sessionContainerInternal == null)
            {
                throw new ArgumentNullException(nameof(sessionContainerInternal));
            }

            return sessionContainerInternal.GetSessionToken(collectionLink);
        }

        /// <summary>
        /// Gets the Api type
        /// </summary>
        internal ApiType ApiType
        {
            get; private set;
        }

        internal bool UseMultipleWriteLocations { get; private set; }

        /// <summary>
        /// Gets the endpoint Uri for the service endpoint from the Azure Cosmos DB service.
        /// </summary>
        /// <value>
        /// The Uri for the service endpoint.
        /// </value>
        /// <seealso cref="System.Uri"/>
        public Uri ServiceEndpoint
        {
            get;
            private set;
        }

        /// <summary>
        /// Gets the current write endpoint chosen based on availability and preference from the Azure Cosmos DB service.
        /// </summary>
        public Uri WriteEndpoint
        {
            get
            {
                return this.GlobalEndpointManager.WriteEndpoints.FirstOrDefault();
            }
        }

        /// <summary>
        /// Gets the current read endpoint chosen based on availability and preference from the Azure Cosmos DB service.
        /// </summary>
        public Uri ReadEndpoint
        {
            get
            {
                return this.GlobalEndpointManager.ReadEndpoints.FirstOrDefault();
            }
        }

        /// <summary>
        /// Gets the Connection policy used by the client from the Azure Cosmos DB service.
        /// </summary>
        /// <value>
        /// The Connection policy used by the client.
        /// </value>
        /// <seealso cref="Microsoft.Azure.Cosmos.ConnectionPolicy"/>
        public ConnectionPolicy ConnectionPolicy { get; private set; }

        /// <summary>
        /// Gets a dictionary of resource tokens used by the client from the Azure Cosmos DB service.
        /// </summary>
        /// <value>
        /// A dictionary of resource tokens used by the client.
        /// </value>
        /// <seealso cref="System.Collections.Generic.IDictionary{TKey, TValue}"/>
        [Obsolete]
        public IDictionary<string, string> ResourceTokens
        {
            get
            {
                // NOTE: if DocumentClient was created using construction taking permission feed and there
                // are duplicate resource links, we will choose arbitrary token for it here.
                return (this.resourceTokens != null) ? this.resourceTokens.ToDictionary(pair => pair.Key, pair => pair.Value.First().ResourceToken) : null;
            }
        }

        /// <summary>
        /// Gets the AuthKey used by the client from the Azure Cosmos DB service.
        /// </summary>
        /// <value>
        /// The AuthKey used by the client.
        /// </value>
        /// <seealso cref="System.Security.SecureString"/>
        public SecureString AuthKey
        {
            get
            {
                if (this.authKeyHashFunction != null)
                {
                    return this.authKeyHashFunction.Key;
                }
                else
                {
                    return null;
                }
            }
        }

        /// <summary>
        /// Gets the configured consistency level of the client from the Azure Cosmos DB service.
        /// </summary>
        /// <value>
        /// The configured <see cref="Microsoft.Azure.Cosmos.ConsistencyLevel"/> of the client.
        /// </value>
        /// <seealso cref="Microsoft.Azure.Cosmos.ConsistencyLevel"/>
        public virtual Documents.ConsistencyLevel ConsistencyLevel
        {
            get
            {
#pragma warning disable VSTHRD002 // Avoid problematic synchronous waits
                TaskHelper.InlineIfPossibleAsync(() => this.EnsureValidClientAsync(), null).Wait();
#pragma warning restore VSTHRD002 // Avoid problematic synchronous waits
                return this.desiredConsistencyLevel.HasValue ? this.desiredConsistencyLevel.Value :
                    this.accountServiceConfiguration.DefaultConsistencyLevel;
            }
        }

        /// <summary>
        /// Disposes the client for the Azure Cosmos DB service.
        /// </summary>
        /// <example>
        /// <code language="c#">
        /// <![CDATA[
        /// IDocumentClient client = new DocumentClient(new Uri("service endpoint"), "auth key");
        /// if (client != null) client.Dispose();
        /// ]]>
        /// </code>
        /// </example>
        public void Dispose()
        {
            if (this.isDisposed)
            {
                return;
            }

            if (this.StoreModel != null)
            {
                this.StoreModel.Dispose();
                this.StoreModel = null;
            }

            if (this.storeClientFactory != null)
            {
                // Dispose only if this store client factory was created and is owned by this instance of document client, otherwise just release the reference
                if (this.isStoreClientFactoryCreatedInternally)
                {
                    this.storeClientFactory.Dispose();
                }

                this.storeClientFactory = null;
            }

            if (this.AddressResolver != null)
            {
                this.AddressResolver.Dispose();
                this.AddressResolver = null;
            }

            if (this.mediaClient != null)
            {
                this.mediaClient.Dispose();
                this.mediaClient = null;
            }

            if (this.authKeyHashFunction != null)
            {
                this.authKeyHashFunction.Dispose();
                this.authKeyHashFunction = null;
            }

            if (this.GlobalEndpointManager != null)
            {
                this.GlobalEndpointManager.Dispose();
                this.GlobalEndpointManager = null;
            }

            DefaultTrace.TraceInformation("DocumentClient with id {0} disposed.", this.traceId);
            DefaultTrace.Flush();

            this.isDisposed = true;
        }

        //Compatibility mode:
        // Allows to specify compatibility mode used by client when making query requests.
        // should be removed when application/sql is no longer supported.
        internal QueryCompatibilityMode QueryCompatibilityMode { get; set; }

        /// <summary>
        /// RetryPolicy retries a request when it encounters session unavailable (see ClientRetryPolicy).
        /// Once it exhausts all write regions it clears the session container, then it uses ClientCollectionCache
        /// to resolves the request's collection name. If it differs from the session container's resource id it
        /// explains the session unavailable exception: somebody removed and recreated the collection. In this
        /// case we retry once again (with empty session token) otherwise we return the error to the client
        /// (see RenameCollectionAwareClientRetryPolicy)
        /// </summary>
        internal virtual IRetryPolicyFactory ResetSessionTokenRetryPolicy { get; private set; }

        /// <summary>
        /// Gets and sets the IStoreModel object.
        /// </summary>
        /// <remarks>
        /// Test hook to enable unit test of DocumentClient.
        /// </remarks>
        internal IStoreModel StoreModel { get; set; }

        /// <summary>
        /// Gets and sets the gateway IStoreModel object.
        /// </summary>
        /// <remarks>
        /// Test hook to enable unit test of DocumentClient.
        /// </remarks>
        internal IStoreModel GatewayStoreModel { get; set; }

        /// <summary>
        /// Gets and sets on execute scalar query callback
        /// </summary>
        /// <remarks>
        /// Test hook to enable unit test for scalar queries
        /// </remarks>
        internal Action<IQueryable> OnExecuteScalarQueryCallback { get; set; }

        internal virtual async Task<IDictionary<string, object>> GetQueryEngineConfigurationAsync()
        {
            await this.EnsureValidClientAsync();
            return this.accountServiceConfiguration.QueryEngineConfiguration;
        }

        internal virtual async Task<ConsistencyLevel> GetDefaultConsistencyLevelAsync()
        {
            await this.EnsureValidClientAsync();
            return (ConsistencyLevel)this.accountServiceConfiguration.DefaultConsistencyLevel;
        }

        internal Task<Documents.ConsistencyLevel?> GetDesiredConsistencyLevelAsync()
        {
            return Task.FromResult<Documents.ConsistencyLevel?>(this.desiredConsistencyLevel);
        }

        internal async Task<DocumentServiceResponse> ProcessRequestAsync(
            string verb,
            DocumentServiceRequest request,
            IDocumentClientRetryPolicy retryPolicyInstance,
            CancellationToken cancellationToken,
            string testAuthorization = null) // Only for unit-tests
        {
            if (request == null)
            {
                throw new ArgumentNullException(nameof(request));
            }

            if (verb == null)
            {
                throw new ArgumentNullException(nameof(verb));
            }

            string payload;
            string authorization = ((IAuthorizationTokenProvider)this).GetUserAuthorizationToken(
                request.ResourceAddress,
                PathsHelper.GetResourcePath(request.ResourceType),
                verb,
                request.Headers,
                AuthorizationTokenType.PrimaryMasterKey,
                out payload);

            // Unit-test hook
            if (testAuthorization != null)
            {
                payload = testAuthorization;
                authorization = testAuthorization;
            }
            request.Headers[HttpConstants.HttpHeaders.Authorization] = authorization;

            try
            {
                return await this.ProcessRequestAsync(request, retryPolicyInstance, cancellationToken);
            }
            catch (DocumentClientException dce)
            {
                if (payload != null
                    && dce.Message != null
                    && dce.StatusCode.HasValue
                    && dce.StatusCode.Value == HttpStatusCode.Unauthorized
                    && dce.Message.Contains(DocumentClient.MacSignatureString))
                {
                    // The following code is added such that we get trace data on unexpected 401/HMAC errors and it is
                    //   disabled by default. The trace will be trigger only when "enableAuthFailureTraces" named configuration 
                    //   is set to true (currently true for CTL runs).
                    //   For production we will work directly with specific customers in order to enable this configuration.
                    string normalizedPayload = DocumentClient.NormalizeAuthorizationPayload(payload);
                    if (this.enableAuthFailureTraces)
                    {
                        string tokenFirst5 = HttpUtility.UrlDecode(authorization).Split('&')[2].Split('=')[1].Substring(0, 5);
                        ulong authHash = 0;
                        if (this.authKeyHashFunction?.Key != null)
                        {
                            byte[] bytes = Encoding.UTF8.GetBytes(this.authKeyHashFunction?.Key?.ToString());
                            authHash = MurmurHash3.Hash64(bytes, bytes.Length);
                        }
                        DefaultTrace.TraceError("Un-expected authorization payload mis-match. Actual payload={0}, token={1}..., hash={2:X}..., error={3}",
                            normalizedPayload, tokenFirst5, authHash, dce.Message);
                    }
                    else
                    {
                        DefaultTrace.TraceError("Un-expected authorization payload mis-match. Actual {0} service expected {1}", normalizedPayload, dce.Message);
                    }
                }

                throw;
            }
        }

        internal async Task<DocumentServiceResponse> ProcessRequestAsync(
            DocumentServiceRequest request,
            IDocumentClientRetryPolicy retryPolicyInstance,
            CancellationToken cancellationToken)
        {
            await this.EnsureValidClientAsync();

            if (retryPolicyInstance != null)
            {
                retryPolicyInstance.OnBeforeSendRequest(request);
            }

            using (new ActivityScope(Guid.NewGuid()))
            {
                IStoreModel storeProxy = this.GetStoreProxy(request);
                return await storeProxy.ProcessMessageAsync(request, cancellationToken);
            }
        }

        private static string NormalizeAuthorizationPayload(string input)
        {
            const int expansionBuffer = 12;
            StringBuilder builder = new StringBuilder(input.Length + expansionBuffer);
            for (int i = 0; i < input.Length; i++)
            {
                switch (input[i])
                {
                    case '\n':
                        builder.Append("\\n");
                        break;
                    case '/':
                        builder.Append("\\/");
                        break;
                    default:
                        builder.Append(input[i]);
                        break;
                }
            }

            return builder.ToString();
        }

        private void ThrowIfDisposed()
        {
            if (this.isDisposed)
            {
                throw new ObjectDisposedException("DocumentClient");
            }
        }

        internal virtual async Task EnsureValidClientAsync()
        {
            this.ThrowIfDisposed();

            if (this.isSuccessfullyInitialized)
            {
                return;
            }

            // If the initialization task failed, we should retry initialization.
            // We may end up throwing the same exception but this will ensure that we dont have a
            // client which is unusable and can resume working if it failed initialization once.
            // If we have to reinitialize the client, it needs to happen in thread safe manner so that
            // we dont re-initalize the task again for each incoming call.
            Task initTask = null;

            lock (this.initializationSyncLock)
            {
                initTask = this.initializeTask;
            }

            try
            {
                await initTask;
                this.isSuccessfullyInitialized = true;
                return;
            }
            catch (Exception e)
            {
                DefaultTrace.TraceWarning("initializeTask failed {0}", e.ToString());
            }

            lock (this.initializationSyncLock)
            {
                // if the task has not been updated by another caller, update it
                if (object.ReferenceEquals(this.initializeTask, initTask))
                {
                    this.initializeTask = this.GetInitializationTaskAsync(storeClientFactory: null);
                }

                initTask = this.initializeTask;
            }

            await initTask;
            this.isSuccessfullyInitialized = true;
        }

        #region Create Impl
        /// <summary>
        /// Creates a database resource as an asychronous operation in the Azure Cosmos DB service.
        /// </summary>
        /// <param name="database">The specification for the <see cref="Database"/> to create.</param>
        /// <param name="options">(Optional) The <see cref="Documents.Client.RequestOptions"/> for the request.</param>
        /// <returns>The <see cref="Database"/> that was created within a task object representing the service response for the asynchronous operation.</returns>
        /// <exception cref="ArgumentNullException">If <paramref name="database"/> is not set.</exception>
        /// <exception cref="System.AggregateException">Represents a consolidation of failures that occured during async processing. Look within InnerExceptions to find the actual exception(s).</exception>
        /// <exception cref="DocumentClientException">This exception can encapsulate many different types of errors. To determine the specific error always look at the StatusCode property. Some common codes you may get when creating a Database are:
        /// <list type="table">
        ///     <listheader>
        ///         <term>StatusCode</term><description>Reason for exception</description>
        ///     </listheader>
        ///     <item>
        ///         <term>400</term><description>BadRequest - This means something was wrong with the database object supplied. It is likely that an id was not supplied for the new Database.</description>
        ///     </item>
        ///     <item>
        ///         <term>409</term><description>Conflict - This means a <see cref="Database"/> with an id matching the id field of <paramref name="database"/> already existed.</description>
        ///     </item>
        /// </list>
        /// </exception>
        /// <example>
        /// The example below creates a new <see cref="Database"/> with an Id property of 'MyDatabase'
        /// This code snippet is intended to be used from within an asynchronous method as it uses the await keyword
        /// <code language="c#">
        /// <![CDATA[
        /// using (IDocumentClient client = new DocumentClient(new Uri("service endpoint"), "auth key"))
        /// {
        ///     Database db = await client.CreateDatabaseAsync(new Database { Id = "MyDatabase" });
        /// }
        /// ]]>
        /// </code>
        /// </example>
        /// <example>
        /// If you would like to construct a <see cref="Database"/> from within a synchronous method then you need to use the following code
        /// <code language="c#">
        /// <![CDATA[
        /// using (IDocumentClient client = new DocumentClient(new Uri("service endpoint"), "auth key"))
        /// {
        ///     Database db = client.CreateDatabaseAsync(new Database { Id = "MyDatabase" }).Result;
        /// }
        /// ]]>
        /// </code>
        /// </example>
        /// <seealso cref="Microsoft.Azure.Documents.Database"/>
        /// <seealso cref="Microsoft.Azure.Documents.Client.RequestOptions"/>
        /// <seealso cref="Microsoft.Azure.Documents.Client.ResourceResponse{T}"/>
        /// <seealso cref="System.Threading.Tasks.Task"/>
        public Task<ResourceResponse<Documents.Database>> CreateDatabaseAsync(Documents.Database database, Documents.Client.RequestOptions options = null)
        {
            IDocumentClientRetryPolicy retryPolicyInstance = this.ResetSessionTokenRetryPolicy.GetRequestPolicy();
            return TaskHelper.InlineIfPossible(() => this.CreateDatabasePrivateAsync(database, options, retryPolicyInstance), retryPolicyInstance);
        }

        private async Task<ResourceResponse<Documents.Database>> CreateDatabasePrivateAsync(Documents.Database database, Documents.Client.RequestOptions options, IDocumentClientRetryPolicy retryPolicyInstance)
        {
            await this.EnsureValidClientAsync();

            if (database == null)
            {
                throw new ArgumentNullException("database");
            }

            this.ValidateResource(database);

            INameValueCollection headers = this.GetRequestHeaders(options);

            using (DocumentServiceRequest request = DocumentServiceRequest.Create(
                OperationType.Create,
                Paths.Databases_Root,
                database,
                ResourceType.Database,
                AuthorizationTokenType.PrimaryMasterKey,
                headers,
                SerializationFormattingPolicy.None))
            {
                return new ResourceResponse<Documents.Database>(await this.CreateAsync(request, retryPolicyInstance));
            }
        }

        /// <summary>
        /// Creates(if doesn't exist) or gets(if already exists) a database resource as an asychronous operation in the Azure Cosmos DB service.
        /// You can check the status code from the response to determine whether the database was newly created(201) or existing database was returned(200)
        /// </summary>
        /// <param name="database">The specification for the <see cref="Database"/> to create.</param>
        /// <param name="options">(Optional) The <see cref="Documents.Client.RequestOptions"/> for the request.</param>
        /// <returns>The <see cref="Database"/> that was created within a task object representing the service response for the asynchronous operation.</returns>
        /// <exception cref="ArgumentNullException">If <paramref name="database"/> is not set.</exception>
        /// <exception cref="System.AggregateException">Represents a consolidation of failures that occured during async processing. Look within InnerExceptions to find the actual exception(s).</exception>
        /// <exception cref="DocumentClientException">This exception can encapsulate many different types of errors. To determine the specific error always look at the StatusCode property.</exception>
        /// <example>
        /// The example below creates a new <see cref="Database"/> with an Id property of 'MyDatabase'
        /// This code snippet is intended to be used from within an asynchronous method as it uses the await keyword
        /// <code language="c#">
        /// <![CDATA[
        /// using (IDocumentClient client = new DocumentClient(new Uri("service endpoint"), "auth key"))
        /// {
        ///     Database db = await client.CreateDatabaseIfNotExistsAsync(new Database { Id = "MyDatabase" });
        /// }
        /// ]]>
        /// </code>
        /// </example>
        /// <example>
        /// If you would like to construct a <see cref="Database"/> from within a synchronous method then you need to use the following code
        /// <code language="c#">
        /// <![CDATA[
        /// using (IDocumentClient client = new DocumentClient(new Uri("service endpoint"), "auth key"))
        /// {
        ///     Database db = client.CreateDatabaseIfNotExistsAsync(new Database { Id = "MyDatabase" }).Result;
        /// }
        /// ]]>
        /// </code>
        /// </example>
        /// <seealso cref="Microsoft.Azure.Documents.Database"/>
        /// <seealso cref="Microsoft.Azure.Documents.Client.RequestOptions"/>
        /// <seealso cref="Microsoft.Azure.Documents.Client.ResourceResponse{T}"/>
        /// <seealso cref="System.Threading.Tasks.Task"/>
        public Task<ResourceResponse<Documents.Database>> CreateDatabaseIfNotExistsAsync(Documents.Database database, Documents.Client.RequestOptions options = null)
        {
            return TaskHelper.InlineIfPossible(() => this.CreateDatabaseIfNotExistsPrivateAsync(database, options), null);
        }

        private async Task<ResourceResponse<Documents.Database>> CreateDatabaseIfNotExistsPrivateAsync(Documents.Database database,
            Documents.Client.RequestOptions options)
        {
            if (database == null)
            {
                throw new ArgumentNullException("database");
            }

            // Doing a Read before Create will give us better latency for existing databases
            try
            {
                return await this.ReadDatabaseAsync(UriFactory.CreateDatabaseUri(database.Id));
            }
            catch (DocumentClientException dce)
            {
                if (dce.StatusCode != HttpStatusCode.NotFound)
                {
                    throw;
                }
            }

            try
            {
                return await this.CreateDatabaseAsync(database, options);
            }
            catch (DocumentClientException ex)
            {
                if (ex.StatusCode != HttpStatusCode.Conflict)
                {
                    throw;
                }
            }

            // This second Read is to handle the race condition when 2 or more threads have Read the database and only one succeeds with Create
            // so for the remaining ones we should do a Read instead of throwing Conflict exception
            return await this.ReadDatabaseAsync(UriFactory.CreateDatabaseUri(database.Id));
        }

        /// <summary>
        /// Creates a Document as an asychronous operation in the Azure Cosmos DB service.
        /// </summary>
        /// <param name="documentsFeedOrDatabaseLink">The link of the <see cref="DocumentCollection"/> to create the document in. E.g. dbs/db_rid/colls/coll_rid/ </param>
        /// <param name="document">The document object to create.</param>
        /// <param name="options">(Optional) Any request options you wish to set. E.g. Specifying a Trigger to execute when creating the document. <see cref="Documents.Client.RequestOptions"/></param>
        /// <param name="disableAutomaticIdGeneration">(Optional) Disables the automatic id generation, If this is True the system will throw an exception if the id property is missing from the Document.</param>
        /// <param name="cancellationToken">(Optional) A <see cref="CancellationToken"/> that can be used by other objects or threads to receive notice of cancellation.</param>
        /// <returns>The <see cref="Microsoft.Azure.Documents.Document"/> that was created contained within a <see cref="System.Threading.Tasks.Task"/> object representing the service response for the asynchronous operation.</returns>
        /// <exception cref="ArgumentNullException">If either <paramref name="documentsFeedOrDatabaseLink"/> or <paramref name="document"/> is not set.</exception>
        /// <exception cref="System.AggregateException">Represents a consolidation of failures that occured during async processing. Look within InnerExceptions to find the actual exception(s)</exception>
        /// <exception cref="DocumentClientException">This exception can encapsulate many different types of errors. To determine the specific error always look at the StatusCode property. Some common codes you may get when creating a Document are:
        /// <list type="table">
        ///     <listheader>
        ///         <term>StatusCode</term><description>Reason for exception</description>
        ///     </listheader>
        ///     <item>
        ///         <term>400</term><description>BadRequest - This means something was wrong with the document supplied. It is likely that <paramref name="disableAutomaticIdGeneration"/> was true and an id was not supplied</description>
        ///     </item>
        ///     <item>
        ///         <term>403</term><description>Forbidden - This likely means the collection in to which you were trying to create the document is full.</description>
        ///     </item>
        ///     <item>
        ///         <term>409</term><description>Conflict - This means a <see cref="Document"/> with an id matching the id field of <paramref name="document"/> already existed</description>
        ///     </item>
        ///     <item>
        ///         <term>413</term><description>RequestEntityTooLarge - This means the <see cref="Document"/> exceeds the current max entity size. Consult documentation for limits and quotas.</description>
        ///     </item>
        ///     <item>
        ///         <term>429</term><description>TooManyRequests - This means you have exceeded the number of request units per second. Consult the DocumentClientException.RetryAfter value to see how long you should wait before retrying this operation.</description>
        ///     </item>
        /// </list>
        /// </exception>
        /// <example>
        /// Azure Cosmos DB supports a number of different ways to work with documents. A document can extend <see cref="Resource"/>
        /// <code language="c#">
        /// <![CDATA[
        /// public class MyObject : Resource
        /// {
        ///     public string MyProperty {get; set;}
        /// }
        ///
        /// using (IDocumentClient client = new DocumentClient(new Uri("service endpoint"), "auth key"))
        /// {
        ///     Document doc = await client.CreateDocumentAsync("dbs/db_rid/colls/coll_rid/", new MyObject { MyProperty = "A Value" });
        /// }
        /// ]]>
        /// </code>
        /// </example>
        /// <example>
        /// A document can be any POCO object that can be serialized to JSON, even if it doesn't extend from <see cref="Resource"/>
        /// <code language="c#">
        /// <![CDATA[
        /// public class MyPOCO
        /// {
        ///     public string MyProperty {get; set;}
        /// }
        ///
        /// using (IDocumentClient client = new DocumentClient(new Uri("service endpoint"), "auth key"))
        /// {
        ///     Document doc = await client.CreateDocumentAsync("dbs/db_rid/colls/coll_rid/", new MyPOCO { MyProperty = "A Value" });
        /// }
        /// ]]>
        /// </code>
        /// </example>
        /// <example>
        /// Finally, a Document can also be a dynamic object
        /// <code language="c#">
        /// <![CDATA[
        /// using (IDocumentClient client = new DocumentClient(new Uri("service endpoint"), "auth key"))
        /// {
        ///     Document doc = await client.CreateDocumentAsync("dbs/db_rid/colls/coll_rid/", new { SomeProperty = "A Value" } );
        /// }
        /// ]]>
        /// </code>
        /// </example>
        /// <example>
        /// Create a Document and execute a Pre and Post Trigger
        /// <code language="c#">
        /// <![CDATA[
        /// using (IDocumentClient client = new DocumentClient(new Uri("service endpoint"), "auth key"))
        /// {
        ///     Document doc = await client.CreateDocumentAsync(
        ///         "dbs/db_rid/colls/coll_rid/",
        ///         new { id = "DOC123213443" },
        ///         new RequestOptions
        ///         {
        ///             PreTriggerInclude = new List<string> { "MyPreTrigger" },
        ///             PostTriggerInclude = new List<string> { "MyPostTrigger" }
        ///         });
        /// }
        /// ]]>
        /// </code>
        /// </example>
        /// <seealso cref="Microsoft.Azure.Documents.Document"/>
        /// <seealso cref="Microsoft.Azure.Documents.Client.RequestOptions"/>
        /// <seealso cref="Microsoft.Azure.Documents.Client.ResourceResponse{T}"/>
        /// <seealso cref="System.Threading.Tasks.Task"/>
        public Task<ResourceResponse<Document>> CreateDocumentAsync(string documentsFeedOrDatabaseLink,
            object document, Documents.Client.RequestOptions options = null, bool disableAutomaticIdGeneration = false,
            CancellationToken cancellationToken = default(CancellationToken))
        {
            // This call is to just run CreateDocumentInlineAsync in a SynchronizationContext aware environment
            return TaskHelper.InlineIfPossible(() => this.CreateDocumentInlineAsync(documentsFeedOrDatabaseLink, document, options, disableAutomaticIdGeneration, cancellationToken), null, cancellationToken);
        }

        private async Task<ResourceResponse<Document>> CreateDocumentInlineAsync(string documentsFeedOrDatabaseLink, object document, Documents.Client.RequestOptions options, bool disableAutomaticIdGeneration, CancellationToken cancellationToken)
        {
            IDocumentClientRetryPolicy requestRetryPolicy = this.ResetSessionTokenRetryPolicy.GetRequestPolicy();
            if (options == null || options.PartitionKey == null)
            {
                requestRetryPolicy = new PartitionKeyMismatchRetryPolicy(await this.GetCollectionCacheAsync(), requestRetryPolicy);
            }

            return await TaskHelper.InlineIfPossible(() => this.CreateDocumentPrivateAsync(
                documentsFeedOrDatabaseLink,
                document,
                options,
                disableAutomaticIdGeneration,
                requestRetryPolicy,
                cancellationToken), requestRetryPolicy);
        }

        private async Task<ResourceResponse<Document>> CreateDocumentPrivateAsync(
            string documentCollectionLink,
            object document,
            Documents.Client.RequestOptions options,
            bool disableAutomaticIdGeneration,
            IDocumentClientRetryPolicy retryPolicyInstance,
            CancellationToken cancellationToken)
        {
            await this.EnsureValidClientAsync();

            if (string.IsNullOrEmpty(documentCollectionLink))
            {
                throw new ArgumentNullException("documentCollectionLink");
            }

            if (document == null)
            {
                throw new ArgumentNullException("document");
            }

            INameValueCollection headers = this.GetRequestHeaders(options);
            Document typedDocument = Document.FromObject(document, this.GetSerializerSettingsForRequest(options));

            this.ValidateResource(typedDocument);

            if (string.IsNullOrEmpty(typedDocument.Id) && !disableAutomaticIdGeneration)
            {
                typedDocument.Id = Guid.NewGuid().ToString();
            }

            using (DocumentServiceRequest request = DocumentServiceRequest.Create(
                OperationType.Create,
                documentCollectionLink,
                typedDocument,
                ResourceType.Document,
                AuthorizationTokenType.PrimaryMasterKey,
                headers,
                SerializationFormattingPolicy.None,
                this.GetSerializerSettingsForRequest(options)))
            {
                await this.AddPartitionKeyInformationAsync(request, typedDocument, options);
                return new ResourceResponse<Document>(await this.CreateAsync(request, retryPolicyInstance, cancellationToken));
            }
        }

        /// <summary>
        /// Creates a collection as an asychronous operation in the Azure Cosmos DB service.
        /// </summary>
        /// <param name="databaseLink">The link of the database to create the collection in. E.g. dbs/db_rid/.</param>
        /// <param name="documentCollection">The <see cref="Microsoft.Azure.Documents.DocumentCollection"/> object.</param>
        /// <param name="options">(Optional) Any <see cref="Microsoft.Azure.Documents.Client.RequestOptions"/> you wish to provide when creating a Collection. E.g. RequestOptions.OfferThroughput = 400. </param>
        /// <returns>The <see cref="Microsoft.Azure.Documents.DocumentCollection"/> that was created contained within a <see cref="System.Threading.Tasks.Task"/> object representing the service response for the asynchronous operation.</returns>
        /// <exception cref="ArgumentNullException">If either <paramref name="databaseLink"/> or <paramref name="documentCollection"/> is not set.</exception>
        /// <exception cref="System.AggregateException">Represents a consolidation of failures that occured during async processing. Look within InnerExceptions to find the actual exception(s).</exception>
        /// <exception cref="DocumentClientException">This exception can encapsulate many different types of errors. To determine the specific error always look at the StatusCode property. Some common codes you may get when creating a collection are:
        /// <list type="table">
        ///     <listheader>
        ///         <term>StatusCode</term><description>Reason for exception</description>
        ///     </listheader>
        ///     <item>
        ///         <term>400</term><description>BadRequest - This means something was wrong with the request supplied. It is likely that an id was not supplied for the new collection.</description>
        ///     </item>
        ///     <item>
        ///         <term>403</term><description>Forbidden - This means you attempted to exceed your quota for collections. Contact support to have this quota increased.</description>
        ///     </item>
        ///     <item>
        ///         <term>409</term><description>Conflict - This means a <see cref="Microsoft.Azure.Documents.DocumentCollection"/> with an id matching the id you supplied already existed.</description>
        ///     </item>
        /// </list>
        /// </exception>
        /// <example>
        ///
        /// <code language="c#">
        /// <![CDATA[
        /// using (IDocumentClient client = new DocumentClient(new Uri("service endpoint"), "auth key"))
        /// {
        ///     //Create a new collection with an OfferThroughput set to 10000
        ///     //Not passing in RequestOptions.OfferThroughput will result in a collection with the default OfferThroughput set.
        ///     DocumentCollection coll = await client.CreateDocumentCollectionAsync(databaseLink,
        ///         new DocumentCollection { Id = "My Collection" },
        ///         new RequestOptions { OfferThroughput = 10000} );
        /// }
        /// ]]>
        /// </code>
        /// </example>
        /// <seealso cref="Microsoft.Azure.Documents.DocumentCollection"/>
        /// <seealso cref="Microsoft.Azure.Documents.OfferV2"/>
        /// <seealso cref="Microsoft.Azure.Documents.Client.RequestOptions"/>
        /// <seealso cref="Microsoft.Azure.Documents.Client.ResourceResponse{T}"/>
        /// <seealso cref="System.Threading.Tasks.Task"/>
        public Task<ResourceResponse<DocumentCollection>> CreateDocumentCollectionAsync(string databaseLink, DocumentCollection documentCollection, Documents.Client.RequestOptions options = null)
        {
            IDocumentClientRetryPolicy retryPolicyInstance = this.ResetSessionTokenRetryPolicy.GetRequestPolicy();
            return TaskHelper.InlineIfPossible(() => this.CreateDocumentCollectionPrivateAsync(databaseLink, documentCollection, options, retryPolicyInstance), retryPolicyInstance);
        }

        private async Task<ResourceResponse<DocumentCollection>> CreateDocumentCollectionPrivateAsync(
            string databaseLink,
            DocumentCollection documentCollection,
            Documents.Client.RequestOptions options,
            IDocumentClientRetryPolicy retryPolicyInstance)
        {
            await this.EnsureValidClientAsync();

            if (string.IsNullOrEmpty(databaseLink))
            {
                throw new ArgumentNullException("databaseLink");
            }

            if (documentCollection == null)
            {
                throw new ArgumentNullException("documentCollection");
            }

            this.ValidateResource(documentCollection);
            INameValueCollection headers = this.GetRequestHeaders(options);
            using (DocumentServiceRequest request = DocumentServiceRequest.Create(
                OperationType.Create,
                databaseLink,
                documentCollection,
                ResourceType.Collection,
                AuthorizationTokenType.PrimaryMasterKey,
                headers,
                SerializationFormattingPolicy.None))
            {
                ResourceResponse<DocumentCollection> collection = new ResourceResponse<DocumentCollection>(
                    await this.CreateAsync(request, retryPolicyInstance));
                // set the session token
                this.sessionContainer.SetSessionToken(collection.Resource.ResourceId, collection.Resource.AltLink, collection.Headers);
                return collection;
            }
        }

        /// <summary>
        /// Creates (if doesn't exist) or gets (if already exists) a collection as an asychronous operation in the Azure Cosmos DB service.
        /// You can check the status code from the response to determine whether the collection was newly created (201) or existing collection was returned (200).
        /// </summary>
        /// <param name="databaseLink">The link of the database to create the collection in. E.g. dbs/db_rid/.</param>
        /// <param name="documentCollection">The <see cref="Microsoft.Azure.Documents.DocumentCollection"/> object.</param>
        /// <param name="options">(Optional) Any <see cref="Microsoft.Azure.Documents.Client.RequestOptions"/> you wish to provide when creating a Collection. E.g. RequestOptions.OfferThroughput = 400. </param>
        /// <returns>The <see cref="Microsoft.Azure.Documents.DocumentCollection"/> that was created contained within a <see cref="System.Threading.Tasks.Task"/> object representing the service response for the asynchronous operation.</returns>
        /// <exception cref="ArgumentNullException">If either <paramref name="databaseLink"/> or <paramref name="documentCollection"/> is not set.</exception>
        /// <exception cref="System.AggregateException">Represents a consolidation of failures that occured during async processing. Look within InnerExceptions to find the actual exception(s).</exception>
        /// <exception cref="DocumentClientException">This exception can encapsulate many different types of errors. To determine the specific error always look at the StatusCode property. Some common codes you may get when creating a DocumentCollection are:
        /// <list type="table">
        ///     <listheader>
        ///         <term>StatusCode</term><description>Reason for exception</description>
        ///     </listheader>
        ///     <item>
        ///         <term>400</term><description>BadRequest - This means something was wrong with the request supplied. It is likely that an id was not supplied for the new collection.</description>
        ///     </item>
        ///     <item>
        ///         <term>403</term><description>Forbidden - This means you attempted to exceed your quota for collections. Contact support to have this quota increased.</description>
        ///     </item>
        /// </list>
        /// </exception>
        /// <example>
        ///
        /// <code language="c#">
        /// <![CDATA[
        /// using (IDocumentClient client = new DocumentClient(new Uri("service endpoint"), "auth key"))
        /// {
        ///     //Create a new collection with an OfferThroughput set to 10000
        ///     //Not passing in RequestOptions.OfferThroughput will result in a collection with the default OfferThroughput set.
        ///     DocumentCollection coll = await client.CreateDocumentCollectionIfNotExistsAsync(databaseLink,
        ///         new DocumentCollection { Id = "My Collection" },
        ///         new RequestOptions { OfferThroughput = 10000} );
        /// }
        /// ]]>
        /// </code>
        /// </example>
        /// <seealso cref="Microsoft.Azure.Documents.DocumentCollection"/>
        /// <seealso cref="Microsoft.Azure.Documents.OfferV2"/>
        /// <seealso cref="Microsoft.Azure.Documents.Client.RequestOptions"/>
        /// <seealso cref="Microsoft.Azure.Documents.Client.ResourceResponse{T}"/>
        /// <seealso cref="System.Threading.Tasks.Task"/>
        public Task<ResourceResponse<DocumentCollection>> CreateDocumentCollectionIfNotExistsAsync(string databaseLink, DocumentCollection documentCollection, Documents.Client.RequestOptions options = null)
        {
            return TaskHelper.InlineIfPossible(() => this.CreateDocumentCollectionIfNotExistsPrivateAsync(databaseLink, documentCollection, options), null);
        }

        private async Task<ResourceResponse<DocumentCollection>> CreateDocumentCollectionIfNotExistsPrivateAsync(
            string databaseLink, DocumentCollection documentCollection, Documents.Client.RequestOptions options)
        {
            if (string.IsNullOrEmpty(databaseLink))
            {
                throw new ArgumentNullException("databaseLink");
            }

            if (documentCollection == null)
            {
                throw new ArgumentNullException("documentCollection");
            }

            // ReadDatabaseAsync call is needed to support this API that takes databaseLink as a parameter, to be consistent with CreateDocumentCollectionAsync. We need to construct the collectionLink to make
            // ReadDocumentCollectionAsync call, in case database selfLink got passed to this API. We cannot simply concat the database selfLink with /colls/{collectionId} to get the collectionLink.
            Documents.Database database = await this.ReadDatabaseAsync(databaseLink);

            // Doing a Read before Create will give us better latency for existing collections.
            // Also, in emulator case when you hit the max allowed partition count and you use this API for a collection that already exists,
            // calling Create will throw 503(max capacity reached) even though the intent of this API is to return the collection if it already exists.
            try
            {
                return await this.ReadDocumentCollectionAsync(UriFactory.CreateDocumentCollectionUri(database.Id, documentCollection.Id), null);
            }
            catch (DocumentClientException dce)
            {
                if (dce.StatusCode != HttpStatusCode.NotFound)
                {
                    throw;
                }
            }

            try
            {
                return await this.CreateDocumentCollectionAsync(databaseLink, documentCollection, options);
            }
            catch (DocumentClientException ex)
            {
                if (ex.StatusCode != HttpStatusCode.Conflict)
                {
                    throw;
                }
            }

            // This second Read is to handle the race condition when 2 or more threads have Read the collection and only one succeeds with Create
            // so for the remaining ones we should do a Read instead of throwing Conflict exception
            return await this.ReadDocumentCollectionAsync(UriFactory.CreateDocumentCollectionUri(database.Id, documentCollection.Id), null);
        }

        /// <summary>
        /// Restores a collection as an asychronous operation in the Azure Cosmos DB service.
        /// </summary>
        /// <param name="sourceDocumentCollectionLink">The link to the source <see cref="DocumentCollection"/> object.</param>
        /// <param name="targetDocumentCollection">The target <see cref="DocumentCollection"/> object.</param>
        /// <param name="restoreTime">(optional)The point in time to restore. If null, use the latest restorable time. </param>
        /// <param name="options">(Optional) The <see cref="Documents.Client.RequestOptions"/> for the request.</param>
        /// <returns>The task object representing the service response for the asynchronous operation.</returns>
        internal Task<ResourceResponse<DocumentCollection>> RestoreDocumentCollectionAsync(string sourceDocumentCollectionLink, DocumentCollection targetDocumentCollection, DateTimeOffset? restoreTime = null, Documents.Client.RequestOptions options = null)
        {
            IDocumentClientRetryPolicy retryPolicyInstance = this.ResetSessionTokenRetryPolicy.GetRequestPolicy();
            return TaskHelper.InlineIfPossible(() => this.RestoreDocumentCollectionPrivateAsync(sourceDocumentCollectionLink, targetDocumentCollection, restoreTime, options, retryPolicyInstance), retryPolicyInstance);
        }

        private async Task<ResourceResponse<DocumentCollection>> RestoreDocumentCollectionPrivateAsync(string sourceDocumentCollectionLink, DocumentCollection targetDocumentCollection, DateTimeOffset? restoreTime, Documents.Client.RequestOptions options, IDocumentClientRetryPolicy retryPolicyInstance)
        {
            await this.EnsureValidClientAsync();

            if (string.IsNullOrEmpty(sourceDocumentCollectionLink))
            {
                throw new ArgumentNullException("sourceDocumentCollectionLink");
            }

            if (targetDocumentCollection == null)
            {
                throw new ArgumentNullException("targetDocumentCollection");
            }

            bool isFeed;
            string resourceTypeString;
            string resourceIdOrFullName;
            bool isNameBased;

            string dbsId;
            string databaseLink = PathsHelper.GetDatabasePath(sourceDocumentCollectionLink);
            if (PathsHelper.TryParsePathSegments(databaseLink, out isFeed, out resourceTypeString, out resourceIdOrFullName, out isNameBased) && isNameBased && !isFeed)
            {
                string[] segments = resourceIdOrFullName.Split(new char[] { '/' }, StringSplitOptions.RemoveEmptyEntries);
                dbsId = segments[segments.Length - 1];
            }
            else
            {
                throw new ArgumentNullException("sourceDocumentCollectionLink");
            }

            string sourceCollId;
            if (PathsHelper.TryParsePathSegments(sourceDocumentCollectionLink, out isFeed, out resourceTypeString, out resourceIdOrFullName, out isNameBased) && isNameBased && !isFeed)
            {
                string[] segments = resourceIdOrFullName.Split(new char[] { '/' }, StringSplitOptions.RemoveEmptyEntries);
                sourceCollId = segments[segments.Length - 1];
            }
            else
            {
                throw new ArgumentNullException("sourceDocumentCollectionLink");
            }

            this.ValidateResource(targetDocumentCollection);

            if (options == null)
            {
                options = new Documents.Client.RequestOptions();
            }
            if (!options.RemoteStorageType.HasValue)
            {
                options.RemoteStorageType = RemoteStorageType.Standard;
            }
            options.SourceDatabaseId = dbsId;
            options.SourceCollectionId = sourceCollId;
            if (restoreTime.HasValue)
            {
                options.RestorePointInTime = Helpers.ToUnixTime(restoreTime.Value);
            }

            INameValueCollection headers = this.GetRequestHeaders(options);
            using (DocumentServiceRequest request = DocumentServiceRequest.Create(
                OperationType.Create,
                databaseLink,
                targetDocumentCollection,
                ResourceType.Collection,
                AuthorizationTokenType.PrimaryMasterKey,
                headers,
                SerializationFormattingPolicy.None))
            {
                ResourceResponse<DocumentCollection> collection = new ResourceResponse<DocumentCollection>(await this.CreateAsync(request, retryPolicyInstance));
                // set the session token
                this.sessionContainer.SetSessionToken(collection.Resource.ResourceId, collection.Resource.AltLink, collection.Headers);
                return collection;
            }
        }

        /// <summary>
        /// Get the status of a collection being restored in the Azure Cosmos DB service.
        /// </summary>
        /// <param name="targetDocumentCollectionLink">The link of the document collection being restored.</param>
        /// <returns>The task object representing the service response for the asynchronous operation.</returns>
        internal Task<DocumentCollectionRestoreStatus> GetDocumentCollectionRestoreStatusAsync(string targetDocumentCollectionLink)
        {
            IDocumentClientRetryPolicy retryPolicyInstance = this.ResetSessionTokenRetryPolicy.GetRequestPolicy();
            return TaskHelper.InlineIfPossible(() => this.GetDocumentCollectionRestoreStatusPrivateAsync(targetDocumentCollectionLink, retryPolicyInstance), retryPolicyInstance);
        }

        private async Task<DocumentCollectionRestoreStatus> GetDocumentCollectionRestoreStatusPrivateAsync(string targetDocumentCollectionLink, IDocumentClientRetryPolicy retryPolicyInstance)
        {
            if (string.IsNullOrEmpty(targetDocumentCollectionLink))
            {
                throw new ArgumentNullException("targetDocumentCollectionLink");
            }

            ResourceResponse<DocumentCollection> response = await this.ReadDocumentCollectionPrivateAsync(
                targetDocumentCollectionLink,
                new Documents.Client.RequestOptions { PopulateRestoreStatus = true },
                retryPolicyInstance);
            string restoreState = response.ResponseHeaders.Get(WFConstants.BackendHeaders.RestoreState);
            if (restoreState == null)
            {
                restoreState = RestoreState.RestoreCompleted.ToString();
            }

            DocumentCollectionRestoreStatus ret = new DocumentCollectionRestoreStatus()
            {
                State = restoreState
            };

            return ret;
        }

        /// <summary>
        /// Creates a stored procedure as an asychronous operation in the Azure Cosmos DB service.
        /// </summary>
        /// <param name="collectionLink">The link of the collection to create the stored procedure in. E.g. dbs/db_rid/colls/col_rid/</param>
        /// <param name="storedProcedure">The <see cref="Microsoft.Azure.Documents.StoredProcedure"/> object to create.</param>
        /// <param name="options">(Optional) Any <see cref="Microsoft.Azure.Documents.Client.RequestOptions"/>for this request.</param>
        /// <returns>The <see cref="Microsoft.Azure.Documents.StoredProcedure"/> that was created contained within a <see cref="System.Threading.Tasks.Task"/> object representing the service response for the asynchronous operation.</returns>
        /// <exception cref="ArgumentNullException">If either <paramref name="collectionLink"/> or <paramref name="storedProcedure"/> is not set.</exception>
        /// <exception cref="System.AggregateException">Represents a consolidation of failures that occured during async processing. Look within InnerExceptions to find the actual exception(s)</exception>
        /// <exception cref="DocumentClientException">This exception can encapsulate many different types of errors. To determine the specific error always look at the StatusCode property. Some common codes you may get when creating a Document are:
        /// <list type="table">
        ///     <listheader>
        ///         <term>StatusCode</term><description>Reason for exception</description>
        ///     </listheader>
        ///     <item>
        ///         <term>400</term><description>BadRequest - This means something was wrong with the request supplied. It is likely that an Id was not supplied for the stored procedure or the Body was malformed.</description>
        ///     </item>
        ///     <item>
        ///         <term>403</term><description>Forbidden - You have reached your quota of stored procedures for the collection supplied. Contact support to have this quota increased.</description>
        ///     </item>
        ///     <item>
        ///         <term>409</term><description>Conflict - This means a <see cref="Microsoft.Azure.Documents.StoredProcedure"/> with an id matching the id you supplied already existed.</description>
        ///     </item>
        ///     <item>
        ///         <term>413</term><description>RequestEntityTooLarge - This means the body of the <see cref="Microsoft.Azure.Documents.StoredProcedure"/> you tried to create was too large.</description>
        ///     </item>
        /// </list>
        /// </exception>
        /// <example>
        ///
        /// <code language="c#">
        /// <![CDATA[
        /// //Create a new stored procedure called "HelloWorldSproc" that takes in a single param called "name".
        /// StoredProcedure sproc = await client.CreateStoredProcedureAsync(collectionLink, new StoredProcedure
        /// {
        ///    Id = "HelloWorldSproc",
        ///    Body = @"function (name){
        ///                var response = getContext().getResponse();
        ///                response.setBody('Hello ' + name);
        ///             }"
        /// });
        /// ]]>
        /// </code>
        /// </example>
        /// <seealso cref="Microsoft.Azure.Documents.StoredProcedure"/>
        /// <seealso cref="Microsoft.Azure.Documents.Client.RequestOptions"/>
        /// <seealso cref="Microsoft.Azure.Documents.Client.ResourceResponse{T}"/>
        /// <seealso cref="System.Threading.Tasks.Task"/>
        public Task<ResourceResponse<StoredProcedure>> CreateStoredProcedureAsync(string collectionLink, StoredProcedure storedProcedure, Documents.Client.RequestOptions options = null)
        {
            IDocumentClientRetryPolicy retryPolicyInstance = this.ResetSessionTokenRetryPolicy.GetRequestPolicy();
            return TaskHelper.InlineIfPossible(() => this.CreateStoredProcedurePrivateAsync(collectionLink, storedProcedure, options, retryPolicyInstance), retryPolicyInstance);
        }

        private async Task<ResourceResponse<StoredProcedure>> CreateStoredProcedurePrivateAsync(
            string collectionLink,
            StoredProcedure storedProcedure,
            Documents.Client.RequestOptions options,
            IDocumentClientRetryPolicy retryPolicyInstance)
        {
            await this.EnsureValidClientAsync();

            if (string.IsNullOrEmpty(collectionLink))
            {
                throw new ArgumentNullException("collectionLink");
            }

            if (storedProcedure == null)
            {
                throw new ArgumentNullException("storedProcedure");
            }

            this.ValidateResource(storedProcedure);

            INameValueCollection headers = this.GetRequestHeaders(options);
            using (DocumentServiceRequest request = DocumentServiceRequest.Create(
                OperationType.Create,
                collectionLink,
                storedProcedure,
                ResourceType.StoredProcedure,
                AuthorizationTokenType.PrimaryMasterKey,
                headers,
                SerializationFormattingPolicy.None))
            {
                return new ResourceResponse<StoredProcedure>(await this.CreateAsync(request, retryPolicyInstance));
            }
        }

        /// <summary>
        /// Creates a trigger as an asychronous operation in the Azure Cosmos DB service.
        /// </summary>
        /// <param name="collectionLink">The link of the <see cref="Microsoft.Azure.Documents.DocumentCollection"/> to create the trigger in. E.g. dbs/db_rid/colls/col_rid/ </param>
        /// <param name="trigger">The <see cref="Microsoft.Azure.Documents.Trigger"/> object to create.</param>
        /// <param name="options">(Optional) Any <see cref="Microsoft.Azure.Documents.Client.RequestOptions"/>for this request.</param>
        /// <returns>A task object representing the service response for the asynchronous operation.</returns>
        /// <exception cref="ArgumentNullException">If either <paramref name="collectionLink"/> or <paramref name="trigger"/> is not set.</exception>
        /// <exception cref="System.AggregateException">Represents a consolidation of failures that occured during async processing. Look within InnerExceptions to find the actual exception(s)</exception>
        /// <exception cref="DocumentClientException">This exception can encapsulate many different types of errors. To determine the specific error always look at the StatusCode property. Some common codes you may get when creating a Document are:
        /// <list type="table">
        ///     <listheader>
        ///         <term>StatusCode</term><description>Reason for exception</description>
        ///     </listheader>
        ///     <item>
        ///         <term>400</term><description>BadRequest - This means something was wrong with the request supplied. It is likely that an Id was not supplied for the new trigger or that the Body was malformed.</description>
        ///     </item>
        ///     <item>
        ///         <term>403</term><description>Forbidden - You have reached your quota of triggers for the collection supplied. Contact support to have this quota increased.</description>
        ///     </item>
        ///     <item>
        ///         <term>409</term><description>Conflict - This means a <see cref="Microsoft.Azure.Documents.Trigger"/> with an id matching the id you supplied already existed.</description>
        ///     </item>
        ///     <item>
        ///         <term>413</term><description>RequestEntityTooLarge - This means the body of the <see cref="Microsoft.Azure.Documents.Trigger"/> you tried to create was too large.</description>
        ///     </item>
        /// </list>
        /// </exception>
        /// <example>
        ///
        /// <code language="c#">
        /// <![CDATA[
        /// //Create a trigger that validates the contents of a document as it is created and adds a 'timestamp' property if one was not found.
        /// Trigger trig = await client.CreateTriggerAsync(collectionLink, new Trigger
        /// {
        ///     Id = "ValidateDocuments",
        ///     Body = @"function validate() {
        ///                         var context = getContext();
        ///                         var request = context.getRequest();                                                             
        ///                         var documentToCreate = request.getBody();
        ///                         
        ///                         // validate properties
        ///                         if (!('timestamp' in documentToCreate)) {
        ///                             var ts = new Date();
        ///                             documentToCreate['timestamp'] = ts.getTime();
        ///                         }
        ///                         
        ///                         // update the document that will be created
        ///                         request.setBody(documentToCreate);
        ///                       }",
        ///     TriggerType = TriggerType.Pre,
        ///     TriggerOperation = TriggerOperation.Create
        /// });
        /// ]]>
        /// </code>
        /// </example>
        /// <seealso cref="Microsoft.Azure.Documents.Trigger"/>
        /// <seealso cref="Microsoft.Azure.Documents.Client.RequestOptions"/>
        /// <seealso cref="Microsoft.Azure.Documents.Client.ResourceResponse{T}"/>
        /// <seealso cref="System.Threading.Tasks.Task"/>
        public Task<ResourceResponse<Trigger>> CreateTriggerAsync(string collectionLink, Trigger trigger, Documents.Client.RequestOptions options = null)
        {
            IDocumentClientRetryPolicy retryPolicyInstance = this.ResetSessionTokenRetryPolicy.GetRequestPolicy();
            return TaskHelper.InlineIfPossible(() => this.CreateTriggerPrivateAsync(collectionLink, trigger, options, retryPolicyInstance), retryPolicyInstance);
        }

        private async Task<ResourceResponse<Trigger>> CreateTriggerPrivateAsync(string collectionLink, Trigger trigger, Documents.Client.RequestOptions options, IDocumentClientRetryPolicy retryPolicyInstance)
        {
            await this.EnsureValidClientAsync();

            if (string.IsNullOrEmpty(collectionLink))
            {
                throw new ArgumentNullException("collectionLink");
            }

            if (trigger == null)
            {
                throw new ArgumentNullException("trigger");
            }

            this.ValidateResource(trigger);
            INameValueCollection headers = this.GetRequestHeaders(options);
            using (DocumentServiceRequest request = DocumentServiceRequest.Create(
                OperationType.Create,
                collectionLink,
                trigger,
                ResourceType.Trigger,
                AuthorizationTokenType.PrimaryMasterKey,
                headers,
                SerializationFormattingPolicy.None))
            {
                return new ResourceResponse<Trigger>(await this.CreateAsync(request, retryPolicyInstance));
            }
        }

        /// <summary>
        /// Creates a user defined function as an asychronous operation in the Azure Cosmos DB service.
        /// </summary>
        /// <param name="collectionLink">The link of the <see cref="Microsoft.Azure.Documents.DocumentCollection"/> to create the user defined function in. E.g. dbs/db_rid/colls/col_rid/ </param>
        /// <param name="function">The <see cref="Microsoft.Azure.Documents.UserDefinedFunction"/> object to create.</param>
        /// <param name="options">(Optional) Any <see cref="Microsoft.Azure.Documents.Client.RequestOptions"/>for this request.</param>
        /// <returns>A task object representing the service response for the asynchronous operation.</returns>
        /// <exception cref="ArgumentNullException">If either <paramref name="collectionLink"/> or <paramref name="function"/> is not set.</exception>
        /// <exception cref="System.AggregateException">Represents a consolidation of failures that occured during async processing. Look within InnerExceptions to find the actual exception(s)</exception>
        /// <exception cref="DocumentClientException">This exception can encapsulate many different types of errors. To determine the specific error always look at the StatusCode property. Some common codes you may get when creating a Document are:
        /// <list type="table">
        ///     <listheader>
        ///         <term>StatusCode</term><description>Reason for exception</description>
        ///     </listheader>
        ///     <item>
        ///         <term>400</term><description>BadRequest - This means something was wrong with the request supplied. It is likely that an Id was not supplied for the new user defined function or that the Body was malformed.</description>
        ///     </item>
        ///     <item>
        ///         <term>403</term><description>Forbidden - You have reached your quota of user defined functions for the collection supplied. Contact support to have this quota increased.</description>
        ///     </item>
        ///     <item>
        ///         <term>409</term><description>Conflict - This means a <see cref="Microsoft.Azure.Documents.UserDefinedFunction"/> with an id matching the id you supplied already existed.</description>
        ///     </item>
        ///     <item>
        ///         <term>413</term><description>RequestEntityTooLarge - This means the body of the <see cref="Microsoft.Azure.Documents.UserDefinedFunction"/> you tried to create was too large.</description>
        ///     </item>
        /// </list>
        /// </exception>
        /// <example>
        ///
        /// <code language="c#">
        /// <![CDATA[
        /// //Create a user defined function that converts a string to upper case
        /// UserDefinedFunction udf = client.CreateUserDefinedFunctionAsync(collectionLink, new UserDefinedFunction
        /// {
        ///    Id = "ToUpper",
        ///    Body = @"function toUpper(input) {
        ///                        return input.toUpperCase();
        ///                     }",
        /// });
        /// ]]>
        /// </code>
        /// </example>
        /// <seealso cref="Microsoft.Azure.Documents.UserDefinedFunction"/>
        /// <seealso cref="Microsoft.Azure.Documents.Client.RequestOptions"/>
        /// <seealso cref="Microsoft.Azure.Documents.Client.ResourceResponse{T}"/>
        /// <seealso cref="System.Threading.Tasks.Task"/>
        public Task<ResourceResponse<UserDefinedFunction>> CreateUserDefinedFunctionAsync(string collectionLink, UserDefinedFunction function, Documents.Client.RequestOptions options = null)
        {
            IDocumentClientRetryPolicy retryPolicyInstance = this.ResetSessionTokenRetryPolicy.GetRequestPolicy();
            return TaskHelper.InlineIfPossible(() => this.CreateUserDefinedFunctionPrivateAsync(collectionLink, function, options, retryPolicyInstance), retryPolicyInstance);
        }

        private async Task<ResourceResponse<UserDefinedFunction>> CreateUserDefinedFunctionPrivateAsync(
            string collectionLink,
            UserDefinedFunction function,
            Documents.Client.RequestOptions options,
            IDocumentClientRetryPolicy retryPolicyInstance)
        {
            await this.EnsureValidClientAsync();

            if (string.IsNullOrEmpty(collectionLink))
            {
                throw new ArgumentNullException("collectionLink");
            }

            if (function == null)
            {
                throw new ArgumentNullException("function");
            }

            this.ValidateResource(function);
            INameValueCollection headers = this.GetRequestHeaders(options);
            using (DocumentServiceRequest request = DocumentServiceRequest.Create(
                OperationType.Create,
                collectionLink,
                function,
                ResourceType.UserDefinedFunction,
                AuthorizationTokenType.PrimaryMasterKey,
                headers,
                SerializationFormattingPolicy.None))
            {
                return new ResourceResponse<UserDefinedFunction>(await this.CreateAsync(request, retryPolicyInstance));
            }
        }

        /// <summary>
        /// Creates a user defined type object as an asychronous operation in the Azure Cosmos DB service.
        /// </summary>
        /// <param name="databaseLink">The link of the database to create the user defined type in. E.g. dbs/db_rid/ </param>
        /// <param name="userDefinedType">The <see cref="Microsoft.Azure.Documents.UserDefinedType"/> object to create.</param>
        /// <param name="options">(Optional) The request options for the request.</param>
        /// <returns>A task object representing the service response for the asynchronous operation which contains the created <see cref="Microsoft.Azure.Documents.UserDefinedType"/> object.</returns>
        /// <exception cref="ArgumentNullException">If either <paramref name="databaseLink"/> or <paramref name="userDefinedType"/> is not set.</exception>
        /// <exception cref="System.AggregateException">Represents a consolidation of failures that occured during async processing. Look within InnerExceptions to find the actual exception(s)</exception>
        /// <exception cref="DocumentClientException">This exception can encapsulate many different types of errors. To determine the specific error always look at the StatusCode property. Some common codes you may get when creating a UserDefinedType are:
        /// <list type="table">
        ///     <listheader>
        ///         <term>StatusCode</term><description>Reason for exception</description>
        ///     </listheader>
        ///     <item>
        ///         <term>400</term><description>BadRequest - This means something was wrong with the request supplied.</description>
        ///     </item>
        ///     <item>
        ///         <term>403</term><description>Forbidden - You have reached your quota of user defined type objects for this database. Contact support to have this quota increased.</description>
        ///     </item>
        ///     <item>
        ///         <term>409</term><description>Conflict - This means a <see cref="Microsoft.Azure.Documents.UserDefinedType"/> with an id matching the id you supplied already existed.</description>
        ///     </item>
        /// </list>
        /// </exception>
        /// <example>
        ///
        /// <code language="c#">
        /// <![CDATA[
        /// //Create a new user defined type in the specified database
        /// UserDefinedType userDefinedType = await client.CreateUserDefinedTypeAsync(databaseLink, new UserDefinedType { Id = "userDefinedTypeId5" });
        /// ]]>
        /// </code>
        /// </example>
        /// <seealso cref="Microsoft.Azure.Documents.UserDefinedType"/>
        /// <seealso cref="Microsoft.Azure.Documents.Client.RequestOptions"/>
        /// <seealso cref="Microsoft.Azure.Documents.Client.ResourceResponse{T}"/>
        /// <seealso cref="System.Threading.Tasks.Task"/>
        internal Task<ResourceResponse<UserDefinedType>> CreateUserDefinedTypeAsync(string databaseLink, UserDefinedType userDefinedType, Documents.Client.RequestOptions options = null)
        {
            IDocumentClientRetryPolicy retryPolicyInstance = this.ResetSessionTokenRetryPolicy.GetRequestPolicy();
            return TaskHelper.InlineIfPossible(() => this.CreateUserDefinedTypePrivateAsync(databaseLink, userDefinedType, options, retryPolicyInstance), retryPolicyInstance);
        }

        private async Task<ResourceResponse<UserDefinedType>> CreateUserDefinedTypePrivateAsync(string databaseLink, UserDefinedType userDefinedType, Documents.Client.RequestOptions options, IDocumentClientRetryPolicy retryPolicyInstance)
        {
            await this.EnsureValidClientAsync();

            if (string.IsNullOrEmpty(databaseLink))
            {
                throw new ArgumentNullException("databaseLink");
            }

            if (userDefinedType == null)
            {
                throw new ArgumentNullException("userDefinedType");
            }

            this.ValidateResource(userDefinedType);
            INameValueCollection headers = this.GetRequestHeaders(options);
            using (DocumentServiceRequest request = DocumentServiceRequest.Create(
                OperationType.Create,
                databaseLink,
                userDefinedType,
                ResourceType.UserDefinedType,
                AuthorizationTokenType.PrimaryMasterKey,
                headers,
                SerializationFormattingPolicy.None))
            {
                return new ResourceResponse<UserDefinedType>(await this.CreateAsync(request, retryPolicyInstance));
            }
        }

        /// <summary>
        /// Creates a snapshot resource as an asychronous operation in the Azure Cosmos DB service.
        /// </summary>
        /// <param name="snapshot">The specification for the <see cref="Snapshot"/> to create.</param>
        /// <param name="options">(Optional) The <see cref="Documents.Client.RequestOptions"/> for the request.</param>
        /// <returns>The <see cref="Snapshot"/> that was created within a task object representing the service response for the asynchronous operation.</returns>
        /// <exception cref="ArgumentNullException">If <paramref name="snapshot"/> is not set.</exception>
        /// <exception cref="System.AggregateException">Represents a consolidation of failures that occured during async processing. Look within InnerExceptions to find the actual exception(s).</exception>
        /// <exception cref="DocumentClientException">This exception can encapsulate many different types of errors. To determine the specific error always look at the StatusCode property. Some common codes you may get when creating a Database are:
        /// <list type="table">
        ///     <listheader>
        ///         <term>StatusCode</term><description>Reason for exception</description>
        ///     </listheader>
        ///     <item>
        ///         <term>400</term><description>BadRequest - This means something was wrong with the snapshot object supplied. It is likely that the resource link specified for the Snapshot was invalid.</description>
        ///     </item>
        ///     <item>
        ///         <term>409</term>
        ///         <description>
        ///         Conflict - This means a <see cref="Snapshot"/> with an id matching the id field of <paramref name="snapshot"/> already existed,
        ///         or there is already a pending snapshot for the specified resource link.
        ///         </description>
        ///     </item>
        /// </list>
        /// </exception>
        /// <example>
        /// The example below creates a new <see cref="Snapshot"/> with an Id property of 'MySnapshot'. The ResourceLink indicates that
        /// the snapshot should be created for the collection named "myContainer" in the database "myDatabase".
        /// This code snippet is intended to be used from within an asynchronous method as it uses the await keyword
        /// <code language="c#">
        /// <![CDATA[
        /// using (IDocumentClient client = new DocumentClient(new Uri("service endpoint"), "auth key"))
        /// {
        ///     Snapshot snapshot = await client.CreateSnapshotAsync(new Snapshot { Id = "MySnapshot", ResourceLink = ResourceLink = "dbs/myDatabase/colls/myContainer" });
        /// }
        /// ]]>
        /// </code>
        /// </example>
        /// <example>
        /// If you would like to construct a <see cref="Snapshot"/> from within a synchronous method then you need to use the following code
        /// <code language="c#">
        /// <![CDATA[
        /// using (IDocumentClient client = new DocumentClient(new Uri("service endpoint"), "auth key"))
        /// {
        ///     Snapshot snapshot = client.CreateSnapshotAsync(new Snapshot { Id = "MySnapshot", ResourceLink = ResourceLink = "dbs/myDatabase/colls/myContainer" });.Result;
        /// }
        /// ]]>
        /// </code>
        /// </example>
        /// <seealso cref="Microsoft.Azure.Documents.Snapshot"/>
        /// <seealso cref="Microsoft.Azure.Documents.Client.RequestOptions"/>
        /// <seealso cref="Microsoft.Azure.Documents.Client.ResourceResponse{T}"/>
        /// <seealso cref="System.Threading.Tasks.Task"/>
        internal Task<ResourceResponse<Snapshot>> CreateSnapshotAsync(Snapshot snapshot, Documents.Client.RequestOptions options = null)
        {
            IDocumentClientRetryPolicy retryPolicyInstance = this.ResetSessionTokenRetryPolicy.GetRequestPolicy();
            return TaskHelper.InlineIfPossible(() => this.CreateSnapshotPrivateAsync(snapshot, options, retryPolicyInstance), retryPolicyInstance);
        }

        private async Task<ResourceResponse<Snapshot>> CreateSnapshotPrivateAsync(Snapshot snapshot, Documents.Client.RequestOptions options, IDocumentClientRetryPolicy retryPolicyInstance)
        {
            await this.EnsureValidClientAsync();

            if (snapshot == null)
            {
                throw new ArgumentNullException("snapshot");
            }

            this.ValidateResource(snapshot);

            INameValueCollection headers = this.GetRequestHeaders(options);

            using (DocumentServiceRequest request = DocumentServiceRequest.Create(
                OperationType.Create,
                Paths.Snapshots_Root,
                snapshot,
                ResourceType.Snapshot,
                AuthorizationTokenType.PrimaryMasterKey,
                headers,
                SerializationFormattingPolicy.None))
            {
                return new ResourceResponse<Snapshot>(await this.CreateAsync(request, retryPolicyInstance));
            }
        }

        #endregion

        #region Delete Impl
        /// <summary>
        /// Delete a <see cref="Microsoft.Azure.Documents.Database"/> from the Azure Cosmos DB service as an asynchronous operation.
        /// </summary>
        /// <param name="databaseLink">The link of the <see cref="Microsoft.Azure.Documents.Database"/> to delete. E.g. dbs/db_rid/ </param>
        /// <param name="options">(Optional) The request options for the request.</param>
        /// <returns>A <see cref="System.Threading.Tasks"/> containing a <see cref="Microsoft.Azure.Documents.Client.ResourceResponse{T}"/> which will contain information about the request issued.</returns>
        /// <exception cref="ArgumentNullException">If <paramref name="databaseLink"/> is not set.</exception>
        /// <exception cref="DocumentClientException">This exception can encapsulate many different types of errors. To determine the specific error always look at the StatusCode property. Some common codes you may get when creating a Document are:
        /// <list type="table">
        ///     <listheader>
        ///         <term>StatusCode</term><description>Reason for exception</description>
        ///     </listheader>
        ///     <item>
        ///         <term>404</term><description>NotFound - This means the resource you tried to delete did not exist.</description>
        ///     </item>
        /// </list>
        /// </exception>
        /// <example>
        /// <code language="c#">
        /// <![CDATA[
        /// //Delete a database using its selfLink property
        /// //To get the databaseLink you would have to query for the Database, using CreateDatabaseQuery(),  and then refer to its .SelfLink property
        /// await client.DeleteDatabaseAsync(databaseLink);
        /// ]]>
        /// </code>
        /// </example>
        /// <seealso cref="Microsoft.Azure.Documents.Database"/>
        /// <seealso cref="Microsoft.Azure.Documents.Client.RequestOptions"/>
        /// <seealso cref="Microsoft.Azure.Documents.Client.ResourceResponse{T}"/>
        /// <seealso cref="System.Threading.Tasks.Task"/>
        public Task<ResourceResponse<Documents.Database>> DeleteDatabaseAsync(string databaseLink, Documents.Client.RequestOptions options = null)
        {
            IDocumentClientRetryPolicy retryPolicyInstance = this.ResetSessionTokenRetryPolicy.GetRequestPolicy();
            return TaskHelper.InlineIfPossible(() => this.DeleteDatabasePrivateAsync(databaseLink, options, retryPolicyInstance), retryPolicyInstance);
        }

        private async Task<ResourceResponse<Documents.Database>> DeleteDatabasePrivateAsync(string databaseLink, Documents.Client.RequestOptions options, IDocumentClientRetryPolicy retryPolicyInstance)
        {
            await this.EnsureValidClientAsync();

            if (string.IsNullOrEmpty(databaseLink))
            {
                throw new ArgumentNullException("databaseLink");
            }

            INameValueCollection headers = this.GetRequestHeaders(options);
            using (DocumentServiceRequest request = DocumentServiceRequest.Create(
                OperationType.Delete,
                ResourceType.Database,
                databaseLink,
                AuthorizationTokenType.PrimaryMasterKey,
                headers))
            {
                return new ResourceResponse<Documents.Database>(await this.DeleteAsync(request, retryPolicyInstance));
            }
        }

        /// <summary>
        /// Delete a <see cref="Microsoft.Azure.Documents.Document"/> from the Azure Cosmos DB service as an asynchronous operation.
        /// </summary>
        /// <param name="documentLink">The link of the <see cref="Microsoft.Azure.Documents.Document"/> to delete. E.g. dbs/db_rid/colls/col_rid/docs/doc_rid/ </param>
        /// <param name="options">(Optional) The request options for the request.</param>
        /// <param name="cancellationToken">(Optional) A <see cref="CancellationToken"/> that can be used by other objects or threads to receive notice of cancellation.</param>
        /// <returns>A <see cref="System.Threading.Tasks"/> containing a <see cref="Microsoft.Azure.Documents.Client.ResourceResponse{T}"/> which will contain information about the request issued.</returns>
        /// <exception cref="ArgumentNullException">If <paramref name="documentLink"/> is not set.</exception>
        /// <exception cref="DocumentClientException">This exception can encapsulate many different types of errors. To determine the specific error always look at the StatusCode property. Some common codes you may get when creating a Document are:
        /// <list type="table">
        ///     <listheader>
        ///         <term>StatusCode</term><description>Reason for exception</description>
        ///     </listheader>
        ///     <item>
        ///         <term>404</term><description>NotFound - This means the resource you tried to delete did not exist.</description>
        ///     </item>
        /// </list>
        /// </exception>
        /// <example>
        /// <code language="c#">
        /// <![CDATA[
        /// //Delete a document using its selfLink property
        /// //To get the documentLink you would have to query for the Document, using CreateDocumentQuery(),  and then refer to its .SelfLink property
        /// await client.DeleteDocumentAsync(documentLink);
        /// ]]>
        /// </code>
        /// </example>
        /// <seealso cref="Microsoft.Azure.Documents.Database"/>
        /// <seealso cref="Microsoft.Azure.Documents.Client.RequestOptions"/>
        /// <seealso cref="Microsoft.Azure.Documents.Client.ResourceResponse{T}"/>
        /// <seealso cref="System.Threading.Tasks.Task"/>
        public Task<ResourceResponse<Document>> DeleteDocumentAsync(string documentLink, Documents.Client.RequestOptions options = null, CancellationToken cancellationToken = default(CancellationToken))
        {
            IDocumentClientRetryPolicy retryPolicyInstance = this.ResetSessionTokenRetryPolicy.GetRequestPolicy();
            return TaskHelper.InlineIfPossible(() => this.DeleteDocumentPrivateAsync(documentLink, options, retryPolicyInstance, cancellationToken), retryPolicyInstance, cancellationToken);
        }

        private async Task<ResourceResponse<Document>> DeleteDocumentPrivateAsync(string documentLink, Documents.Client.RequestOptions options, IDocumentClientRetryPolicy retryPolicyInstance, CancellationToken cancellationToken)
        {
            await this.EnsureValidClientAsync();

            if (string.IsNullOrEmpty(documentLink))
            {
                throw new ArgumentNullException("documentLink");
            }

            INameValueCollection headers = this.GetRequestHeaders(options);
            using (DocumentServiceRequest request = DocumentServiceRequest.Create(
                OperationType.Delete,
                ResourceType.Document,
                documentLink,
                AuthorizationTokenType.PrimaryMasterKey,
                headers))
            {
                await this.AddPartitionKeyInformationAsync(request, options);
                request.SerializerSettings = this.GetSerializerSettingsForRequest(options);
                return new ResourceResponse<Document>(await this.DeleteAsync(request, retryPolicyInstance, cancellationToken));
            }
        }

        /// <summary>
        /// Delete a <see cref="Microsoft.Azure.Documents.DocumentCollection"/> from the Azure Cosmos DB service as an asynchronous operation.
        /// </summary>
        /// <param name="documentCollectionLink">The link of the <see cref="Microsoft.Azure.Documents.Document"/> to delete. E.g. dbs/db_rid/colls/col_rid/ </param>
        /// <param name="options">(Optional) The request options for the request.</param>
        /// <returns>A <see cref="System.Threading.Tasks"/> containing a <see cref="Microsoft.Azure.Documents.Client.ResourceResponse{T}"/> which will contain information about the request issued.</returns>
        /// <exception cref="ArgumentNullException">If <paramref name="documentCollectionLink"/> is not set.</exception>
        /// <exception cref="DocumentClientException">This exception can encapsulate many different types of errors. To determine the specific error always look at the StatusCode property. Some common codes you may get when creating a Document are:
        /// <list type="table">
        ///     <listheader>
        ///         <term>StatusCode</term><description>Reason for exception</description>
        ///     </listheader>
        ///     <item>
        ///         <term>404</term><description>NotFound - This means the resource you tried to delete did not exist.</description>
        ///     </item>
        /// </list>
        /// </exception>
        /// <example>
        /// <code language="c#">
        /// <![CDATA[
        /// //Delete a collection using its selfLink property
        /// //To get the collectionLink you would have to query for the Collection, using CreateDocumentCollectionQuery(),  and then refer to its .SelfLink property
        /// await client.DeleteDocumentCollectionAsync(collectionLink);
        /// ]]>
        /// </code>
        /// </example>
        /// <seealso cref="Microsoft.Azure.Documents.DocumentCollection"/>
        /// <seealso cref="Microsoft.Azure.Documents.Client.RequestOptions"/>
        /// <seealso cref="Microsoft.Azure.Documents.Client.ResourceResponse{T}"/>
        /// <seealso cref="System.Threading.Tasks.Task"/>
        public Task<ResourceResponse<DocumentCollection>> DeleteDocumentCollectionAsync(string documentCollectionLink, Documents.Client.RequestOptions options = null)
        {
            IDocumentClientRetryPolicy retryPolicyInstance = this.ResetSessionTokenRetryPolicy.GetRequestPolicy();
            return TaskHelper.InlineIfPossible(() => this.DeleteDocumentCollectionPrivateAsync(documentCollectionLink, options, retryPolicyInstance), retryPolicyInstance);
        }

        private async Task<ResourceResponse<DocumentCollection>> DeleteDocumentCollectionPrivateAsync(string documentCollectionLink, Documents.Client.RequestOptions options, IDocumentClientRetryPolicy retryPolicyInstance)
        {
            await this.EnsureValidClientAsync();

            if (string.IsNullOrEmpty(documentCollectionLink))
            {
                throw new ArgumentNullException("documentCollectionLink");
            }

            INameValueCollection headers = this.GetRequestHeaders(options);
            using (DocumentServiceRequest request = DocumentServiceRequest.Create(
                OperationType.Delete,
                ResourceType.Collection,
                documentCollectionLink,
                AuthorizationTokenType.PrimaryMasterKey,
                headers))
            {
                return new ResourceResponse<DocumentCollection>(await this.DeleteAsync(request, retryPolicyInstance));
            }
        }

        /// <summary>
        /// Delete a <see cref="Microsoft.Azure.Documents.StoredProcedure"/> from the Azure Cosmos DB service as an asynchronous operation.
        /// </summary>
        /// <param name="storedProcedureLink">The link of the <see cref="Microsoft.Azure.Documents.StoredProcedure"/> to delete. E.g. dbs/db_rid/colls/col_rid/sprocs/sproc_rid/ </param>
        /// <param name="options">(Optional) The request options for the request.</param>
        /// <returns>A <see cref="System.Threading.Tasks"/> containing a <see cref="Microsoft.Azure.Documents.Client.ResourceResponse{T}"/> which will contain information about the request issued.</returns>
        /// <exception cref="ArgumentNullException">If <paramref name="storedProcedureLink"/> is not set.</exception>
        /// <exception cref="DocumentClientException">This exception can encapsulate many different types of errors. To determine the specific error always look at the StatusCode property. Some common codes you may get when creating a Document are:
        /// <list type="table">
        ///     <listheader>
        ///         <term>StatusCode</term><description>Reason for exception</description>
        ///     </listheader>
        ///     <item>
        ///         <term>404</term><description>NotFound - This means the resource you tried to delete did not exist.</description>
        ///     </item>
        /// </list>
        /// </exception>
        /// <example>
        /// <code language="c#">
        /// <![CDATA[
        /// //Delete a stored procedure using its selfLink property.
        /// //To get the sprocLink you would have to query for the Stored Procedure, using CreateStoredProcedureQuery(),  and then refer to its .SelfLink property
        /// await client.DeleteStoredProcedureAsync(sprocLink);
        /// ]]>
        /// </code>
        /// </example>
        /// <seealso cref="Microsoft.Azure.Documents.StoredProcedure"/>
        /// <seealso cref="Microsoft.Azure.Documents.Client.RequestOptions"/>
        /// <seealso cref="Microsoft.Azure.Documents.Client.ResourceResponse{T}"/>
        /// <seealso cref="System.Threading.Tasks.Task"/>
        public Task<ResourceResponse<StoredProcedure>> DeleteStoredProcedureAsync(string storedProcedureLink, Documents.Client.RequestOptions options = null)
        {
            IDocumentClientRetryPolicy retryPolicyInstance = this.ResetSessionTokenRetryPolicy.GetRequestPolicy();
            return TaskHelper.InlineIfPossible(() => this.DeleteStoredProcedurePrivateAsync(storedProcedureLink, options, retryPolicyInstance), retryPolicyInstance);
        }

        private async Task<ResourceResponse<StoredProcedure>> DeleteStoredProcedurePrivateAsync(string storedProcedureLink, Documents.Client.RequestOptions options, IDocumentClientRetryPolicy retryPolicyInstance)
        {
            await this.EnsureValidClientAsync();

            if (string.IsNullOrEmpty(storedProcedureLink))
            {
                throw new ArgumentNullException("storedProcedureLink");
            }

            INameValueCollection headers = this.GetRequestHeaders(options);
            using (DocumentServiceRequest request = DocumentServiceRequest.Create(
                OperationType.Delete,
                ResourceType.StoredProcedure,
                storedProcedureLink,
                AuthorizationTokenType.PrimaryMasterKey,
                headers))
            {
                return new ResourceResponse<StoredProcedure>(await this.DeleteAsync(request, retryPolicyInstance));
            }
        }

        /// <summary>
        /// Delete a <see cref="Microsoft.Azure.Documents.Trigger"/> from the Azure Cosmos DB service as an asynchronous operation.
        /// </summary>
        /// <param name="triggerLink">The link of the <see cref="Microsoft.Azure.Documents.Trigger"/> to delete. E.g. dbs/db_rid/colls/col_rid/triggers/trigger_rid/ </param>
        /// <param name="options">(Optional) The request options for the request.</param>
        /// <returns>A <see cref="System.Threading.Tasks"/> containing a <see cref="Microsoft.Azure.Documents.Client.ResourceResponse{T}"/> which will contain information about the request issued.</returns>
        /// <exception cref="ArgumentNullException">If <paramref name="triggerLink"/> is not set.</exception>
        /// <exception cref="DocumentClientException">This exception can encapsulate many different types of errors. To determine the specific error always look at the StatusCode property. Some common codes you may get when creating a Document are:
        /// <list type="table">
        ///     <listheader>
        ///         <term>StatusCode</term><description>Reason for exception</description>
        ///     </listheader>
        ///     <item>
        ///         <term>404</term><description>NotFound - This means the resource you tried to delete did not exist.</description>
        ///     </item>
        /// </list>
        /// </exception>
        /// <example>
        /// <code language="c#">
        /// <![CDATA[
        /// //Delete a trigger using its selfLink property.
        /// //To get the triggerLink you would have to query for the Trigger, using CreateTriggerQuery(),  and then refer to its .SelfLink property
        /// await client.DeleteTriggerAsync(triggerLink);
        /// ]]>
        /// </code>
        /// </example>
        /// <seealso cref="Microsoft.Azure.Documents.Trigger"/>
        /// <seealso cref="Microsoft.Azure.Documents.Client.RequestOptions"/>
        /// <seealso cref="Microsoft.Azure.Documents.Client.ResourceResponse{T}"/>
        /// <seealso cref="System.Threading.Tasks.Task"/>
        public Task<ResourceResponse<Trigger>> DeleteTriggerAsync(string triggerLink, Documents.Client.RequestOptions options = null)
        {
            IDocumentClientRetryPolicy retryPolicyInstance = this.ResetSessionTokenRetryPolicy.GetRequestPolicy();
            return TaskHelper.InlineIfPossible(() => this.DeleteTriggerPrivateAsync(triggerLink, options, retryPolicyInstance), retryPolicyInstance);
        }

        private async Task<ResourceResponse<Trigger>> DeleteTriggerPrivateAsync(string triggerLink, Documents.Client.RequestOptions options, IDocumentClientRetryPolicy retryPolicyInstance)
        {
            await this.EnsureValidClientAsync();

            if (string.IsNullOrEmpty(triggerLink))
            {
                throw new ArgumentNullException("triggerLink");
            }

            INameValueCollection headers = this.GetRequestHeaders(options);
            using (DocumentServiceRequest request = DocumentServiceRequest.Create(
                OperationType.Delete,
                ResourceType.Trigger,
                triggerLink,
                AuthorizationTokenType.PrimaryMasterKey,
                headers))
            {
                return new ResourceResponse<Trigger>(await this.DeleteAsync(request, retryPolicyInstance));
            }
        }

        /// <summary>
        /// Delete a <see cref="Microsoft.Azure.Documents.UserDefinedFunction"/> from the Azure Cosmos DB service as an asynchronous operation.
        /// </summary>
        /// <param name="functionLink">The link of the <see cref="Microsoft.Azure.Documents.UserDefinedFunction"/> to delete. E.g. dbs/db_rid/colls/col_rid/udfs/udf_rid/ </param>
        /// <param name="options">(Optional) The request options for the request.</param>
        /// <returns>A <see cref="System.Threading.Tasks"/> containing a <see cref="Microsoft.Azure.Documents.Client.ResourceResponse{T}"/> which will contain information about the request issued.</returns>
        /// <exception cref="ArgumentNullException">If <paramref name="functionLink"/> is not set.</exception>
        /// <exception cref="DocumentClientException">This exception can encapsulate many different types of errors. To determine the specific error always look at the StatusCode property. Some common codes you may get when creating a Document are:
        /// <list type="table">
        ///     <listheader>
        ///         <term>StatusCode</term><description>Reason for exception</description>
        ///     </listheader>
        ///     <item>
        ///         <term>404</term><description>NotFound - This means the resource you tried to delete did not exist.</description>
        ///     </item>
        /// </list>
        /// </exception>
        /// <example>
        /// <code language="c#">
        /// <![CDATA[
        /// //Delete a user defined function using its selfLink property.
        /// //To get the functionLink you would have to query for the User Defined Function, using CreateUserDefinedFunctionQuery(),  and then refer to its .SelfLink property
        /// await client.DeleteUserDefinedFunctionAsync(functionLink);
        /// ]]>
        /// </code>
        /// </example>
        /// <seealso cref="Microsoft.Azure.Documents.UserDefinedFunction"/>
        /// <seealso cref="Microsoft.Azure.Documents.Client.RequestOptions"/>
        /// <seealso cref="Microsoft.Azure.Documents.Client.ResourceResponse{T}"/>
        /// <seealso cref="System.Threading.Tasks.Task"/>
        public Task<ResourceResponse<UserDefinedFunction>> DeleteUserDefinedFunctionAsync(string functionLink, Documents.Client.RequestOptions options = null)
        {
            IDocumentClientRetryPolicy retryPolicyInstance = this.ResetSessionTokenRetryPolicy.GetRequestPolicy();
            return TaskHelper.InlineIfPossible(() => this.DeleteUserDefinedFunctionPrivateAsync(functionLink, options, retryPolicyInstance), retryPolicyInstance);
        }

        private async Task<ResourceResponse<UserDefinedFunction>> DeleteUserDefinedFunctionPrivateAsync(string functionLink, Documents.Client.RequestOptions options, IDocumentClientRetryPolicy retryPolicyInstance)
        {
            await this.EnsureValidClientAsync();

            if (string.IsNullOrEmpty(functionLink))
            {
                throw new ArgumentNullException("functionLink");
            }

            INameValueCollection headers = this.GetRequestHeaders(options);
            using (DocumentServiceRequest request = DocumentServiceRequest.Create(
                OperationType.Delete,
                ResourceType.UserDefinedFunction,
                functionLink,
                AuthorizationTokenType.PrimaryMasterKey,
                headers))
            {
                return new ResourceResponse<UserDefinedFunction>(await this.DeleteAsync(request, retryPolicyInstance));
            }
        }

        /// <summary>
        /// Delete a <see cref="Microsoft.Azure.Documents.Conflict"/> from the Azure Cosmos DB service as an asynchronous operation.
        /// </summary>
        /// <param name="conflictLink">The link of the <see cref="Microsoft.Azure.Documents.Conflict"/> to delete. E.g. dbs/db_rid/colls/coll_rid/conflicts/ </param>
        /// <param name="options">(Optional) The request options for the request.</param>
        /// <returns>A <see cref="System.Threading.Tasks"/> containing a <see cref="Microsoft.Azure.Documents.Client.ResourceResponse{T}"/> which will contain information about the request issued.</returns>
        /// <exception cref="ArgumentNullException">If <paramref name="conflictLink"/> is not set.</exception>
        /// <exception cref="DocumentClientException">This exception can encapsulate many different types of errors. To determine the specific error always look at the StatusCode property. Some common codes you may get when creating a Document are:
        /// <list type="table">
        ///     <listheader>
        ///         <term>StatusCode</term><description>Reason for exception</description>
        ///     </listheader>
        ///     <item>
        ///         <term>404</term><description>NotFound - This means the resource you tried to delete did not exist.</description>
        ///     </item>
        /// </list>
        /// </exception>
        /// <example>
        /// <code language="c#">
        /// <![CDATA[
        /// //Delete a conflict using its selfLink property.
        /// //To get the conflictLink you would have to query for the Conflict object, using CreateConflictQuery(), and then refer to its .SelfLink property
        /// await client.DeleteConflictAsync(conflictLink);
        /// ]]>
        /// </code>
        /// </example>
        /// <seealso cref="Microsoft.Azure.Documents.Conflict"/>
        /// <seealso cref="Microsoft.Azure.Documents.Client.RequestOptions"/>
        /// <seealso cref="Microsoft.Azure.Documents.Client.ResourceResponse{T}"/>
        /// <seealso cref="System.Threading.Tasks.Task"/>
        public Task<ResourceResponse<Conflict>> DeleteConflictAsync(string conflictLink, Documents.Client.RequestOptions options = null)
        {
            IDocumentClientRetryPolicy retryPolicyInstance = this.ResetSessionTokenRetryPolicy.GetRequestPolicy();
            return TaskHelper.InlineIfPossible(() => this.DeleteConflictPrivateAsync(conflictLink, options, retryPolicyInstance), retryPolicyInstance);
        }

        private async Task<ResourceResponse<Conflict>> DeleteConflictPrivateAsync(string conflictLink, Documents.Client.RequestOptions options, IDocumentClientRetryPolicy retryPolicyInstance)
        {
            await this.EnsureValidClientAsync();

            if (string.IsNullOrEmpty(conflictLink))
            {
                throw new ArgumentNullException("conflictLink");
            }

            INameValueCollection headers = this.GetRequestHeaders(options);
            using (DocumentServiceRequest request = DocumentServiceRequest.Create(
                OperationType.Delete,
                ResourceType.Conflict,
                conflictLink,
                AuthorizationTokenType.PrimaryMasterKey,
                headers))
            {
                await this.AddPartitionKeyInformationAsync(request, options);
                return new ResourceResponse<Conflict>(await this.DeleteAsync(request, retryPolicyInstance));
            }
        }

        /// <summary>
        /// Delete a <see cref="Microsoft.Azure.Documents.Snapshot"/> from the Azure Cosmos DB service as an asynchronous operation.
        /// </summary>
        /// <param name="snapshotLink">The link of the <see cref="Microsoft.Azure.Documents.Snapshot"/> to delete. E.g. snapshots/snapshot_rid/ </param>
        /// <param name="options">(Optional) The request options for the request.</param>
        /// <returns>A <see cref="System.Threading.Tasks"/> containing a <see cref="Microsoft.Azure.Documents.Client.ResourceResponse{T}"/> which will contain information about the request issued.</returns>
        /// <exception cref="ArgumentNullException">If <paramref name="snapshotLink"/> is not set.</exception>
        /// <exception cref="DocumentClientException">This exception can encapsulate many different types of errors. To determine the specific error always look at the StatusCode property. Some common codes you may get when creating a Document are:
        /// <list type="table">
        ///     <listheader>
        ///         <term>StatusCode</term><description>Reason for exception</description>
        ///     </listheader>
        ///     <item>
        ///         <term>404</term><description>NotFound - This means the resource you tried to delete did not exist.</description>
        ///     </item>
        /// </list>
        /// </exception>
        /// <example>
        /// <code language="c#">
        /// <![CDATA[
        /// //Delete a snapshot using its selfLink property
        /// //To get the snapshot you would have to query for the Snapshot, using CreateSnapshotQuery(),  and then refer to its .SelfLink property
        /// await client.DeleteSnapshotAsync(snapshotLink);
        /// ]]>
        /// </code>
        /// </example>
        /// <seealso cref="Microsoft.Azure.Documents.Snapshot"/>
        /// <seealso cref="Microsoft.Azure.Documents.Client.RequestOptions"/>
        /// <seealso cref="Microsoft.Azure.Documents.Client.ResourceResponse{T}"/>
        /// <seealso cref="System.Threading.Tasks.Task"/>
        internal Task<ResourceResponse<Snapshot>> DeleteSnapshotAsync(string snapshotLink, Documents.Client.RequestOptions options = null)
        {
            IDocumentClientRetryPolicy retryPolicyInstance = this.ResetSessionTokenRetryPolicy.GetRequestPolicy();
            return TaskHelper.InlineIfPossible(() => this.DeleteSnapshotPrivateAsync(snapshotLink, options, retryPolicyInstance), retryPolicyInstance);
        }

        private async Task<ResourceResponse<Snapshot>> DeleteSnapshotPrivateAsync(string snapshotLink, Documents.Client.RequestOptions options, IDocumentClientRetryPolicy retryPolicyInstance)
        {
            await this.EnsureValidClientAsync();

            if (string.IsNullOrEmpty(snapshotLink))
            {
                throw new ArgumentNullException("snapshotLink");
            }

            INameValueCollection headers = this.GetRequestHeaders(options);
            using (DocumentServiceRequest request = DocumentServiceRequest.Create(
                OperationType.Delete,
                ResourceType.Snapshot,
                snapshotLink,
                AuthorizationTokenType.PrimaryMasterKey,
                headers))
            {
                return new ResourceResponse<Snapshot>(await this.DeleteAsync(request, retryPolicyInstance));
            }
        }

        #endregion

        #region Replace Impl
        /// <summary>
        /// Replaces a document collection in the Azure Cosmos DB service as an asynchronous operation.
        /// </summary>
        /// <param name="documentCollection">the updated document collection.</param>
        /// <param name="options">the request options for the request.</param>
        /// <returns>
        /// A <see cref="System.Threading.Tasks"/> containing a <see cref="Microsoft.Azure.Documents.Client.ResourceResponse{T}"/> which wraps a <see cref="Microsoft.Azure.Documents.DocumentCollection"/> containing the updated resource record.
        /// </returns>
        public Task<ResourceResponse<DocumentCollection>> ReplaceDocumentCollectionAsync(DocumentCollection documentCollection, Documents.Client.RequestOptions options = null)
        {
            IDocumentClientRetryPolicy retryPolicyInstance = this.ResetSessionTokenRetryPolicy.GetRequestPolicy();
            return TaskHelper.InlineIfPossible(() => this.ReplaceDocumentCollectionPrivateAsync(documentCollection, options, retryPolicyInstance), retryPolicyInstance);
        }

        private async Task<ResourceResponse<DocumentCollection>> ReplaceDocumentCollectionPrivateAsync(
            DocumentCollection documentCollection,
            Documents.Client.RequestOptions options,
            IDocumentClientRetryPolicy retryPolicyInstance,
            string altLink = null)
        {
            await this.EnsureValidClientAsync();

            if (documentCollection == null)
            {
                throw new ArgumentNullException("documentCollection");
            }

            this.ValidateResource(documentCollection);
            INameValueCollection headers = this.GetRequestHeaders(options);
            using (DocumentServiceRequest request = DocumentServiceRequest.Create(
                OperationType.Replace,
                altLink ?? this.GetLinkForRouting(documentCollection),
                documentCollection,
                ResourceType.Collection,
                AuthorizationTokenType.PrimaryMasterKey,
                headers,
                SerializationFormattingPolicy.None))
            {
                ResourceResponse<DocumentCollection> collection = new ResourceResponse<DocumentCollection>(await this.UpdateAsync(request, retryPolicyInstance));
                // set the session token
                if (collection.Resource != null)
                {
                    this.sessionContainer.SetSessionToken(collection.Resource.ResourceId, collection.Resource.AltLink, collection.Headers);
                }
                return collection;
            }
        }

        /// <summary>
        /// Replaces a <see cref="Microsoft.Azure.Documents.Document"/> in the Azure Cosmos DB service as an asynchronous operation.
        /// </summary>
        /// <param name="documentLink">The link of the document to be updated. E.g. dbs/db_rid/colls/col_rid/docs/doc_rid/ </param>
        /// <param name="document">The updated <see cref="Microsoft.Azure.Documents.Document"/> to replace the existing resource with.</param>
        /// <param name="options">(Optional) The request options for the request.</param>
        /// <param name="cancellationToken">(Optional) A <see cref="CancellationToken"/> that can be used by other objects or threads to receive notice of cancellation.</param>
        /// <returns>
        /// A <see cref="System.Threading.Tasks"/> containing a <see cref="Microsoft.Azure.Documents.Client.ResourceResponse{T}"/> which wraps a <see cref="Microsoft.Azure.Documents.Document"/> containing the updated resource record.
        /// </returns>
        /// <exception cref="ArgumentNullException">If either <paramref name="documentLink"/> or <paramref name="document"/> is not set.</exception>
        /// <exception cref="DocumentClientException">This exception can encapsulate many different types of errors. To determine the specific error always look at the StatusCode property. Some common codes you may get when creating a Document are:
        /// <list type="table">
        ///     <listheader>
        ///         <term>StatusCode</term><description>Reason for exception</description>
        ///     </listheader>
        ///     <item>
        ///         <term>404</term><description>NotFound - This means the resource you tried to delete did not exist.</description>
        ///     </item>
        /// </list>
        /// </exception>
        /// <example>
        /// In this example, instead of using a strongly typed <see cref="Document"/>, we will work with our own POCO object and not rely on the dynamic nature of the Document class.
        /// <code language="c#">
        /// <![CDATA[
        /// public class MyPoco
        /// {
        ///     public string Id {get; set;}
        ///     public string MyProperty {get; set;}
        /// }
        ///
        /// //Get the doc back as a Document so you have access to doc.SelfLink
        /// Document doc = client.CreateDocumentQuery<Document>(collectionLink)
        ///                        .Where(r => r.Id == "doc id")
        ///                        .AsEnumerable()
        ///                        .SingleOrDefault();
        ///
        /// //Now dynamically cast doc back to your MyPoco
        /// MyPoco poco = (dynamic)doc;
        ///
        /// //Update some properties of the poco object
        /// poco.MyProperty = "updated value";
        ///
        /// //Now persist these changes to the database using doc.SelLink and the update poco object
        /// Document updated = await client.ReplaceDocumentAsync(doc.SelfLink, poco);
        /// ]]>
        /// </code>
        /// </example>
        /// <seealso cref="Microsoft.Azure.Documents.Document"/>
        /// <seealso cref="Microsoft.Azure.Documents.Client.RequestOptions"/>
        /// <seealso cref="Microsoft.Azure.Documents.Client.ResourceResponse{T}"/>
        /// <seealso cref="System.Threading.Tasks.Task"/>
        public Task<ResourceResponse<Document>> ReplaceDocumentAsync(string documentLink, object document, Documents.Client.RequestOptions options = null, CancellationToken cancellationToken = default(CancellationToken))
        {
            // This call is to just run ReplaceDocumentInlineAsync in a SynchronizationContext aware environment
            return TaskHelper.InlineIfPossible(() => this.ReplaceDocumentInlineAsync(documentLink, document, options, cancellationToken), null, cancellationToken);
        }

        private async Task<ResourceResponse<Document>> ReplaceDocumentInlineAsync(string documentLink, object document, Documents.Client.RequestOptions options, CancellationToken cancellationToken)
        {
            IDocumentClientRetryPolicy requestRetryPolicy = this.ResetSessionTokenRetryPolicy.GetRequestPolicy();
            if (options == null || options.PartitionKey == null)
            {
                requestRetryPolicy = new PartitionKeyMismatchRetryPolicy(await this.GetCollectionCacheAsync(), requestRetryPolicy);
            }
            return await TaskHelper.InlineIfPossible(() => this.ReplaceDocumentPrivateAsync(documentLink, document, options, requestRetryPolicy, cancellationToken), requestRetryPolicy, cancellationToken);
        }

        private Task<ResourceResponse<Document>> ReplaceDocumentPrivateAsync(string documentLink, object document, Documents.Client.RequestOptions options, IDocumentClientRetryPolicy retryPolicyInstance, CancellationToken cancellationToken)
        {
            if (string.IsNullOrEmpty(documentLink))
            {
                throw new ArgumentNullException("documentLink");
            }

            if (document == null)
            {
                throw new ArgumentNullException("document");
            }

            Document typedDocument = Document.FromObject(document, this.GetSerializerSettingsForRequest(options));
            this.ValidateResource(typedDocument);
            return this.ReplaceDocumentPrivateAsync(documentLink, typedDocument, options, retryPolicyInstance, cancellationToken);
        }

        /// <summary>
        /// Replaces a <see cref="Microsoft.Azure.Documents.Document"/> in the Azure Cosmos DB service as an asynchronous operation.
        /// </summary>
        /// <param name="document">The updated <see cref="Microsoft.Azure.Documents.Document"/> to replace the existing resource with.</param>
        /// <param name="options">(Optional) The request options for the request.</param>
        /// <param name="cancellationToken">(Optional) A <see cref="CancellationToken"/> that can be used by other objects or threads to receive notice of cancellation.</param>
        /// <returns>
        /// A <see cref="System.Threading.Tasks"/> containing a <see cref="Microsoft.Azure.Documents.Client.ResourceResponse{T}"/> which wraps a <see cref="Microsoft.Azure.Documents.Document"/> containing the updated resource record.
        /// </returns>
        /// <exception cref="ArgumentNullException">If <paramref name="document"/> is not set.</exception>
        /// <exception cref="DocumentClientException">This exception can encapsulate many different types of errors. To determine the specific error always look at the StatusCode property. Some common codes you may get when creating a Document are:
        /// <list type="table">
        ///     <listheader>
        ///         <term>StatusCode</term><description>Reason for exception</description>
        ///     </listheader>
        ///     <item>
        ///         <term>404</term><description>NotFound - This means the resource you tried to delete did not exist.</description>
        ///     </item>
        /// </list>
        /// </exception>
        /// <example>
        /// This example uses <see cref="Document"/> and takes advantage of the fact that it is a dynamic object and uses SetProperty to dynamically update properties on the document
        /// <code language="c#">
        /// <![CDATA[
        /// //Fetch the Document to be updated
        /// Document doc = client.CreateDocumentQuery<Document>(collectionLink)
        ///                             .Where(r => r.Id == "doc id")
        ///                             .AsEnumerable()
        ///                             .SingleOrDefault();
        ///
        /// //Update some properties on the found resource
        /// doc.SetPropertyValue("MyProperty", "updated value");
        ///
        /// //Now persist these changes to the database by replacing the original resource
        /// Document updated = await client.ReplaceDocumentAsync(doc);
        /// ]]>
        /// </code>
        /// </example>
        /// <seealso cref="Microsoft.Azure.Documents.Document"/>
        /// <seealso cref="Microsoft.Azure.Documents.Client.RequestOptions"/>
        /// <seealso cref="Microsoft.Azure.Documents.Client.ResourceResponse{T}"/>
        /// <seealso cref="System.Threading.Tasks.Task"/>
        public Task<ResourceResponse<Document>> ReplaceDocumentAsync(Document document, Documents.Client.RequestOptions options = null, CancellationToken cancellationToken = default(CancellationToken))
        {
            IDocumentClientRetryPolicy retryPolicyInstance = this.ResetSessionTokenRetryPolicy.GetRequestPolicy();
            return TaskHelper.InlineIfPossible(() => this.ReplaceDocumentPrivateAsync(
                this.GetLinkForRouting(document),
                document,
                options,
                retryPolicyInstance,
                cancellationToken),
                retryPolicyInstance,
                cancellationToken);
        }

        private async Task<ResourceResponse<Document>> ReplaceDocumentPrivateAsync(string documentLink, Document document, Documents.Client.RequestOptions options, IDocumentClientRetryPolicy retryPolicyInstance, CancellationToken cancellationToken)
        {
            await this.EnsureValidClientAsync();

            if (document == null)
            {
                throw new ArgumentNullException("document");
            }

            this.ValidateResource(document);
            INameValueCollection headers = this.GetRequestHeaders(options);
            using (DocumentServiceRequest request = DocumentServiceRequest.Create(
                OperationType.Replace,
                documentLink,
                document,
                ResourceType.Document,
                AuthorizationTokenType.PrimaryMasterKey,
                headers,
                SerializationFormattingPolicy.None,
                this.GetSerializerSettingsForRequest(options)))
            {
                await this.AddPartitionKeyInformationAsync(request, document, options);
                return new ResourceResponse<Document>(await this.UpdateAsync(request, retryPolicyInstance, cancellationToken));
            }
        }

        /// <summary>
        /// Replaces a <see cref="Microsoft.Azure.Documents.StoredProcedure"/> in the Azure Cosmos DB service as an asynchronous operation.
        /// </summary>
        /// <param name="storedProcedure">The updated <see cref="Microsoft.Azure.Documents.StoredProcedure"/> to replace the existing resource with.</param>
        /// <param name="options">(Optional) The request options for the request.</param>
        /// <returns>
        /// A <see cref="System.Threading.Tasks"/> containing a <see cref="Microsoft.Azure.Documents.Client.ResourceResponse{T}"/> which wraps a <see cref="Microsoft.Azure.Documents.StoredProcedure"/> containing the updated resource record.
        /// </returns>
        /// <exception cref="ArgumentNullException">If <paramref name="storedProcedure"/> is not set.</exception>
        /// <exception cref="DocumentClientException">This exception can encapsulate many different types of errors. To determine the specific error always look at the StatusCode property. Some common codes you may get when creating a Document are:
        /// <list type="table">
        ///     <listheader>
        ///         <term>StatusCode</term><description>Reason for exception</description>
        ///     </listheader>
        ///     <item>
        ///         <term>404</term><description>NotFound - This means the resource you tried to delete did not exist.</description>
        ///     </item>
        /// </list>
        /// </exception>
        /// <example>
        /// <code language="c#">
        /// <![CDATA[
        /// //Fetch the resource to be updated
        /// StoredProcedure sproc = client.CreateStoredProcedureQuery(sprocsLink)
        ///                                  .Where(r => r.Id == "sproc id")
        ///                                  .AsEnumerable()
        ///                                  .SingleOrDefault();
        ///
        /// //Update some properties on the found resource
        /// sproc.Body = "function () {new javascript body for sproc}";
        ///
        /// //Now persist these changes to the database by replacing the original resource
        /// StoredProcedure updated = await client.ReplaceStoredProcedureAsync(sproc);
        /// ]]>
        /// </code>
        /// </example>
        /// <seealso cref="Microsoft.Azure.Documents.StoredProcedure"/>
        /// <seealso cref="Microsoft.Azure.Documents.Client.RequestOptions"/>
        /// <seealso cref="Microsoft.Azure.Documents.Client.ResourceResponse{T}"/>
        /// <seealso cref="System.Threading.Tasks.Task"/>
        public Task<ResourceResponse<StoredProcedure>> ReplaceStoredProcedureAsync(StoredProcedure storedProcedure, Documents.Client.RequestOptions options = null)
        {
            IDocumentClientRetryPolicy retryPolicyInstance = this.ResetSessionTokenRetryPolicy.GetRequestPolicy();
            return TaskHelper.InlineIfPossible(() => this.ReplaceStoredProcedurePrivateAsync(storedProcedure, options, retryPolicyInstance), retryPolicyInstance);
        }

        private async Task<ResourceResponse<StoredProcedure>> ReplaceStoredProcedurePrivateAsync(
            StoredProcedure storedProcedure,
            Documents.Client.RequestOptions options,
            IDocumentClientRetryPolicy retryPolicyInstance,
            string altLink = null)
        {
            await this.EnsureValidClientAsync();

            if (storedProcedure == null)
            {
                throw new ArgumentNullException("storedProcedure");
            }

            this.ValidateResource(storedProcedure);
            INameValueCollection headers = this.GetRequestHeaders(options);
            using (DocumentServiceRequest request = DocumentServiceRequest.Create(
                OperationType.Replace,
                altLink ?? this.GetLinkForRouting(storedProcedure),
                storedProcedure,
                ResourceType.StoredProcedure,
                AuthorizationTokenType.PrimaryMasterKey,
                headers,
                SerializationFormattingPolicy.None))
            {
                return new ResourceResponse<StoredProcedure>(await this.UpdateAsync(request, retryPolicyInstance));
            }
        }

        /// <summary>
        /// Replaces a <see cref="Microsoft.Azure.Documents.Trigger"/> in the Azure Cosmos DB service as an asynchronous operation.
        /// </summary>
        /// <param name="trigger">The updated <see cref="Microsoft.Azure.Documents.Trigger"/> to replace the existing resource with.</param>
        /// <param name="options">(Optional) The request options for the request.</param>
        /// <returns>
        /// A <see cref="System.Threading.Tasks"/> containing a <see cref="Microsoft.Azure.Documents.Client.ResourceResponse{T}"/> which wraps a <see cref="Microsoft.Azure.Documents.Trigger"/> containing the updated resource record.
        /// </returns>
        /// <exception cref="ArgumentNullException">If <paramref name="trigger"/> is not set.</exception>
        /// <exception cref="DocumentClientException">This exception can encapsulate many different types of errors. To determine the specific error always look at the StatusCode property. Some common codes you may get when creating a Document are:
        /// <list type="table">
        ///     <listheader>
        ///         <term>StatusCode</term><description>Reason for exception</description>
        ///     </listheader>
        ///     <item>
        ///         <term>404</term><description>NotFound - This means the resource you tried to delete did not exist.</description>
        ///     </item>
        /// </list>
        /// </exception>
        /// <example>
        /// <code language="c#">
        /// <![CDATA[
        /// //Fetch the resource to be updated
        /// Trigger trigger = client.CreateTriggerQuery(sprocsLink)
        ///                               .Where(r => r.Id == "trigger id")
        ///                               .AsEnumerable()
        ///                               .SingleOrDefault();
        ///
        /// //Update some properties on the found resource
        /// trigger.Body = "function () {new javascript body for trigger}";
        ///
        /// //Now persist these changes to the database by replacing the original resource
        /// Trigger updated = await client.ReplaceTriggerAsync(sproc);
        /// ]]>
        /// </code>
        /// </example>
        /// <seealso cref="Microsoft.Azure.Documents.Trigger"/>
        /// <seealso cref="Microsoft.Azure.Documents.Client.RequestOptions"/>
        /// <seealso cref="Microsoft.Azure.Documents.Client.ResourceResponse{T}"/>
        /// <seealso cref="System.Threading.Tasks.Task"/>
        public Task<ResourceResponse<Trigger>> ReplaceTriggerAsync(Trigger trigger, Documents.Client.RequestOptions options = null)
        {
            IDocumentClientRetryPolicy retryPolicyInstance = this.ResetSessionTokenRetryPolicy.GetRequestPolicy();
            return TaskHelper.InlineIfPossible(() => this.ReplaceTriggerPrivateAsync(trigger, options, retryPolicyInstance), retryPolicyInstance);
        }

        private async Task<ResourceResponse<Trigger>> ReplaceTriggerPrivateAsync(Trigger trigger, Documents.Client.RequestOptions options, IDocumentClientRetryPolicy retryPolicyInstance, string altLink = null)
        {
            await this.EnsureValidClientAsync();

            if (trigger == null)
            {
                throw new ArgumentNullException("trigger");
            }

            this.ValidateResource(trigger);
            INameValueCollection headers = this.GetRequestHeaders(options);
            using (DocumentServiceRequest request = DocumentServiceRequest.Create(
                OperationType.Replace,
                altLink ?? this.GetLinkForRouting(trigger),
                trigger,
                ResourceType.Trigger,
                AuthorizationTokenType.PrimaryMasterKey,
                headers,
                SerializationFormattingPolicy.None))
            {
                return new ResourceResponse<Trigger>(await this.UpdateAsync(request, retryPolicyInstance));
            }
        }

        /// <summary>
        /// Replaces a <see cref="Microsoft.Azure.Documents.UserDefinedFunction"/> in the Azure Cosmos DB service as an asynchronous operation.
        /// </summary>
        /// <param name="function">The updated <see cref="Microsoft.Azure.Documents.UserDefinedFunction"/> to replace the existing resource with.</param>
        /// <param name="options">(Optional) The request options for the request.</param>
        /// <returns>
        /// A <see cref="System.Threading.Tasks"/> containing a <see cref="Microsoft.Azure.Documents.Client.ResourceResponse{T}"/> which wraps a <see cref="Microsoft.Azure.Documents.UserDefinedFunction"/> containing the updated resource record.
        /// </returns>
        /// <exception cref="ArgumentNullException">If <paramref name="function"/> is not set.</exception>
        /// <exception cref="DocumentClientException">This exception can encapsulate many different types of errors. To determine the specific error always look at the StatusCode property. Some common codes you may get when creating a Document are:
        /// <list type="table">
        ///     <listheader>
        ///         <term>StatusCode</term><description>Reason for exception</description>
        ///     </listheader>
        ///     <item>
        ///         <term>404</term><description>NotFound - This means the resource you tried to delete did not exist.</description>
        ///     </item>
        /// </list>
        /// </exception>
        /// <example>
        /// <code language="c#">
        /// <![CDATA[
        /// //Fetch the resource to be updated
        /// UserDefinedFunction udf = client.CreateUserDefinedFunctionQuery(functionsLink)
        ///                                     .Where(r => r.Id == "udf id")
        ///                                     .AsEnumerable()
        ///                                     .SingleOrDefault();
        ///
        /// //Update some properties on the found resource
        /// udf.Body = "function () {new javascript body for udf}";
        ///
        /// //Now persist these changes to the database by replacing the original resource
        /// UserDefinedFunction updated = await client.ReplaceUserDefinedFunctionAsync(udf);
        /// ]]>
        /// </code>
        /// </example>
        /// <seealso cref="Microsoft.Azure.Documents.UserDefinedFunction"/>
        /// <seealso cref="Microsoft.Azure.Documents.Client.RequestOptions"/>
        /// <seealso cref="Microsoft.Azure.Documents.Client.ResourceResponse{T}"/>
        /// <seealso cref="System.Threading.Tasks.Task"/>
        public Task<ResourceResponse<UserDefinedFunction>> ReplaceUserDefinedFunctionAsync(UserDefinedFunction function, Documents.Client.RequestOptions options = null)
        {
            IDocumentClientRetryPolicy retryPolicyInstance = this.ResetSessionTokenRetryPolicy.GetRequestPolicy();
            return TaskHelper.InlineIfPossible(() => this.ReplaceUserDefinedFunctionPrivateAsync(function, options, retryPolicyInstance), retryPolicyInstance);
        }

        private async Task<ResourceResponse<UserDefinedFunction>> ReplaceUserDefinedFunctionPrivateAsync(
            UserDefinedFunction function,
            Documents.Client.RequestOptions options,
            IDocumentClientRetryPolicy retryPolicyInstance,
            string altLink = null)
        {
            await this.EnsureValidClientAsync();

            if (function == null)
            {
                throw new ArgumentNullException("function");
            }

            this.ValidateResource(function);
            INameValueCollection headers = this.GetRequestHeaders(options);
            using (DocumentServiceRequest request = DocumentServiceRequest.Create(
                OperationType.Replace,
                altLink ?? this.GetLinkForRouting(function),
                function,
                ResourceType.UserDefinedFunction,
                AuthorizationTokenType.PrimaryMasterKey,
                headers,
                SerializationFormattingPolicy.None))
            {
                return new ResourceResponse<UserDefinedFunction>(await this.UpdateAsync(request, retryPolicyInstance));
            }
        }

        /// <summary>
        /// Replaces a <see cref="Microsoft.Azure.Documents.Offer"/> in the Azure Cosmos DB service as an asynchronous operation.
        /// </summary>
        /// <param name="offer">The updated <see cref="Microsoft.Azure.Documents.Offer"/> to replace the existing resource with.</param>
        /// <returns>
        /// A <see cref="System.Threading.Tasks"/> containing a <see cref="Microsoft.Azure.Documents.Client.ResourceResponse{T}"/> which wraps a <see cref="Microsoft.Azure.Documents.Offer"/> containing the updated resource record.
        /// </returns>
        /// <exception cref="ArgumentNullException">If <paramref name="offer"/> is not set.</exception>
        /// <exception cref="DocumentClientException">This exception can encapsulate many different types of errors. To determine the specific error always look at the StatusCode property. Some common codes you may get when creating a Document are:
        /// <list type="table">
        ///     <listheader>
        ///         <term>StatusCode</term><description>Reason for exception</description>
        ///     </listheader>
        ///     <item>
        ///         <term>404</term><description>NotFound - This means the resource you tried to delete did not exist.</description>
        ///     </item>
        ///     <item>
        ///        <term>429</term><description>TooManyRequests - The replace offer is throttled as the offer scale down operation is attempted within the idle timeout period of 4 hours. Consult the DocumentClientException.RetryAfter value to see how long you should wait before retrying this operation.</description>
        ///     </item>
        /// </list>
        /// </exception>
        /// <example>
        /// <code language="c#">
        /// <![CDATA[
        /// //Fetch the resource to be updated
        /// Offer offer = client.CreateOfferQuery()
        ///                          .Where(r => r.ResourceLink == "collection selfLink")
        ///                          .AsEnumerable()
        ///                          .SingleOrDefault();
        ///
        /// //Create a new offer with the changed throughput
        /// OfferV2 newOffer = new OfferV2(offer, 5000);
        ///
        /// //Now persist these changes to the database by replacing the original resource
        /// Offer updated = await client.ReplaceOfferAsync(newOffer);
        /// ]]>
        /// </code>
        /// </example>
        /// <seealso cref="Microsoft.Azure.Documents.Offer"/>
        /// <seealso cref="Microsoft.Azure.Documents.Client.RequestOptions"/>
        /// <seealso cref="Microsoft.Azure.Documents.Client.ResourceResponse{T}"/>
        /// <seealso cref="System.Threading.Tasks.Task"/>
        public Task<ResourceResponse<Offer>> ReplaceOfferAsync(Offer offer)
        {
            IDocumentClientRetryPolicy retryPolicyInstance = this.ResetSessionTokenRetryPolicy.GetRequestPolicy();
            return TaskHelper.InlineIfPossible(() => this.ReplaceOfferPrivateAsync(offer, retryPolicyInstance), retryPolicyInstance);
        }

        private async Task<ResourceResponse<Offer>> ReplaceOfferPrivateAsync(Offer offer, IDocumentClientRetryPolicy retryPolicyInstance)
        {
            if (offer == null)
            {
                throw new ArgumentNullException("offer");
            }

            using (DocumentServiceRequest request = DocumentServiceRequest.Create(
                OperationType.Replace,
                offer.SelfLink,
                offer,
                ResourceType.Offer,
                AuthorizationTokenType.PrimaryMasterKey))
            {
                return new ResourceResponse<Offer>(
                    await this.UpdateAsync(request, retryPolicyInstance),
                    OfferTypeResolver.ResponseOfferTypeResolver);
            }
        }

        /// <summary>
        /// Replaces a <see cref="Microsoft.Azure.Documents.UserDefinedType"/> in the Azure Cosmos DB service as an asynchronous operation.
        /// </summary>
        /// <param name="userDefinedType">The updated <see cref="Microsoft.Azure.Documents.UserDefinedType"/> to replace the existing resource with.</param>
        /// <param name="options">(Optional) The request options for the request.</param>
        /// <returns>
        /// A <see cref="System.Threading.Tasks"/> containing a <see cref="Microsoft.Azure.Documents.Client.ResourceResponse{T}"/> which wraps a <see cref="Microsoft.Azure.Documents.UserDefinedType"/> containing the updated resource record.
        /// </returns>
        /// <exception cref="ArgumentNullException">If <paramref name="userDefinedType"/> is not set.</exception>
        /// <exception cref="DocumentClientException">This exception can encapsulate many different types of errors. To determine the specific error always look at the StatusCode property. Some common codes you may get when creating a Document are:
        /// <list type="table">
        ///     <listheader>
        ///         <term>StatusCode</term><description>Reason for exception</description>
        ///     </listheader>
        ///     <item>
        ///         <term>404</term><description>NotFound - This means the resource you tried to delete did not exist.</description>
        ///     </item>
        /// </list>
        /// </exception>
        /// <example>
        /// <code language="c#">
        /// <![CDATA[
        /// //Fetch the resource to be updated
        /// UserDefinedType userDefinedType = client.CreateUserDefinedTypeQuery(userDefinedTypesLink)
        ///                          .Where(r => r.Id == "user defined type id")
        ///                          .AsEnumerable()
        ///                          .SingleOrDefault();
        ///
        /// //Now persist these changes to the database by replacing the original resource
        /// UserDefinedType updated = await client.ReplaceUserDefinedTypeAsync(userDefinedType);
        /// ]]>
        /// </code>
        /// </example>
        /// <seealso cref="Microsoft.Azure.Documents.UserDefinedType"/>
        /// <seealso cref="Microsoft.Azure.Documents.Client.RequestOptions"/>
        /// <seealso cref="Microsoft.Azure.Documents.Client.ResourceResponse{T}"/>
        /// <seealso cref="System.Threading.Tasks.Task"/>
        internal Task<ResourceResponse<UserDefinedType>> ReplaceUserDefinedTypeAsync(UserDefinedType userDefinedType, Documents.Client.RequestOptions options = null)
        {
            IDocumentClientRetryPolicy retryPolicyInstance = this.ResetSessionTokenRetryPolicy.GetRequestPolicy();
            return TaskHelper.InlineIfPossible(() => this.ReplaceUserDefinedTypePrivateAsync(userDefinedType, options, retryPolicyInstance), retryPolicyInstance);
        }

        private async Task<ResourceResponse<UserDefinedType>> ReplaceUserDefinedTypePrivateAsync(UserDefinedType userDefinedType, Documents.Client.RequestOptions options, IDocumentClientRetryPolicy retryPolicyInstance, string altLink = null)
        {
            await this.EnsureValidClientAsync();

            if (userDefinedType == null)
            {
                throw new ArgumentNullException("userDefinedType");
            }

            this.ValidateResource(userDefinedType);
            INameValueCollection headers = this.GetRequestHeaders(options);
            using (DocumentServiceRequest request = DocumentServiceRequest.Create(
                OperationType.Replace,
                altLink ?? this.GetLinkForRouting(userDefinedType),
                userDefinedType,
                ResourceType.UserDefinedType,
                AuthorizationTokenType.PrimaryMasterKey,
                headers,
                SerializationFormattingPolicy.None))
            {
                return new ResourceResponse<UserDefinedType>(await this.UpdateAsync(request, retryPolicyInstance));
            }
        }

        #endregion

        #region Read Impl
        /// <summary>
        /// Reads a <see cref="Microsoft.Azure.Documents.Database"/> from the Azure Cosmos DB service as an asynchronous operation.
        /// </summary>
        /// <param name="databaseLink">The link of the Database resource to be read.</param>
        /// <param name="options">(Optional) The request options for the request.</param>
        /// <returns>
        /// A <see cref="System.Threading.Tasks"/> containing a <see cref="Microsoft.Azure.Documents.Client.ResourceResponse{T}"/> which wraps a <see cref="Microsoft.Azure.Documents.Database"/> containing the read resource record.
        /// </returns>
        /// <exception cref="ArgumentNullException">If <paramref name="databaseLink"/> is not set.</exception>
        /// <exception cref="DocumentClientException">This exception can encapsulate many different types of errors. To determine the specific error always look at the StatusCode property. Some common codes you may get when creating a Document are:
        /// <list type="table">
        ///     <listheader>
        ///         <term>StatusCode</term><description>Reason for exception</description>
        ///     </listheader>
        ///     <item>
        ///         <term>404</term><description>NotFound - This means the resource you tried to read did not exist.</description>
        ///     </item>
        ///     <item>
        ///         <term>429</term><description>TooManyRequests - This means you have exceeded the number of request units per second. Consult the DocumentClientException.RetryAfter value to see how long you should wait before retrying this operation.</description>
        ///     </item>
        /// </list>
        /// </exception>
        /// <example>
        /// <code language="c#">
        /// <![CDATA[
        /// //Reads a Database resource where
        /// // - database_id is the ID property of the Database resource you wish to read.
        /// var dbLink = "/dbs/database_id";
        /// Database database = await client.ReadDatabaseAsync(dbLink);
        /// ]]>
        /// </code>
        /// </example>
        /// <remarks>
        /// <para>
        /// Doing a read of a resource is the most efficient way to get a resource from the Database. If you know the resource's ID, do a read instead of a query by ID.
        /// </para>
        /// <para>
        /// The example shown uses ID-based links, where the link is composed of the ID properties used when the resources were created.
        /// You can still use the <see cref="Microsoft.Azure.Documents.Resource.SelfLink"/> property of the Database if you prefer. A self-link is a URI for a resource that is made up of Resource Identifiers  (or the _rid properties).
        /// ID-based links and SelfLink will both work.
        /// The format for <paramref name="databaseLink"/> is always "/dbs/{db identifier}" only
        /// the values within the {} change depending on which method you wish to use to address the resource.
        /// </para>
        /// </remarks>
        /// <seealso cref="Microsoft.Azure.Documents.Database"/>
        /// <seealso cref="Microsoft.Azure.Documents.Client.RequestOptions"/>
        /// <seealso cref="Microsoft.Azure.Documents.Client.ResourceResponse{T}"/>
        /// <seealso cref="System.Threading.Tasks.Task"/>
        /// <seealso cref="System.Uri"/>
        public Task<ResourceResponse<Documents.Database>> ReadDatabaseAsync(string databaseLink, Documents.Client.RequestOptions options = null)
        {
            IDocumentClientRetryPolicy retryPolicyInstance = this.ResetSessionTokenRetryPolicy.GetRequestPolicy();
            return TaskHelper.InlineIfPossible(() => this.ReadDatabasePrivateAsync(databaseLink, options, retryPolicyInstance), retryPolicyInstance);
        }

        private async Task<ResourceResponse<Documents.Database>> ReadDatabasePrivateAsync(string databaseLink, Documents.Client.RequestOptions options, IDocumentClientRetryPolicy retryPolicyInstance)
        {
            await this.EnsureValidClientAsync();

            if (string.IsNullOrEmpty(databaseLink))
            {
                throw new ArgumentNullException("databaseLink");
            }

            INameValueCollection headers = this.GetRequestHeaders(options);
            using (DocumentServiceRequest request = DocumentServiceRequest.Create(
                OperationType.Read,
                ResourceType.Database,
                databaseLink,
                AuthorizationTokenType.PrimaryMasterKey,
                headers))
            {
                return new ResourceResponse<Documents.Database>(await this.ReadAsync(request, retryPolicyInstance));
            }
        }

        /// <summary>
        /// Reads a <see cref="Microsoft.Azure.Documents.Document"/> from the Azure Cosmos DB service as an asynchronous operation.
        /// </summary>
        /// <param name="documentLink">The link for the document to be read.</param>
        /// <param name="options">(Optional) The request options for the request.</param>
        /// <param name="cancellationToken">(Optional) A <see cref="CancellationToken"/> that can be used by other objects or threads to receive notice of cancellation.</param>
        /// <returns>
        /// A <see cref="System.Threading.Tasks"/> containing a <see cref="Microsoft.Azure.Documents.Client.ResourceResponse{T}"/> which wraps a <see cref="Microsoft.Azure.Documents.Document"/> containing the read resource record.
        /// </returns>
        /// <exception cref="ArgumentNullException">If <paramref name="documentLink"/> is not set.</exception>
        /// <exception cref="DocumentClientException">This exception can encapsulate many different types of errors. To determine the specific error always look at the StatusCode property. Some common codes you may get when creating a Document are:
        /// <list type="table">
        ///     <listheader>
        ///         <term>StatusCode</term><description>Reason for exception</description>
        ///     </listheader>
        ///     <item>
        ///         <term>404</term><description>NotFound - This means the resource you tried to read did not exist.</description>
        ///     </item>
        ///     <item>
        ///         <term>429</term><description>TooManyRequests - This means you have exceeded the number of request units per second. Consult the DocumentClientException.RetryAfter value to see how long you should wait before retrying this operation.</description>
        ///     </item>
        /// </list>
        /// </exception>
        /// <example>
        /// <code language="c#">
        /// <![CDATA[
        /// //This reads a document record from a database & collection where
        /// // - sample_database is the ID of the database
        /// // - sample_collection is the ID of the collection
        /// // - document_id is the ID of the document resource
        /// var docLink = "dbs/sample_database/colls/sample_collection/docs/document_id";
        /// Document doc = await client.ReadDocumentAsync(docLink);
        /// ]]>
        /// </code>
        /// </example>
        /// <remarks>
        /// <para>
        /// Doing a read of a resource is the most efficient way to get a resource from the Database. If you know the resource's ID, do a read instead of a query by ID.
        /// </para>
        /// <para>
        /// The example shown uses ID-based links, where the link is composed of the ID properties used when the resources were created.
        /// You can still use the <see cref="Microsoft.Azure.Documents.Resource.SelfLink"/> property of the Document if you prefer. A self-link is a URI for a resource that is made up of Resource Identifiers  (or the _rid properties).
        /// ID-based links and SelfLink will both work.
        /// The format for <paramref name="documentLink"/> is always "dbs/{db identifier}/colls/{coll identifier}/docs/{doc identifier}" only
        /// the values within the {} change depending on which method you wish to use to address the resource.
        /// </para>
        /// </remarks>
        /// <seealso cref="Microsoft.Azure.Documents.Document"/>
        /// <seealso cref="Microsoft.Azure.Documents.Client.RequestOptions"/>
        /// <seealso cref="Microsoft.Azure.Documents.Client.ResourceResponse{T}"/>
        /// <seealso cref="System.Threading.Tasks.Task"/>
        /// <seealso cref="System.Uri"/>
        public Task<ResourceResponse<Document>> ReadDocumentAsync(string documentLink, Documents.Client.RequestOptions options = null, CancellationToken cancellationToken = default(CancellationToken))
        {
            IDocumentClientRetryPolicy retryPolicyInstance = this.ResetSessionTokenRetryPolicy.GetRequestPolicy();
            return TaskHelper.InlineIfPossible(
                () => this.ReadDocumentPrivateAsync(documentLink, options, retryPolicyInstance, cancellationToken), retryPolicyInstance, cancellationToken);
        }

        private async Task<ResourceResponse<Document>> ReadDocumentPrivateAsync(string documentLink, Documents.Client.RequestOptions options, IDocumentClientRetryPolicy retryPolicyInstance, CancellationToken cancellationToken)
        {
            await this.EnsureValidClientAsync();

            if (string.IsNullOrEmpty(documentLink))
            {
                throw new ArgumentNullException("documentLink");
            }

            INameValueCollection headers = this.GetRequestHeaders(options);
            using (DocumentServiceRequest request = DocumentServiceRequest.Create(
                OperationType.Read,
                ResourceType.Document,
                documentLink,
                AuthorizationTokenType.PrimaryMasterKey,
                headers))
            {
                await this.AddPartitionKeyInformationAsync(request, options);
                request.SerializerSettings = this.GetSerializerSettingsForRequest(options);
                return new ResourceResponse<Document>(await this.ReadAsync(request, retryPolicyInstance, cancellationToken));
            }
        }

        /// <summary>
        /// Reads a <see cref="Microsoft.Azure.Documents.Document"/> as a generic type T from the Azure Cosmos DB service as an asynchronous operation.
        /// </summary>
        /// <param name="documentLink">The link for the document to be read.</param>
        /// <param name="options">(Optional) The request options for the request.</param>
        /// <param name="cancellationToken">(Optional) A <see cref="CancellationToken"/> that can be used by other objects or threads to receive notice of cancellation.</param>
        /// <returns>
        /// A <see cref="System.Threading.Tasks"/> containing a <see cref="Microsoft.Azure.Documents.Client.DocumentResponse{T}"/> which wraps a <see cref="Microsoft.Azure.Documents.Document"/> containing the read resource record.
        /// </returns>
        /// <exception cref="ArgumentNullException">If <paramref name="documentLink"/> is not set.</exception>
        /// <exception cref="DocumentClientException">This exception can encapsulate many different types of errors. To determine the specific error always look at the StatusCode property. Some common codes you may get when creating a Document are:
        /// <list type="table">
        ///     <listheader>
        ///         <term>StatusCode</term><description>Reason for exception</description>
        ///     </listheader>
        ///     <item>
        ///         <term>404</term><description>NotFound - This means the resource you tried to read did not exist.</description>
        ///     </item>
        ///     <item>
        ///         <term>429</term><description>TooManyRequests - This means you have exceeded the number of request units per second. Consult the DocumentClientException.RetryAfter value to see how long you should wait before retrying this operation.</description>
        ///     </item>
        /// </list>
        /// </exception>
        /// <example>
        /// <code language="c#">
        /// <![CDATA[
        /// //This reads a document record from a database & collection where
        /// // - sample_database is the ID of the database
        /// // - sample_collection is the ID of the collection
        /// // - document_id is the ID of the document resource
        /// var docLink = "dbs/sample_database/colls/sample_collection/docs/document_id";
        /// Customer customer = await client.ReadDocumentAsync<Customer>(docLink);
        /// ]]>
        /// </code>
        /// </example>
        /// <remarks>
        /// <para>
        /// Doing a read of a resource is the most efficient way to get a resource from the Database. If you know the resource's ID, do a read instead of a query by ID.
        /// </para>
        /// <para>
        /// The example shown uses ID-based links, where the link is composed of the ID properties used when the resources were created.
        /// You can still use the <see cref="Microsoft.Azure.Documents.Resource.SelfLink"/> property of the Document if you prefer. A self-link is a URI for a resource that is made up of Resource Identifiers  (or the _rid properties).
        /// ID-based links and SelfLink will both work.
        /// The format for <paramref name="documentLink"/> is always "dbs/{db identifier}/colls/{coll identifier}/docs/{doc identifier}" only
        /// the values within the {} change depending on which method you wish to use to address the resource.
        /// </para>
        /// </remarks>
        /// <seealso cref="Microsoft.Azure.Documents.Document"/>
        /// <seealso cref="Microsoft.Azure.Documents.Client.RequestOptions"/>
        /// <seealso cref="Microsoft.Azure.Documents.Client.DocumentResponse{T}"/>
        /// <seealso cref="System.Threading.Tasks.Task"/>
        /// <seealso cref="System.Uri"/>
        public Task<DocumentResponse<T>> ReadDocumentAsync<T>(string documentLink, Documents.Client.RequestOptions options = null, CancellationToken cancellationToken = default(CancellationToken))
        {
            IDocumentClientRetryPolicy retryPolicyInstance = this.ResetSessionTokenRetryPolicy.GetRequestPolicy();
            return TaskHelper.InlineIfPossible(
                () => this.ReadDocumentPrivateAsync<T>(documentLink, options, retryPolicyInstance, cancellationToken), retryPolicyInstance, cancellationToken);
        }

        private async Task<DocumentResponse<T>> ReadDocumentPrivateAsync<T>(string documentLink, Documents.Client.RequestOptions options, IDocumentClientRetryPolicy retryPolicyInstance, CancellationToken cancellationToken)
        {
            await this.EnsureValidClientAsync();

            if (string.IsNullOrEmpty(documentLink))
            {
                throw new ArgumentNullException("documentLink");
            }

            INameValueCollection headers = this.GetRequestHeaders(options);
            using (DocumentServiceRequest request = DocumentServiceRequest.Create(
                OperationType.Read,
                ResourceType.Document,
                documentLink,
                AuthorizationTokenType.PrimaryMasterKey,
                headers))
            {
                await this.AddPartitionKeyInformationAsync(request, options);
                request.SerializerSettings = this.GetSerializerSettingsForRequest(options);
                return new DocumentResponse<T>(await this.ReadAsync(request, retryPolicyInstance, cancellationToken), this.GetSerializerSettingsForRequest(options));
            }
        }

        /// <summary>
        /// Reads a <see cref="Microsoft.Azure.Documents.DocumentCollection"/> from the Azure Cosmos DB service as an asynchronous operation.
        /// </summary>
        /// <param name="documentCollectionLink">The link for the DocumentCollection to be read.</param>
        /// <param name="options">(Optional) The request options for the request.</param>
        /// <returns>
        /// A <see cref="System.Threading.Tasks"/> containing a <see cref="Microsoft.Azure.Documents.Client.ResourceResponse{T}"/> which wraps a <see cref="Microsoft.Azure.Documents.DocumentCollection"/> containing the read resource record.
        /// </returns>
        /// <exception cref="ArgumentNullException">If <paramref name="documentCollectionLink"/> is not set.</exception>
        /// <exception cref="DocumentClientException">This exception can encapsulate many different types of errors. To determine the specific error always look at the StatusCode property. Some common codes you may get when creating a Document are:
        /// <list type="table">
        ///     <listheader>
        ///         <term>StatusCode</term><description>Reason for exception</description>
        ///     </listheader>
        ///     <item>
        ///         <term>404</term><description>NotFound - This means the resource you tried to read did not exist.</description>
        ///     </item>
        ///     <item>
        ///         <term>429</term><description>TooManyRequests - This means you have exceeded the number of request units per second. Consult the DocumentClientException.RetryAfter value to see how long you should wait before retrying this operation.</description>
        ///     </item>
        /// </list>
        /// </exception>
        /// <example>
        /// <code language="c#">
        /// <![CDATA[
        /// //This reads a DocumentCollection record from a database where
        /// // - sample_database is the ID of the database
        /// // - collection_id is the ID of the collection resource to be read
        /// var collLink = "/dbs/sample_database/colls/collection_id";
        /// DocumentCollection coll = await client.ReadDocumentCollectionAsync(collLink);
        /// ]]>
        /// </code>
        /// </example>
        /// <remarks>
        /// <para>
        /// Doing a read of a resource is the most efficient way to get a resource from the Database. If you know the resource's ID, do a read instead of a query by ID.
        /// </para>
        /// <para>
        /// The example shown uses ID-based links, where the link is composed of the ID properties used when the resources were created.
        /// You can still use the <see cref="Microsoft.Azure.Documents.Resource.SelfLink"/> property of the DocumentCollection if you prefer. A self-link is a URI for a resource that is made up of Resource Identifiers  (or the _rid properties).
        /// ID-based links and SelfLink will both work.
        /// The format for <paramref name="documentCollectionLink"/> is always "/dbs/{db identifier}/colls/{coll identifier}" only
        /// the values within the {} change depending on which method you wish to use to address the resource.
        /// </para>
        /// </remarks>
        /// <seealso cref="Microsoft.Azure.Documents.DocumentCollection"/>
        /// <seealso cref="Microsoft.Azure.Documents.Client.RequestOptions"/>
        /// <seealso cref="Microsoft.Azure.Documents.Client.ResourceResponse{T}"/>
        /// <seealso cref="System.Threading.Tasks.Task"/>
        /// <seealso cref="System.Uri"/>
        public Task<ResourceResponse<DocumentCollection>> ReadDocumentCollectionAsync(string documentCollectionLink, Documents.Client.RequestOptions options = null)
        {
            IDocumentClientRetryPolicy retryPolicyInstance = this.ResetSessionTokenRetryPolicy.GetRequestPolicy();
            return TaskHelper.InlineIfPossible(
                () => this.ReadDocumentCollectionPrivateAsync(documentCollectionLink, options, retryPolicyInstance), retryPolicyInstance);
        }

        private async Task<ResourceResponse<DocumentCollection>> ReadDocumentCollectionPrivateAsync(
            string documentCollectionLink,
            Documents.Client.RequestOptions options,
            IDocumentClientRetryPolicy retryPolicyInstance)
        {
            await this.EnsureValidClientAsync();

            if (string.IsNullOrEmpty(documentCollectionLink))
            {
                throw new ArgumentNullException("documentCollectionLink");
            }

            INameValueCollection headers = this.GetRequestHeaders(options);
            using (DocumentServiceRequest request = DocumentServiceRequest.Create(
                OperationType.Read,
                ResourceType.Collection,
                documentCollectionLink,
                AuthorizationTokenType.PrimaryMasterKey,
                headers))
            {
                return new ResourceResponse<DocumentCollection>(await this.ReadAsync(request, retryPolicyInstance));
            }
        }

        /// <summary>
        /// Reads a <see cref="Microsoft.Azure.Documents.StoredProcedure"/> from the Azure Cosmos DB service as an asynchronous operation.
        /// </summary>
        /// <param name="storedProcedureLink">The link of the stored procedure to be read.</param>
        /// <param name="options">(Optional) The request options for the request.</param>
        /// <returns>
        /// A <see cref="System.Threading.Tasks"/> containing a <see cref="Microsoft.Azure.Documents.Client.ResourceResponse{T}"/> which wraps a <see cref="Microsoft.Azure.Documents.StoredProcedure"/> containing the read resource record.
        /// </returns>
        /// <exception cref="ArgumentNullException">If <paramref name="storedProcedureLink"/> is not set.</exception>
        /// <exception cref="DocumentClientException">This exception can encapsulate many different types of errors. To determine the specific error always look at the StatusCode property. Some common codes you may get when creating a Document are:
        /// <list type="table">
        ///     <listheader>
        ///         <term>StatusCode</term><description>Reason for exception</description>
        ///     </listheader>
        ///     <item>
        ///         <term>404</term><description>NotFound - This means the resource you tried to read did not exist.</description>
        ///     </item>
        ///     <item>
        ///         <term>429</term><description>TooManyRequests - This means you have exceeded the number of request units per second. Consult the DocumentClientException.RetryAfter value to see how long you should wait before retrying this operation.</description>
        ///     </item>
        /// </list>
        /// </exception>
        /// <example>
        /// <code language="c#">
        /// <![CDATA[
        /// //Reads a StoredProcedure from a Database and DocumentCollection where
        /// // - sample_database is the ID of the database
        /// // - sample_collection is the ID of the collection
        /// // - sproc_id is the ID of the stored procedure to be read
        /// var sprocLink = "/dbs/sample_database/colls/sample_collection/sprocs/sproc_id";
        /// StoredProcedure sproc = await client.ReadStoredProcedureAsync(sprocLink);
        /// ]]>
        /// </code>
        /// </example>
        /// <remarks>
        /// <para>
        /// Doing a read of a resource is the most efficient way to get a resource from the Database. If you know the resource's ID, do a read instead of a query by ID.
        /// </para>
        /// <para>
        /// The example shown uses ID-based links, where the link is composed of the ID properties used when the resources were created.
        /// You can still use the <see cref="Microsoft.Azure.Documents.Resource.SelfLink"/> property of the Stored Procedure if you prefer. A self-link is a URI for a resource that is made up of Resource Identifiers  (or the _rid properties).
        /// ID-based links and SelfLink will both work.
        /// The format for <paramref name="storedProcedureLink"/> is always "/dbs/{db identifier}/colls/{coll identifier}/sprocs/{sproc identifier}"
        /// only the values within the {...} change depending on which method you wish to use to address the resource.
        /// </para>
        /// </remarks>
        /// <seealso cref="Microsoft.Azure.Documents.StoredProcedure"/>
        /// <seealso cref="Microsoft.Azure.Documents.Client.RequestOptions"/>
        /// <seealso cref="Microsoft.Azure.Documents.Client.ResourceResponse{T}"/>
        /// <seealso cref="System.Threading.Tasks.Task"/>
        /// <seealso cref="System.Uri"/>
        public Task<ResourceResponse<StoredProcedure>> ReadStoredProcedureAsync(string storedProcedureLink, Documents.Client.RequestOptions options = null)
        {
            IDocumentClientRetryPolicy retryPolicyInstance = this.ResetSessionTokenRetryPolicy.GetRequestPolicy();
            return TaskHelper.InlineIfPossible(
                () => this.ReadStoredProcedureAsync(storedProcedureLink, options, retryPolicyInstance), retryPolicyInstance);
        }

        private async Task<ResourceResponse<StoredProcedure>> ReadStoredProcedureAsync(string storedProcedureLink, Documents.Client.RequestOptions options, IDocumentClientRetryPolicy retryPolicyInstance)
        {
            await this.EnsureValidClientAsync();

            if (string.IsNullOrEmpty(storedProcedureLink))
            {
                throw new ArgumentNullException("storedProcedureLink");
            }

            INameValueCollection headers = this.GetRequestHeaders(options);
            using (DocumentServiceRequest request = DocumentServiceRequest.Create(
                OperationType.Read,
                ResourceType.StoredProcedure,
                storedProcedureLink,
                AuthorizationTokenType.PrimaryMasterKey,
                headers))
            {
                return new ResourceResponse<StoredProcedure>(await this.ReadAsync(request, retryPolicyInstance));
            }
        }

        /// <summary>
        /// Reads a <see cref="Microsoft.Azure.Documents.Trigger"/> from the Azure Cosmos DB service as an asynchronous operation.
        /// </summary>
        /// <param name="triggerLink">The link to the Trigger to be read.</param>
        /// <param name="options">(Optional) The request options for the request.</param>
        /// <returns>
        /// A <see cref="System.Threading.Tasks"/> containing a <see cref="Microsoft.Azure.Documents.Client.ResourceResponse{T}"/> which wraps a <see cref="Microsoft.Azure.Documents.Trigger"/> containing the read resource record.
        /// </returns>
        /// <exception cref="ArgumentNullException">If <paramref name="triggerLink"/> is not set.</exception>
        /// <exception cref="DocumentClientException">This exception can encapsulate many different types of errors. To determine the specific error always look at the StatusCode property. Some common codes you may get when creating a Document are:
        /// <list type="table">
        ///     <listheader>
        ///         <term>StatusCode</term><description>Reason for exception</description>
        ///     </listheader>
        ///     <item>
        ///         <term>404</term><description>NotFound - This means the resource you tried to read did not exist.</description>
        ///     </item>
        ///     <item>
        ///         <term>429</term><description>TooManyRequests - This means you have exceeded the number of request units per second. Consult the DocumentClientException.RetryAfter value to see how long you should wait before retrying this operation.</description>
        ///     </item>
        /// </list>
        /// </exception>
        /// <example>
        /// <code language="c#">
        /// <![CDATA[
        /// //Reads a Trigger from a Database and DocumentCollection where
        /// // - sample_database is the ID of the database
        /// // - sample_collection is the ID of the collection
        /// // - trigger_id is the ID of the trigger to be read
        /// var triggerLink = "/dbs/sample_database/colls/sample_collection/triggers/trigger_id";
        /// Trigger trigger = await client.ReadTriggerAsync(triggerLink);
        /// ]]>
        /// </code>
        /// </example>
        /// <remarks>
        /// <para>
        /// Doing a read of a resource is the most efficient way to get a resource from the Database. If you know the resource's ID, do a read instead of a query by ID.
        /// </para>
        /// <para>
        /// The example shown uses ID-based links, where the link is composed of the ID properties used when the resources were created.
        /// You can still use the <see cref="Microsoft.Azure.Documents.Resource.SelfLink"/> property of the Trigger if you prefer. A self-link is a URI for a resource that is made up of Resource Identifiers  (or the _rid properties).
        /// ID-based links and SelfLink will both work.
        /// The format for <paramref name="triggerLink"/> is always "/dbs/{db identifier}/colls/{coll identifier}/triggers/{trigger identifier}"
        /// only the values within the {...} change depending on which method you wish to use to address the resource.
        /// </para>
        /// </remarks>
        /// <seealso cref="Microsoft.Azure.Documents.Trigger"/>
        /// <seealso cref="Microsoft.Azure.Documents.Client.RequestOptions"/>
        /// <seealso cref="Microsoft.Azure.Documents.Client.ResourceResponse{T}"/>
        /// <seealso cref="System.Threading.Tasks.Task"/>
        /// <seealso cref="System.Uri"/>
        public Task<ResourceResponse<Trigger>> ReadTriggerAsync(string triggerLink, Documents.Client.RequestOptions options = null)
        {
            IDocumentClientRetryPolicy retryPolicyInstance = this.ResetSessionTokenRetryPolicy.GetRequestPolicy();
            return TaskHelper.InlineIfPossible(
                () => this.ReadTriggerPrivateAsync(triggerLink, options, retryPolicyInstance), retryPolicyInstance);
        }

        private async Task<ResourceResponse<Trigger>> ReadTriggerPrivateAsync(string triggerLink, Documents.Client.RequestOptions options, IDocumentClientRetryPolicy retryPolicyInstance)
        {
            await this.EnsureValidClientAsync();

            if (string.IsNullOrEmpty(triggerLink))
            {
                throw new ArgumentNullException("triggerLink");
            }

            INameValueCollection headers = this.GetRequestHeaders(options);
            using (DocumentServiceRequest request = DocumentServiceRequest.Create(
                OperationType.Read,
                ResourceType.Trigger,
                triggerLink,
                AuthorizationTokenType.PrimaryMasterKey,
                headers))
            {
                return new ResourceResponse<Trigger>(await this.ReadAsync(request, retryPolicyInstance));
            }
        }

        /// <summary>
        /// Reads a <see cref="Microsoft.Azure.Documents.UserDefinedFunction"/> from the Azure Cosmos DB service as an asynchronous operation.
        /// </summary>
        /// <param name="functionLink">The link to the User Defined Function to be read.</param>
        /// <param name="options">(Optional) The request options for the request.</param>
        /// <returns>
        /// A <see cref="System.Threading.Tasks"/> containing a <see cref="Microsoft.Azure.Documents.Client.ResourceResponse{T}"/> which wraps a <see cref="Microsoft.Azure.Documents.UserDefinedFunction"/> containing the read resource record.
        /// </returns>
        /// <exception cref="ArgumentNullException">If <paramref name="functionLink"/> is not set.</exception>
        /// <exception cref="DocumentClientException">This exception can encapsulate many different types of errors. To determine the specific error always look at the StatusCode property. Some common codes you may get when creating a Document are:
        /// <list type="table">
        ///     <listheader>
        ///         <term>StatusCode</term><description>Reason for exception</description>
        ///     </listheader>
        ///     <item>
        ///         <term>404</term><description>NotFound - This means the resource you tried to read did not exist.</description>
        ///     </item>
        ///     <item>
        ///         <term>429</term><description>TooManyRequests - This means you have exceeded the number of request units per second. Consult the DocumentClientException.RetryAfter value to see how long you should wait before retrying this operation.</description>
        ///     </item>
        /// </list>
        /// </exception>
        /// <example>
        /// <code language="c#">
        /// <![CDATA[
        /// //Reads a User Defined Function from a Database and DocumentCollection where
        /// // - sample_database is the ID of the database
        /// // - sample_collection is the ID of the collection
        /// // - udf_id is the ID of the user-defined function to be read
        /// var udfLink = "/dbs/sample_database/colls/sample_collection/udfs/udf_id";
        /// UserDefinedFunction udf = await client.ReadUserDefinedFunctionAsync(udfLink);
        /// ]]>
        /// </code>
        /// </example>
        /// <remarks>
        /// <para>
        /// Doing a read of a resource is the most efficient way to get a resource from the Database. If you know the resource's ID, do a read instead of a query by ID.
        /// </para>
        /// <para>
        /// The example shown uses ID-based links, where the link is composed of the ID properties used when the resources were created.
        /// You can still use the <see cref="Microsoft.Azure.Documents.Resource.SelfLink"/> property of the User Defined Function if you prefer. A self-link is a URI for a resource that is made up of Resource Identifiers  (or the _rid properties).
        /// ID-based links and SelfLink will both work.
        /// The format for <paramref name="functionLink"/> is always "/dbs/{db identifier}/colls/{coll identifier}/udfs/{udf identifier}"
        /// only the values within the {...} change depending on which method you wish to use to address the resource.
        /// </para>
        /// </remarks>
        /// <seealso cref="Microsoft.Azure.Documents.UserDefinedFunction"/>
        /// <seealso cref="Microsoft.Azure.Documents.Client.RequestOptions"/>
        /// <seealso cref="Microsoft.Azure.Documents.Client.ResourceResponse{T}"/>
        /// <seealso cref="System.Threading.Tasks.Task"/>
        /// <seealso cref="System.Uri"/>
        public Task<ResourceResponse<UserDefinedFunction>> ReadUserDefinedFunctionAsync(string functionLink, Documents.Client.RequestOptions options = null)
        {
            IDocumentClientRetryPolicy retryPolicyInstance = this.ResetSessionTokenRetryPolicy.GetRequestPolicy();
            return TaskHelper.InlineIfPossible(
                () => this.ReadUserDefinedFunctionPrivateAsync(functionLink, options, retryPolicyInstance), retryPolicyInstance);
        }

        private async Task<ResourceResponse<UserDefinedFunction>> ReadUserDefinedFunctionPrivateAsync(string functionLink, Documents.Client.RequestOptions options, IDocumentClientRetryPolicy retryPolicyInstance)
        {
            await this.EnsureValidClientAsync();

            if (string.IsNullOrEmpty(functionLink))
            {
                throw new ArgumentNullException("functionLink");
            }

            INameValueCollection headers = this.GetRequestHeaders(options);
            using (DocumentServiceRequest request = DocumentServiceRequest.Create(
                OperationType.Read,
                ResourceType.UserDefinedFunction,
                functionLink,
                AuthorizationTokenType.PrimaryMasterKey,
                headers))
            {
                return new ResourceResponse<UserDefinedFunction>(await this.ReadAsync(request, retryPolicyInstance));
            }
        }

        /// <summary>
        /// Reads a <see cref="Microsoft.Azure.Documents.Conflict"/> from the Azure Cosmos DB service as an asynchronous operation.
        /// </summary>
        /// <param name="conflictLink">The link to the Conflict to be read.</param>
        /// <param name="options">(Optional) The request options for the request.</param>
        /// <returns>
        /// A <see cref="System.Threading.Tasks"/> containing a <see cref="Microsoft.Azure.Documents.Client.ResourceResponse{T}"/> which wraps a <see cref="Microsoft.Azure.Documents.Conflict"/> containing the read resource record.
        /// </returns>
        /// <exception cref="ArgumentNullException">If <paramref name="conflictLink"/> is not set.</exception>
        /// <exception cref="DocumentClientException">This exception can encapsulate many different types of errors. To determine the specific error always look at the StatusCode property. Some common codes you may get when creating a Document are:
        /// <list type="table">
        ///     <listheader>
        ///         <term>StatusCode</term><description>Reason for exception</description>
        ///     </listheader>
        ///     <item>
        ///         <term>404</term><description>NotFound - This means the resource you tried to read did not exist.</description>
        ///     </item>
        ///     <item>
        ///         <term>429</term><description>TooManyRequests - This means you have exceeded the number of request units per second. Consult the DocumentClientException.RetryAfter value to see how long you should wait before retrying this operation.</description>
        ///     </item>
        /// </list>
        /// </exception>
        /// <example>
        /// <code language="c#">
        /// <![CDATA[
        /// //Reads a Conflict resource from a Database
        /// // - sample_database is the ID of the database
        /// // - sample_collection is the ID of the collection
        /// // - conflict_id is the ID of the conflict to be read
        /// var conflictLink = "/dbs/sample_database/colls/sample_collection/conflicts/conflict_id";
        /// Conflict conflict = await client.ReadConflictAsync(conflictLink);
        /// ]]>
        /// </code>
        /// </example>
        /// <remarks>
        /// <para>
        /// Doing a read of a resource is the most efficient way to get a resource from the Database. If you know the resource's ID, do a read instead of a query by ID.
        /// </para>
        /// <para>
        /// The example shown uses ID-based links, where the link is composed of the ID properties used when the resources were created.
        /// You can still use the <see cref="Microsoft.Azure.Documents.Resource.SelfLink"/> property of the Conflict if you prefer. A self-link is a URI for a resource that is made up of Resource Identifiers  (or the _rid properties).
        /// ID-based links and SelfLink will both work.
        /// The format for <paramref name="conflictLink"/> is always "/dbs/{db identifier}/colls/{collectioon identifier}/conflicts/{conflict identifier}"
        /// only the values within the {...} change depending on which method you wish to use to address the resource.
        /// </para>
        /// </remarks>
        /// <seealso cref="Microsoft.Azure.Documents.Conflict"/>
        /// <seealso cref="Microsoft.Azure.Documents.Client.RequestOptions"/>
        /// <seealso cref="Microsoft.Azure.Documents.Client.ResourceResponse{T}"/>
        /// <seealso cref="System.Threading.Tasks.Task"/>
        /// <seealso cref="System.Uri"/>
        public Task<ResourceResponse<Conflict>> ReadConflictAsync(string conflictLink, Documents.Client.RequestOptions options = null)
        {
            IDocumentClientRetryPolicy retryPolicyInstance = this.ResetSessionTokenRetryPolicy.GetRequestPolicy();
            return TaskHelper.InlineIfPossible(
                () => this.ReadConflictPrivateAsync(conflictLink, options, retryPolicyInstance), retryPolicyInstance);
        }

        private async Task<ResourceResponse<Conflict>> ReadConflictPrivateAsync(string conflictLink, Documents.Client.RequestOptions options, IDocumentClientRetryPolicy retryPolicyInstance)
        {
            await this.EnsureValidClientAsync();

            if (string.IsNullOrEmpty(conflictLink))
            {
                throw new ArgumentNullException("conflictLink");
            }

            INameValueCollection headers = this.GetRequestHeaders(options);
            using (DocumentServiceRequest request = DocumentServiceRequest.Create(
                OperationType.Read,
                ResourceType.Conflict,
                conflictLink,
                AuthorizationTokenType.PrimaryMasterKey,
                headers))
            {
                await this.AddPartitionKeyInformationAsync(request, options);
                return new ResourceResponse<Conflict>(await this.ReadAsync(request, retryPolicyInstance));
            }
        }

        /// <summary>
        /// Reads an <see cref="Microsoft.Azure.Documents.Offer"/> from the Azure Cosmos DB service as an asynchronous operation.
        /// </summary>
        /// <param name="offerLink">The link to the Offer to be read.</param>
        /// <returns>
        /// A <see cref="System.Threading.Tasks"/> containing a <see cref="Microsoft.Azure.Documents.Client.ResourceResponse{T}"/> which wraps a <see cref="Microsoft.Azure.Documents.Offer"/> containing the read resource record.
        /// </returns>
        /// <exception cref="ArgumentNullException">If <paramref name="offerLink"/> is not set.</exception>
        /// <exception cref="DocumentClientException">This exception can encapsulate many different types of errors. To determine the specific error always look at the StatusCode property. Some common codes you may get when creating a Document are:
        /// <list type="table">
        ///     <listheader>
        ///         <term>StatusCode</term><description>Reason for exception</description>
        ///     </listheader>
        ///     <item>
        ///         <term>404</term><description>NotFound - This means the resource you tried to read did not exist.</description>
        ///     </item>
        ///     <item>
        ///         <term>429</term><description>TooManyRequests - This means you have exceeded the number of request units per second. Consult the DocumentClientException.RetryAfter value to see how long you should wait before retrying this operation.</description>
        ///     </item>
        /// </list>
        /// </exception>
        /// <example>
        /// <code language="c#">
        /// <![CDATA[
        /// //Reads an Offer resource from a Database
        /// // - offer_id is the ID of the offer to be read
        /// var offerLink = "/offers/offer_id";
        /// Offer offer = await client.ReadOfferAsync(offerLink);
        /// ]]>
        /// </code>
        /// </example>
        /// <remarks>
        /// <para>
        /// Doing a read of a resource is the most efficient way to get a resource from the Database. If you know the resource's ID, do a read instead of a query by ID.
        /// </para>
        /// <para>
        /// For an Offer, id is always generated internally by the system when the linked resource is created. id and _rid are always the same for Offer.
        /// </para>
        /// <para>
        /// Refer to https://docs.microsoft.com/en-us/azure/cosmos-db/how-to-provision-container-throughput to learn more about 
        /// minimum throughput of a Cosmos container (or a database)
        /// To retrieve the minimum throughput for a collection/database, use the following sample 
        /// <code language="c#">
        /// <![CDATA[
        /// // Find the offer for the collection by SelfLink
        /// Offer offer = client.CreateOfferQuery(
        ///     string.Format("SELECT * FROM offers o WHERE o.resource = '{0}'", collectionSelfLink)).AsEnumerable().FirstOrDefault();
        /// ResourceResponse<Offer> response = await client.ReadOfferAsync(offer.SelfLink);
        /// string minimumRUsForCollection = readResponse.Headers["x-ms-cosmos-min-throughput"];
        /// ]]>
        /// </code>
        /// </para>
        /// </remarks>
        /// <seealso cref="Microsoft.Azure.Documents.Conflict"/>
        /// <seealso cref="Microsoft.Azure.Documents.Client.RequestOptions"/>
        /// <seealso cref="Microsoft.Azure.Documents.Client.ResourceResponse{T}"/>
        /// <seealso cref="System.Threading.Tasks.Task"/>
        /// <seealso cref="System.Uri"/>
        public Task<ResourceResponse<Offer>> ReadOfferAsync(string offerLink)
        {
            IDocumentClientRetryPolicy retryPolicyInstance = this.ResetSessionTokenRetryPolicy.GetRequestPolicy();
            return TaskHelper.InlineIfPossible(
                () => this.ReadOfferPrivateAsync(offerLink, retryPolicyInstance), retryPolicyInstance);
        }

        private async Task<ResourceResponse<Offer>> ReadOfferPrivateAsync(string offerLink, IDocumentClientRetryPolicy retryPolicyInstance)
        {
            await this.EnsureValidClientAsync();

            if (string.IsNullOrEmpty(offerLink))
            {
                throw new ArgumentNullException("offerLink");
            }

            using (DocumentServiceRequest request = DocumentServiceRequest.Create(
                OperationType.Read,
                ResourceType.Offer,
                offerLink,
                null,
                AuthorizationTokenType.PrimaryMasterKey))
            {
                return new ResourceResponse<Offer>(await this.ReadAsync(request, retryPolicyInstance), OfferTypeResolver.ResponseOfferTypeResolver);
            }
        }

        /// <summary>
        /// Reads a <see cref="Microsoft.Azure.Documents.Schema"/> as an asynchronous operation.
        /// </summary>
        /// <param name="documentSchemaLink">The link for the schema to be read.</param>
        /// <param name="options">(Optional) The request options for the request.</param>
        /// <returns>
        /// A <see cref="System.Threading.Tasks"/> containing a <see cref="Microsoft.Azure.Documents.Client.ResourceResponse{T}"/> which wraps a <see cref="Microsoft.Azure.Documents.Document"/> containing the read resource record.
        /// </returns>
        /// <exception cref="ArgumentNullException">If <paramref name="documentSchemaLink"/> is not set.</exception>
        /// <exception cref="DocumentClientException">This exception can encapsulate many different types of errors. To determine the specific error always look at the StatusCode property. Some common codes you may get when reading a Schema are:
        /// <list type="table">
        ///     <listheader>
        ///         <term>StatusCode</term><description>Reason for exception</description>
        ///     </listheader>
        ///     <item>
        ///         <term>404</term><description>NotFound - This means the resource you tried to read did not exist.</description>
        ///     </item>
        ///     <item>
        ///         <term>429</term><description>TooManyRequests - This means you have exceeded the number of request units per second. Consult the DocumentClientException.RetryAfter value to see how long you should wait before retrying this operation.</description>
        ///     </item>
        /// </list>
        /// </exception>
        /// <example>
        /// <code language="c#">
        /// <![CDATA[
        /// //This reads a schema record from a database & collection where
        /// // - sample_database is the ID of the database
        /// // - sample_collection is the ID of the collection
        /// // - schema_id is the ID of the document resource
        /// var docLink = "/dbs/sample_database/colls/sample_collection/schemas/schemas_id";
        /// Schema schema = await client.ReadSchemaAsync(docLink);
        /// ]]>
        /// </code>
        /// </example>
        /// <remarks>
        /// <para>
        /// Doing a read of a resource is the most efficient way to get a resource from the Database. If you know the resource's ID, do a read instead of a query by ID.
        /// </para>
        /// <para>
        /// The example shown uses ID-based links, where the link is composed of the ID properties used when the resources were created.
        /// You can still use the <see cref="Microsoft.Azure.Documents.Resource.SelfLink"/> property of the Document if you prefer. A self-link is a URI for a resource that is made up of Resource Identifiers  (or the _rid properties).
        /// ID-based links and SelfLink will both work.
        /// The format for <paramref name="documentSchemaLink"/> is always "/dbs/{db identifier}/colls/{coll identifier}/schema/{schema identifier}" only
        /// the values within the {} change depending on which method you wish to use to address the resource.
        /// </para>
        /// </remarks>
        /// <seealso cref="Microsoft.Azure.Documents.Schema"/>
        /// <seealso cref="Microsoft.Azure.Documents.Client.RequestOptions"/>
        /// <seealso cref="Microsoft.Azure.Documents.Client.ResourceResponse{T}"/>
        /// <seealso cref="System.Threading.Tasks.Task"/>
        /// <seealso cref="System.Uri"/>
        internal Task<ResourceResponse<Schema>> ReadSchemaAsync(string documentSchemaLink, Documents.Client.RequestOptions options = null)
        {
            IDocumentClientRetryPolicy retryPolicyInstance = this.ResetSessionTokenRetryPolicy.GetRequestPolicy();
            return TaskHelper.InlineIfPossible(
                () => this.ReadSchemaPrivateAsync(documentSchemaLink, options, retryPolicyInstance), retryPolicyInstance);
        }

        private async Task<ResourceResponse<Schema>> ReadSchemaPrivateAsync(string documentSchemaLink, Documents.Client.RequestOptions options, IDocumentClientRetryPolicy retryPolicyInstance)
        {
            await this.EnsureValidClientAsync();

            if (string.IsNullOrEmpty(documentSchemaLink))
            {
                throw new ArgumentNullException("documentSchemaLink");
            }

            INameValueCollection headers = this.GetRequestHeaders(options);
            using (DocumentServiceRequest request = DocumentServiceRequest.Create(
                OperationType.Read,
                ResourceType.Schema,
                documentSchemaLink,
                AuthorizationTokenType.PrimaryMasterKey,
                headers))
            {
                await this.AddPartitionKeyInformationAsync(request, options);
                request.SerializerSettings = this.GetSerializerSettingsForRequest(options);
                return new ResourceResponse<Schema>(await this.ReadAsync(request, retryPolicyInstance));
            }
        }

        /// <summary>
        /// Reads a <see cref="Microsoft.Azure.Documents.UserDefinedType"/> from the Azure Cosmos DB service as an asynchronous operation.
        /// </summary>
        /// <param name="userDefinedTypeLink">The link to the UserDefinedType resource to be read.</param>
        /// <param name="options">(Optional) The request options for the request.</param>
        /// <returns>
        /// A <see cref="System.Threading.Tasks"/> containing a <see cref="Microsoft.Azure.Documents.Client.ResourceResponse{T}"/> which wraps a <see cref="Microsoft.Azure.Documents.UserDefinedType"/> containing the read resource record.
        /// </returns>
        /// <exception cref="ArgumentNullException">If <paramref name="userDefinedTypeLink"/> is not set.</exception>
        /// <exception cref="DocumentClientException">This exception can encapsulate many different types of errors. To determine the specific error always look at the StatusCode property. Some common codes you may get when creating a UserDefinedType are:
        /// <list type="table">
        ///     <listheader>
        ///         <term>StatusCode</term><description>Reason for exception</description>
        ///     </listheader>
        ///     <item>
        ///         <term>404</term><description>NotFound - This means the resource you tried to read did not exist.</description>
        ///     </item>
        ///     <item>
        ///         <term>429</term><description>TooManyRequests - This means you have exceeded the number of request units per second. Consult the DocumentClientException.RetryAfter value to see how long you should wait before retrying this operation.</description>
        ///     </item>
        /// </list>
        /// </exception>
        /// <example>
        /// <code language="c#">
        /// <![CDATA[
        /// //Reads a User resource from a Database
        /// // - sample_database is the ID of the database
        /// // - userDefinedType_id is the ID of the user defined type to be read
        /// var userDefinedTypeLink = "/dbs/sample_database/udts/userDefinedType_id";
        /// UserDefinedType userDefinedType = await client.ReadUserDefinedTypeAsync(userDefinedTypeLink);
        /// ]]>
        /// </code>
        /// </example>
        /// <remarks>
        /// <para>
        /// Doing a read of a resource is the most efficient way to get a resource from the Database. If you know the resource's ID, do a read instead of a query by ID.
        /// </para>
        /// <para>
        /// The example shown user defined type ID-based links, where the link is composed of the ID properties used when the resources were created.
        /// You can still use the <see cref="Microsoft.Azure.Documents.Resource.SelfLink"/> property of the UserDefinedType if you prefer. A self-link is a URI for a resource that is made up of Resource Identifiers  (or the _rid properties).
        /// ID-based links and SelfLink will both work.
        /// The format for <paramref name="userDefinedTypeLink"/> is always "/dbs/{db identifier}/udts/{user defined type identifier}"
        /// only the values within the {...} change depending on which method you wish to use to address the resource.
        /// </para>
        /// </remarks>
        /// <seealso cref="Microsoft.Azure.Documents.UserDefinedType"/>
        /// <seealso cref="Microsoft.Azure.Documents.Client.RequestOptions"/>
        /// <seealso cref="Microsoft.Azure.Documents.Client.ResourceResponse{T}"/>
        /// <seealso cref="System.Threading.Tasks.Task"/>
        /// <seealso cref="System.Uri"/>
        internal Task<ResourceResponse<UserDefinedType>> ReadUserDefinedTypeAsync(string userDefinedTypeLink, Documents.Client.RequestOptions options = null)
        {
            IDocumentClientRetryPolicy retryPolicyInstance = this.ResetSessionTokenRetryPolicy.GetRequestPolicy();
            return TaskHelper.InlineIfPossible(
                () => this.ReadUserDefinedTypePrivateAsync(userDefinedTypeLink, options, retryPolicyInstance), retryPolicyInstance);
        }

        private async Task<ResourceResponse<UserDefinedType>> ReadUserDefinedTypePrivateAsync(string userDefinedTypeLink, Documents.Client.RequestOptions options, IDocumentClientRetryPolicy retryPolicyInstance)
        {
            await this.EnsureValidClientAsync();

            if (string.IsNullOrEmpty(userDefinedTypeLink))
            {
                throw new ArgumentNullException("userDefinedTypeLink");
            }

            INameValueCollection headers = this.GetRequestHeaders(options);
            using (DocumentServiceRequest request = DocumentServiceRequest.Create(
                OperationType.Read,
                ResourceType.UserDefinedType,
                userDefinedTypeLink,
                AuthorizationTokenType.PrimaryMasterKey,
                headers))
            {
                return new ResourceResponse<UserDefinedType>(await this.ReadAsync(request, retryPolicyInstance));
            }
        }

        /// <summary>
        /// Reads a <see cref="Microsoft.Azure.Documents.Snapshot"/> from the Azure Cosmos DB service as an asynchronous operation.
        /// </summary>
        /// <param name="snapshotLink">The link of the Snapshot resource to be read.</param>
        /// <param name="options">(Optional) The request options for the request.</param>
        /// <returns>
        /// A <see cref="System.Threading.Tasks"/> containing a <see cref="Microsoft.Azure.Documents.Client.ResourceResponse{T}"/> which wraps a <see cref="Microsoft.Azure.Documents.Snapshot"/> containing the read resource record.
        /// </returns>
        /// <exception cref="ArgumentNullException">If <paramref name="snapshotLink"/> is not set.</exception>
        /// <exception cref="DocumentClientException">This exception can encapsulate many different types of errors. To determine the specific error always look at the StatusCode property. Some common codes you may get when reading a Snapshot are:
        /// <list type="table">
        ///     <listheader>
        ///         <term>StatusCode</term><description>Reason for exception</description>
        ///     </listheader>
        ///     <item>
        ///         <term>404</term><description>NotFound - This means the resource you tried to read did not exist.</description>
        ///     </item>
        ///     <item>
        ///         <term>429</term><description>TooManyRequests - This means you have exceeded the number of request units per second. Consult the DocumentClientException.RetryAfter value to see how long you should wait before retrying this operation.</description>
        ///     </item>
        /// </list>
        /// </exception>
        /// <example>
        /// <code language="c#">
        /// <![CDATA[
        /// //Reads a Snapshot resource where
        /// // - snapshot_id is the ID property of the Snapshot resource you wish to read.
        /// var snapshotLink = "/snapshots/snapshot_id";
        /// Snapshot snapshot= await client.ReadSnapshotAsync(snapshotLink);
        /// ]]>
        /// </code>
        /// </example>
        /// <remarks>
        /// <para>
        /// Doing a read of a resource is the most efficient way to get a resource from the Azure Cosmos DB service. If you know the resource's ID, do a read instead of a query by ID.
        /// </para>
        /// <para>
        /// The example shown uses ID-based links, where the link is composed of the ID properties used when the resources were created.
        /// You can still use the <see cref="Microsoft.Azure.Documents.Resource.SelfLink"/> property of the Snapshot if you prefer. A self-link is a URI for a resource that is made up of Resource Identifiers  (or the _rid properties).
        /// ID-based links and SelfLink will both work.
        /// The format for <paramref name="snapshotLink"/> is always "/snapshots/{snapshot identifier}" only
        /// the values within the {} change depending on which method you wish to use to address the resource.
        /// </para>
        /// </remarks>
        /// <seealso cref="Microsoft.Azure.Documents.Snapshot"/>
        /// <seealso cref="Microsoft.Azure.Documents.Client.RequestOptions"/>
        /// <seealso cref="Microsoft.Azure.Documents.Client.ResourceResponse{T}"/>
        /// <seealso cref="System.Threading.Tasks.Task"/>
        /// <seealso cref="System.Uri"/>
        internal Task<ResourceResponse<Snapshot>> ReadSnapshotAsync(string snapshotLink, Documents.Client.RequestOptions options = null)
        {
            IDocumentClientRetryPolicy retryPolicyInstance = this.ResetSessionTokenRetryPolicy.GetRequestPolicy();
            return TaskHelper.InlineIfPossible(() => this.ReadSnapshotPrivateAsync(snapshotLink, options, retryPolicyInstance), retryPolicyInstance);
        }

        private async Task<ResourceResponse<Snapshot>> ReadSnapshotPrivateAsync(string snapshotLink, Documents.Client.RequestOptions options, IDocumentClientRetryPolicy retryPolicyInstance)
        {
            await this.EnsureValidClientAsync();

            if (string.IsNullOrEmpty(snapshotLink))
            {
                throw new ArgumentNullException("snapshotLink");
            }

            INameValueCollection headers = this.GetRequestHeaders(options);
            using (DocumentServiceRequest request = DocumentServiceRequest.Create(
                OperationType.Read,
                ResourceType.Snapshot,
                snapshotLink,
                AuthorizationTokenType.PrimaryMasterKey,
                headers))
            {
                return new ResourceResponse<Snapshot>(await this.ReadAsync(request, retryPolicyInstance));
            }
        }

        #endregion

        #region ReadFeed Impl
        /// <summary>
        /// Reads the feed (sequence) of <see cref="Microsoft.Azure.Documents.Database"/> for a database account from the Azure Cosmos DB service as an asynchronous operation.
        /// </summary>
        /// <param name="options">(Optional) The request options for the request.</param>
        /// <returns>
        /// A <see cref="System.Threading.Tasks"/> containing a <see cref="Microsoft.Azure.Documents.Client.ResourceResponse{T}"/> which wraps a <see cref="Microsoft.Azure.Documents.Database"/> containing the read resource record.
        /// </returns>
        /// <exception cref="DocumentClientException">This exception can encapsulate many different types of errors. To determine the specific error always look at the StatusCode property. Some common codes you may get when creating a Document are:
        /// <list type="table">
        ///     <listheader>
        ///         <term>StatusCode</term><description>Reason for exception</description>
        ///     </listheader>
        ///     <item>
        ///         <term>429</term><description>TooManyRequests - This means you have exceeded the number of request units per second. Consult the DocumentClientException.RetryAfter value to see how long you should wait before retrying this operation.</description>
        ///     </item>
        /// </list>
        /// </exception>
        /// <example>
        /// <code language="c#">
        /// <![CDATA[
        /// int count = 0;
        /// string continuation = string.Empty;
        /// do
        /// {
        ///     // Read the feed 10 items at a time until there are no more items to read
        ///     DoucmentFeedResponse<Database> response = await client.ReadDatabaseFeedAsync(new FeedOptions
        ///                                                                 {
        ///                                                                     MaxItemCount = 10,
        ///                                                                     RequestContinuation = continuation
        ///                                                                 });
        ///
        ///     // Append the item count
        ///     count += response.Count;
        ///
        ///     // Get the continuation so that we know when to stop.
        ///      continuation = response.ResponseContinuation;
        /// } while (!string.IsNullOrEmpty(continuation));
        /// ]]>
        /// </code>
        /// </example>
        /// <seealso cref="Microsoft.Azure.Documents.Database"/>
        /// <seealso cref="Microsoft.Azure.Documents.Client.RequestOptions"/>
        /// <seealso cref="Microsoft.Azure.Documents.Client.ResourceResponse{T}"/>
        /// <seealso cref="System.Threading.Tasks.Task"/>
        public Task<DocumentFeedResponse<Documents.Database>> ReadDatabaseFeedAsync(FeedOptions options = null)
        {
            IDocumentClientRetryPolicy retryPolicyInstance = this.ResetSessionTokenRetryPolicy.GetRequestPolicy();
            return TaskHelper.InlineIfPossible(
                () => this.ReadDatabaseFeedPrivateAsync(options, retryPolicyInstance), retryPolicyInstance);
        }

        private async Task<DocumentFeedResponse<Documents.Database>> ReadDatabaseFeedPrivateAsync(FeedOptions options, IDocumentClientRetryPolicy retryPolicyInstance)
        {
            await this.EnsureValidClientAsync();

            return await this.CreateDatabaseFeedReader(options).ExecuteNextAsync();
        }

        /// <summary>
        /// Reads the feed (sequence) of <see cref="Microsoft.Azure.Documents.PartitionKeyRange"/> for a database account from the Azure Cosmos DB service as an asynchronous operation.
        /// </summary>
        /// <param name="partitionKeyRangesOrCollectionLink">The link of the resources to be read, or owner collection link, SelfLink or AltLink. E.g. /dbs/db_rid/colls/coll_rid/pkranges</param>
        /// <param name="options">(Optional) The request options for the request.</param>
        /// <returns>
        /// A <see cref="System.Threading.Tasks"/> containing a <see cref="Microsoft.Azure.Documents.Client.ResourceResponse{T}"/> which wraps a <see cref="Microsoft.Azure.Documents.Database"/> containing the read resource record.
        /// </returns>
        /// <exception cref="DocumentClientException">This exception can encapsulate many different types of errors. To determine the specific error always look at the StatusCode property. Some common codes you may get when creating a Document are:
        /// <list type="table">
        ///     <listheader>
        ///         <term>StatusCode</term><description>Reason for exception</description>
        ///     </listheader>
        ///     <item>
        ///         <term>429</term><description>TooManyRequests - This means you have exceeded the number of request units per second. Consult the DocumentClientException.RetryAfter value to see how long you should wait before retrying this operation.</description>
        ///     </item>
        /// </list>
        /// </exception>
        /// <example>
        /// <code language="c#">
        /// <![CDATA[
        /// DoucmentFeedResponse<PartitionKeyRange> response = null;
        /// List<string> ids = new List<string>();
        /// do
        /// {
        ///     response = await client.ReadPartitionKeyRangeFeedAsync(collection.SelfLink, new FeedOptions { MaxItemCount = 1000 });
        ///     foreach (var item in response)
        ///     {
        ///         ids.Add(item.Id);
        ///     }
        /// }
        /// while (!string.IsNullOrEmpty(response.ResponseContinuation));
        /// ]]>
        /// </code>
        /// </example>
        /// <seealso cref="Microsoft.Azure.Documents.PartitionKeyRange"/>
        /// <seealso cref="Microsoft.Azure.Cosmos.FeedOptions"/>
        /// <seealso cref="Microsoft.Azure.Cosmos.DocumentFeedResponse{T}"/>
        /// <seealso cref="System.Threading.Tasks.Task"/>
        public Task<DocumentFeedResponse<PartitionKeyRange>> ReadPartitionKeyRangeFeedAsync(string partitionKeyRangesOrCollectionLink, FeedOptions options = null)
        {
            IDocumentClientRetryPolicy retryPolicyInstance = this.ResetSessionTokenRetryPolicy.GetRequestPolicy();
            return TaskHelper.InlineIfPossible(
                () => this.ReadPartitionKeyRangeFeedPrivateAsync(partitionKeyRangesOrCollectionLink, options, retryPolicyInstance), retryPolicyInstance);
        }

        private async Task<DocumentFeedResponse<PartitionKeyRange>> ReadPartitionKeyRangeFeedPrivateAsync(string partitionKeyRangesLink, FeedOptions options, IDocumentClientRetryPolicy retryPolicyInstance)
        {
            await this.EnsureValidClientAsync();

            if (string.IsNullOrEmpty(partitionKeyRangesLink))
            {
                throw new ArgumentNullException("partitionKeyRangesLink");
            }

            return await this.CreatePartitionKeyRangeFeedReader(partitionKeyRangesLink, options).ExecuteNextAsync();
        }

        /// <summary>
        /// Reads the feed (sequence) of <see cref="Microsoft.Azure.Documents.DocumentCollection"/> for a database from the Azure Cosmos DB service as an asynchronous operation.
        /// </summary>
        /// <param name="collectionsLink">The SelfLink of the resources to be read. E.g. /dbs/db_rid/colls/ </param>
        /// <param name="options">(Optional) The request options for the request.</param>
        /// <returns>
        /// A <see cref="System.Threading.Tasks"/> containing a <see cref="Microsoft.Azure.Documents.Client.ResourceResponse{T}"/> which wraps a <see cref="Microsoft.Azure.Documents.DocumentCollection"/> containing the read resource record.
        /// </returns>
        /// <exception cref="ArgumentNullException">If <paramref name="collectionsLink"/> is not set.</exception>
        /// <exception cref="DocumentClientException">This exception can encapsulate many different types of errors. To determine the specific error always look at the StatusCode property. Some common codes you may get when creating a Document are:
        /// <list type="table">
        ///     <listheader>
        ///         <term>StatusCode</term><description>Reason for exception</description>
        ///     </listheader>
        ///     <item>
        ///         <term>404</term><description>NotFound - This means the resource feed you tried to read did not exist. Check the parent rids are correct.</description>
        ///     </item>
        ///     <item>
        ///         <term>429</term><description>TooManyRequests - This means you have exceeded the number of request units per second. Consult the DocumentClientException.RetryAfter value to see how long you should wait before retrying this operation.</description>
        ///     </item>
        /// </list>
        /// </exception>
        /// <example>
        /// <code language="c#">
        /// <![CDATA[
        /// int count = 0;
        /// string continuation = string.Empty;
        /// do
        /// {
        ///     // Read the feed 10 items at a time until there are no more items to read
        ///     DoucmentFeedResponse<DocumentCollection> response = await client.ReadDocumentCollectionFeedAsync("/dbs/db_rid/colls/",
        ///                                                     new FeedOptions
        ///                                                     {
        ///                                                         MaxItemCount = 10,
        ///                                                         RequestContinuation = continuation
        ///                                                     });
        ///
        ///     // Append the item count
        ///     count += response.Count;
        ///
        ///     // Get the continuation so that we know when to stop.
        ///      continuation = response.ResponseContinuation;
        /// } while (!string.IsNullOrEmpty(continuation));
        /// ]]>
        /// </code>
        /// </example>
        /// <seealso cref="Microsoft.Azure.Documents.DocumentCollection"/>
        /// <seealso cref="Microsoft.Azure.Documents.Client.RequestOptions"/>
        /// <seealso cref="Microsoft.Azure.Documents.Client.ResourceResponse{T}"/>
        /// <seealso cref="System.Threading.Tasks.Task"/>
        public Task<DocumentFeedResponse<DocumentCollection>> ReadDocumentCollectionFeedAsync(string collectionsLink, FeedOptions options = null)
        {
            IDocumentClientRetryPolicy retryPolicyInstance = this.ResetSessionTokenRetryPolicy.GetRequestPolicy();
            return TaskHelper.InlineIfPossible(
                () => this.ReadDocumentCollectionFeedPrivateAsync(collectionsLink, options, retryPolicyInstance), retryPolicyInstance);
        }

        private async Task<DocumentFeedResponse<DocumentCollection>> ReadDocumentCollectionFeedPrivateAsync(string collectionsLink, FeedOptions options, IDocumentClientRetryPolicy retryPolicyInstance)
        {
            await this.EnsureValidClientAsync();

            if (string.IsNullOrEmpty(collectionsLink))
            {
                throw new ArgumentNullException("collectionsLink");
            }

            return await this.CreateDocumentCollectionFeedReader(collectionsLink, options).ExecuteNextAsync();
        }

        /// <summary>
        /// Reads the feed (sequence) of <see cref="Microsoft.Azure.Documents.StoredProcedure"/> for a collection from the Azure Cosmos DB service as an asynchronous operation.
        /// </summary>
        /// <param name="storedProceduresLink">The SelfLink of the resources to be read. E.g. /dbs/db_rid/colls/col_rid/sprocs/ </param>
        /// <param name="options">(Optional) The request options for the request.</param>
        /// <returns>
        /// A <see cref="System.Threading.Tasks"/> containing a <see cref="Microsoft.Azure.Documents.Client.ResourceResponse{T}"/> which wraps a <see cref="Microsoft.Azure.Documents.StoredProcedure"/> containing the read resource record.
        /// </returns>
        /// <exception cref="ArgumentNullException">If <paramref name="storedProceduresLink"/> is not set.</exception>
        /// <exception cref="DocumentClientException">This exception can encapsulate many different types of errors. To determine the specific error always look at the StatusCode property. Some common codes you may get when creating a Document are:
        /// <list type="table">
        ///     <listheader>
        ///         <term>StatusCode</term><description>Reason for exception</description>
        ///     </listheader>
        ///     <item>
        ///         <term>404</term><description>NotFound - This means the resource feed you tried to read did not exist. Check the parent rids are correct.</description>
        ///     </item>
        ///     <item>
        ///         <term>429</term><description>TooManyRequests - This means you have exceeded the number of request units per second. Consult the DocumentClientException.RetryAfter value to see how long you should wait before retrying this operation.</description>
        ///     </item>
        /// </list>
        /// </exception>
        /// <example>
        /// <code language="c#">
        /// <![CDATA[
        /// int count = 0;
        /// string continuation = string.Empty;
        /// do
        /// {
        ///     // Read the feed 10 items at a time until there are no more items to read
        ///     DoucmentFeedResponse<StoredProcedure> response = await client.ReadStoredProcedureFeedAsync("/dbs/db_rid/colls/col_rid/sprocs/",
        ///                                                     new FeedOptions
        ///                                                     {
        ///                                                         MaxItemCount = 10,
        ///                                                         RequestContinuation = continuation
        ///                                                     });
        ///
        ///     // Append the item count
        ///     count += response.Count;
        ///
        ///     // Get the continuation so that we know when to stop.
        ///      continuation = response.ResponseContinuation;
        /// } while (!string.IsNullOrEmpty(continuation));
        /// ]]>
        /// </code>
        /// </example>
        /// <seealso cref="Microsoft.Azure.Documents.StoredProcedure"/>
        /// <seealso cref="Microsoft.Azure.Documents.Client.RequestOptions"/>
        /// <seealso cref="Microsoft.Azure.Documents.Client.ResourceResponse{T}"/>
        /// <seealso cref="System.Threading.Tasks.Task"/>
        public Task<DocumentFeedResponse<StoredProcedure>> ReadStoredProcedureFeedAsync(string storedProceduresLink, FeedOptions options = null)
        {
            IDocumentClientRetryPolicy retryPolicyInstance = this.ResetSessionTokenRetryPolicy.GetRequestPolicy();
            return TaskHelper.InlineIfPossible(
                () => this.ReadStoredProcedureFeedPrivateAsync(storedProceduresLink, options, retryPolicyInstance), retryPolicyInstance);
        }

        private async Task<DocumentFeedResponse<StoredProcedure>> ReadStoredProcedureFeedPrivateAsync(string storedProceduresLink, FeedOptions options, IDocumentClientRetryPolicy retryPolicyInstance)
        {
            await this.EnsureValidClientAsync();

            if (string.IsNullOrEmpty(storedProceduresLink))
            {
                throw new ArgumentNullException("storedProceduresLink");
            }

            return await this.CreateStoredProcedureFeedReader(storedProceduresLink, options).ExecuteNextAsync();
        }

        /// <summary>
        /// Reads the feed (sequence) of <see cref="Microsoft.Azure.Documents.Trigger"/> for a collection from the Azure Cosmos DB service as an asynchronous operation.
        /// </summary>
        /// <param name="triggersLink">The SelfLink of the resources to be read. E.g. /dbs/db_rid/colls/col_rid/triggers/ </param>
        /// <param name="options">(Optional) The request options for the request.</param>
        /// <returns>
        /// A <see cref="System.Threading.Tasks"/> containing a <see cref="Microsoft.Azure.Documents.Client.ResourceResponse{T}"/> which wraps a <see cref="Microsoft.Azure.Documents.Trigger"/> containing the read resource record.
        /// </returns>
        /// <exception cref="ArgumentNullException">If <paramref name="triggersLink"/> is not set.</exception>
        /// <exception cref="DocumentClientException">This exception can encapsulate many different types of errors. To determine the specific error always look at the StatusCode property. Some common codes you may get when creating a Document are:
        /// <list type="table">
        ///     <listheader>
        ///         <term>StatusCode</term><description>Reason for exception</description>
        ///     </listheader>
        ///     <item>
        ///         <term>404</term><description>NotFound - This means the resource feed you tried to read did not exist. Check the parent rids are correct.</description>
        ///     </item>
        ///     <item>
        ///         <term>429</term><description>TooManyRequests - This means you have exceeded the number of request units per second. Consult the DocumentClientException.RetryAfter value to see how long you should wait before retrying this operation.</description>
        ///     </item>
        /// </list>
        /// </exception>
        /// <example>
        /// <code language="c#">
        /// <![CDATA[
        /// int count = 0;
        /// string continuation = string.Empty;
        /// do
        /// {
        ///     // Read the feed 10 items at a time until there are no more items to read
        ///     DoucmentFeedResponse<Trigger> response = await client.ReadTriggerFeedAsync("/dbs/db_rid/colls/col_rid/triggers/",
        ///                                                     new FeedOptions
        ///                                                     {
        ///                                                         MaxItemCount = 10,
        ///                                                         RequestContinuation = continuation
        ///                                                     });
        ///
        ///     // Append the item count
        ///     count += response.Count;
        ///
        ///     // Get the continuation so that we know when to stop.
        ///      continuation = response.ResponseContinuation;
        /// } while (!string.IsNullOrEmpty(continuation));
        /// ]]>
        /// </code>
        /// </example>
        /// <seealso cref="Microsoft.Azure.Documents.Trigger"/>
        /// <seealso cref="Microsoft.Azure.Documents.Client.RequestOptions"/>
        /// <seealso cref="Microsoft.Azure.Documents.Client.ResourceResponse{T}"/>
        /// <seealso cref="System.Threading.Tasks.Task"/>
        public Task<DocumentFeedResponse<Trigger>> ReadTriggerFeedAsync(string triggersLink, FeedOptions options = null)
        {
            IDocumentClientRetryPolicy retryPolicyInstance = this.ResetSessionTokenRetryPolicy.GetRequestPolicy();
            return TaskHelper.InlineIfPossible(
                () => this.ReadTriggerFeedPrivateAsync(triggersLink, options, retryPolicyInstance), retryPolicyInstance);
        }

        private async Task<DocumentFeedResponse<Trigger>> ReadTriggerFeedPrivateAsync(string triggersLink, FeedOptions options, IDocumentClientRetryPolicy retryPolicyInstance)
        {
            await this.EnsureValidClientAsync();

            if (string.IsNullOrEmpty(triggersLink))
            {
                throw new ArgumentNullException("triggersLink");
            }

            return await this.CreateTriggerFeedReader(triggersLink, options).ExecuteNextAsync();
        }

        /// <summary>
        /// Reads the feed (sequence) of <see cref="Microsoft.Azure.Documents.UserDefinedFunction"/> for a collection from the Azure Cosmos DB service as an asynchronous operation.
        /// </summary>
        /// <param name="userDefinedFunctionsLink">The SelfLink of the resources to be read. E.g. /dbs/db_rid/colls/col_rid/udfs/ </param>
        /// <param name="options">(Optional) The request options for the request.</param>
        /// <returns>
        /// A <see cref="System.Threading.Tasks"/> containing a <see cref="Microsoft.Azure.Documents.Client.ResourceResponse{T}"/> which wraps a <see cref="Microsoft.Azure.Documents.UserDefinedFunction"/> containing the read resource record.
        /// </returns>
        /// <exception cref="ArgumentNullException">If <paramref name="userDefinedFunctionsLink"/> is not set.</exception>
        /// <exception cref="DocumentClientException">This exception can encapsulate many different types of errors. To determine the specific error always look at the StatusCode property. Some common codes you may get when creating a Document are:
        /// <list type="table">
        ///     <listheader>
        ///         <term>StatusCode</term><description>Reason for exception</description>
        ///     </listheader>
        ///     <item>
        ///         <term>404</term><description>NotFound - This means the resource feed you tried to read did not exist. Check the parent rids are correct.</description>
        ///     </item>
        ///     <item>
        ///         <term>429</term><description>TooManyRequests - This means you have exceeded the number of request units per second. Consult the DocumentClientException.RetryAfter value to see how long you should wait before retrying this operation.</description>
        ///     </item>
        /// </list>
        /// </exception>
        /// <example>
        /// <code language="c#">
        /// <![CDATA[
        /// int count = 0;
        /// string continuation = string.Empty;
        /// do
        /// {
        ///     // Read the feed 10 items at a time until there are no more items to read
        ///     DoucmentFeedResponse<UserDefinedFunction> response = await client.ReadUserDefinedFunctionFeedAsync("/dbs/db_rid/colls/col_rid/udfs/",
        ///                                                     new FeedOptions
        ///                                                     {
        ///                                                         MaxItemCount = 10,
        ///                                                         RequestContinuation = continuation
        ///                                                     });
        ///
        ///     // Append the item count
        ///     count += response.Count;
        ///
        ///     // Get the continuation so that we know when to stop.
        ///      continuation = response.ResponseContinuation;
        /// } while (!string.IsNullOrEmpty(continuation));
        /// ]]>
        /// </code>
        /// </example>
        /// <seealso cref="Microsoft.Azure.Documents.UserDefinedFunction"/>
        /// <seealso cref="Microsoft.Azure.Documents.Client.RequestOptions"/>
        /// <seealso cref="Microsoft.Azure.Documents.Client.ResourceResponse{T}"/>
        /// <seealso cref="System.Threading.Tasks.Task"/>
        public Task<DocumentFeedResponse<UserDefinedFunction>> ReadUserDefinedFunctionFeedAsync(string userDefinedFunctionsLink, FeedOptions options = null)
        {
            IDocumentClientRetryPolicy retryPolicyInstance = this.ResetSessionTokenRetryPolicy.GetRequestPolicy();
            return TaskHelper.InlineIfPossible(
                () => this.ReadUserDefinedFunctionFeedPrivateAsync(userDefinedFunctionsLink, options, retryPolicyInstance), retryPolicyInstance);
        }

        private async Task<DocumentFeedResponse<UserDefinedFunction>> ReadUserDefinedFunctionFeedPrivateAsync(string userDefinedFunctionsLink, FeedOptions options, IDocumentClientRetryPolicy retryPolicyInstance)
        {
            await this.EnsureValidClientAsync();

            if (string.IsNullOrEmpty(userDefinedFunctionsLink))
            {
                throw new ArgumentNullException("userDefinedFunctionsLink");
            }

            return await this.CreateUserDefinedFunctionFeedReader(userDefinedFunctionsLink, options).ExecuteNextAsync();
        }

        /// <summary>
        /// Reads the feed (sequence) of documents for a specified collection from the Azure Cosmos DB service.
        /// This takes returns a <see cref="Microsoft.Azure.Documents.Client.ResourceResponse{T}"/> which will contain an enumerable list of dynamic objects.
        /// </summary>
        /// <param name="documentsLink">The SelfLink of the resources to be read. E.g. /dbs/db_rid/colls/coll_rid/docs/ </param>
        /// <param name="options">(Optional) The request options for the request.</param>
        /// <param name="cancellationToken">(Optional) A <see cref="CancellationToken"/> that can be used by other objects or threads to receive notice of cancellation.</param>
        /// <returns>
        /// A <see cref="System.Threading.Tasks"/> containing a <see cref="Microsoft.Azure.Documents.Client.ResourceResponse{T}"/> containing dynamic objects representing the items in the feed.
        /// </returns>
        /// <exception cref="ArgumentNullException">If <paramref name="documentsLink"/> is not set.</exception>
        /// <exception cref="DocumentClientException">This exception can encapsulate many different types of errors. To determine the specific error always look at the StatusCode property. Some common codes you may get when creating a Document are:
        /// <list type="table">
        ///     <listheader>
        ///         <term>StatusCode</term><description>Reason for exception</description>
        ///     </listheader>
        ///     <item>
        ///         <term>404</term><description>NotFound - This means the resource feed you tried to read did not exist. Check the parent rids are correct.</description>
        ///     </item>
        ///     <item>
        ///         <term>429</term><description>TooManyRequests - This means you have exceeded the number of request units per second. Consult the DocumentClientException.RetryAfter value to see how long you should wait before retrying this operation.</description>
        ///     </item>
        /// </list>
        /// </exception>
        /// <example>
        /// <code language="c#">
        /// <![CDATA[
        /// int count = 0;
        /// string continuation = string.Empty;
        /// do
        /// {
        ///     // Read the feed 10 items at a time until there are no more items to read
        ///     DoucmentFeedResponse<dynamic> response = await client.ReadDocumentFeedAsync("/dbs/db_rid/colls/coll_rid/docs/",
        ///                                                     new FeedOptions
        ///                                                     {
        ///                                                         MaxItemCount = 10,
        ///                                                         RequestContinuation = continuation
        ///                                                     });
        ///
        ///     // Append the item count
        ///     count += response.Count;
        ///
        ///     // Get the continuation so that we know when to stop.
        ///      continuation = response.ResponseContinuation;
        /// } while (!string.IsNullOrEmpty(continuation));
        /// ]]>
        /// </code>
        /// </example>
        /// <remarks>
        /// Instead of DoucmentFeedResponse{Document} this method takes advantage of dynamic objects in .NET. This way a single feed result can contain any kind of Document, or POCO object.
        /// This is important becuse a DocumentCollection can contain different kinds of documents.
        /// </remarks>
        /// <seealso cref="Microsoft.Azure.Documents.Client.RequestOptions"/>
        /// <seealso cref="Microsoft.Azure.Documents.Client.ResourceResponse{T}"/>
        /// <seealso cref="System.Threading.Tasks.Task"/>
        public Task<DocumentFeedResponse<dynamic>> ReadDocumentFeedAsync(string documentsLink, FeedOptions options = null, CancellationToken cancellationToken = default(CancellationToken))
        {
            return TaskHelper.InlineIfPossible(() => this.ReadDocumentFeedInlineAsync(documentsLink, options, cancellationToken), null, cancellationToken);
        }

        private async Task<DocumentFeedResponse<dynamic>> ReadDocumentFeedInlineAsync(string documentsLink, FeedOptions options, CancellationToken cancellationToken)
        {
            await this.EnsureValidClientAsync();

            if (string.IsNullOrEmpty(documentsLink))
            {
                throw new ArgumentNullException("documentsLink");
            }

            DocumentFeedResponse<Document> response = await this.CreateDocumentFeedReader(documentsLink, options).ExecuteNextAsync(cancellationToken);
            return new DocumentFeedResponse<dynamic>(
                response.Cast<dynamic>(),
                response.Count,
                response.Headers,
                response.UseETagAsContinuation,
                response.QueryMetrics,
                response.RequestStatistics,
                responseLengthBytes: response.ResponseLengthBytes);
        }

        /// <summary>
        /// Reads the feed (sequence) of <see cref="Microsoft.Azure.Documents.Conflict"/> for a collection from the Azure Cosmos DB service as an asynchronous operation.
        /// </summary>
        /// <param name="conflictsLink">The SelfLink of the resources to be read. E.g. /dbs/db_rid/colls/coll_rid/conflicts/ </param>
        /// <param name="options">(Optional) The request options for the request.</param>
        /// <returns>
        /// A <see cref="System.Threading.Tasks"/> containing a <see cref="Microsoft.Azure.Documents.Client.ResourceResponse{T}"/> which wraps a <see cref="Microsoft.Azure.Documents.Conflict"/> containing the read resource record.
        /// </returns>
        /// <exception cref="ArgumentNullException">If <paramref name="conflictsLink"/> is not set.</exception>
        /// <exception cref="DocumentClientException">This exception can encapsulate many different types of errors. To determine the specific error always look at the StatusCode property. Some common codes you may get when creating a Document are:
        /// <list type="table">
        ///     <listheader>
        ///         <term>StatusCode</term><description>Reason for exception</description>
        ///     </listheader>
        ///     <item>
        ///         <term>404</term><description>NotFound - This means the resource feed you tried to read did not exist. Check the parent rids are correct.</description>
        ///     </item>
        ///     <item>
        ///         <term>429</term><description>TooManyRequests - This means you have exceeded the number of request units per second. Consult the DocumentClientException.RetryAfter value to see how long you should wait before retrying this operation.</description>
        ///     </item>
        /// </list>
        /// </exception>
        /// <example>
        /// <code language="c#">
        /// <![CDATA[
        /// int count = 0;
        /// string continuation = string.Empty;
        /// do
        /// {
        ///     // Read the feed 10 items at a time until there are no more items to read
        ///     DoucmentFeedResponse<Conflict> response = await client.ReadConflictAsync("/dbs/db_rid/colls/coll_rid/conflicts/",
        ///                                                     new FeedOptions
        ///                                                     {
        ///                                                         MaxItemCount = 10,
        ///                                                         RequestContinuation = continuation
        ///                                                     });
        ///
        ///     // Append the item count
        ///     count += response.Count;
        ///
        ///     // Get the continuation so that we know when to stop.
        ///      continuation = response.ResponseContinuation;
        /// } while (!string.IsNullOrEmpty(continuation));
        /// ]]>
        /// </code>
        /// </example>
        /// <seealso cref="Microsoft.Azure.Documents.Conflict"/>
        /// <seealso cref="Microsoft.Azure.Documents.Client.RequestOptions"/>
        /// <seealso cref="Microsoft.Azure.Documents.Client.ResourceResponse{T}"/>
        /// <seealso cref="System.Threading.Tasks.Task"/>
        public Task<DocumentFeedResponse<Conflict>> ReadConflictFeedAsync(string conflictsLink, FeedOptions options = null)
        {
            return TaskHelper.InlineIfPossible(() => this.ReadConflictFeedInlineAsync(conflictsLink, options), null);
        }

        private async Task<DocumentFeedResponse<Conflict>> ReadConflictFeedInlineAsync(string conflictsLink, FeedOptions options)
        {
            await this.EnsureValidClientAsync();

            if (string.IsNullOrEmpty(conflictsLink))
            {
                throw new ArgumentNullException("conflictsLink");
            }

            return await this.CreateConflictFeedReader(conflictsLink, options).ExecuteNextAsync();
        }

        /// <summary>
        /// Reads the feed (sequence) of <see cref="Microsoft.Azure.Documents.Offer"/> for a database account from the Azure Cosmos DB service
        /// as an asynchronous operation.
        /// </summary>
        /// <param name="options">(Optional) The request options for the request.</param>
        /// <returns>
        /// A <see cref="System.Threading.Tasks"/> containing a <see cref="Microsoft.Azure.Documents.Client.ResourceResponse{T}"/> which wraps a <see cref="Microsoft.Azure.Documents.Offer"/> containing the read resource record.
        /// </returns>
        /// <exception cref="DocumentClientException">This exception can encapsulate many different types of errors. To determine the specific error always look at the StatusCode property. Some common codes you may get when creating a Document are:
        /// <list type="table">
        ///     <listheader>
        ///         <term>StatusCode</term><description>Reason for exception</description>
        ///     </listheader>
        ///     <item>
        ///         <term>429</term><description>TooManyRequests - This means you have exceeded the number of request units per second. Consult the DocumentClientException.RetryAfter value to see how long you should wait before retrying this operation.</description>
        ///     </item>
        /// </list>
        /// </exception>
        /// <example>
        /// <code language="c#">
        /// <![CDATA[
        /// int count = 0;
        /// string continuation = string.Empty;
        /// do
        /// {
        ///     // Read the feed 10 items at a time until there are no more items to read
        ///     DoucmentFeedResponse<Offer> response = await client.ReadOfferAsync(new FeedOptions
        ///                                                                 {
        ///                                                                     MaxItemCount = 10,
        ///                                                                     RequestContinuation = continuation
        ///                                                                 });
        ///
        ///     // Append the item count
        ///     count += response.Count;
        ///
        ///     // Get the continuation so that we know when to stop.
        ///      continuation = response.ResponseContinuation;
        /// } while (!string.IsNullOrEmpty(continuation));
        /// ]]>
        /// </code>
        /// </example>
        /// <seealso cref="Microsoft.Azure.Documents.Offer"/>
        /// <seealso cref="Microsoft.Azure.Documents.Client.RequestOptions"/>
        /// <seealso cref="Microsoft.Azure.Documents.Client.ResourceResponse{T}"/>
        /// <seealso cref="System.Threading.Tasks.Task"/>
        public Task<DocumentFeedResponse<Offer>> ReadOffersFeedAsync(FeedOptions options = null)
        {
            IDocumentClientRetryPolicy retryPolicyInstance = this.ResetSessionTokenRetryPolicy.GetRequestPolicy();
            return TaskHelper.InlineIfPossible(
                () => this.ReadOfferFeedPrivateAsync(options, retryPolicyInstance), retryPolicyInstance);
        }

        private async Task<DocumentFeedResponse<Offer>> ReadOfferFeedPrivateAsync(FeedOptions options, IDocumentClientRetryPolicy retryPolicyInstance)
        {
            await this.EnsureValidClientAsync();

            return await this.CreateOfferFeedReader(options).ExecuteNextAsync();
        }

        /// <summary>
        /// Reads the feed (sequence) of <see cref="Microsoft.Azure.Documents.Schema"/> for a collection as an asynchronous operation.
        /// </summary>
        /// <param name="documentCollectionSchemaLink">The SelfLink of the resources to be read. E.g. /dbs/db_rid/colls/coll_rid/schemas </param>
        /// <param name="options">(Optional) The request options for the request.</param>
        /// <returns>
        /// A <see cref="System.Threading.Tasks"/> containing a <see cref="Microsoft.Azure.Documents.Client.ResourceResponse{T}"/> which wraps a <see cref="Microsoft.Azure.Documents.Schema"/> containing the read resource record.
        /// </returns>
        /// <exception cref="DocumentClientException">This exception can encapsulate many different types of errors. To determine the specific error always look at the StatusCode property. Some common codes you may get when creating a Document are:
        /// <list type="table">
        ///     <listheader>
        ///         <term>StatusCode</term><description>Reason for exception</description>
        ///     </listheader>
        ///     <item>
        ///         <term>404</term><description>NotFound - This means the resource feed you tried to read did not exist. Check the parent rids are correct.</description>
        ///     </item>
        ///     <item>
        ///         <term>429</term><description>TooManyRequests - This means you have exceeded the number of request units per second. Consult the DocumentClientException.RetryAfter value to see how long you should wait before retrying this operation.</description>
        ///     </item>
        /// </list>
        /// </exception>
        /// <example>
        /// <code language="c#">
        /// <![CDATA[
        /// int count = 0;
        /// string continuation = string.Empty;
        /// do
        /// {
        ///     // Read the feed 10 items at a time until there are no more items to read
        ///     DoucmentFeedResponse<User> response = await client.ReadUserFeedAsync("/dbs/db_rid/colls/coll_rid/schemas",
        ///                                                     new FeedOptions
        ///                                                     {
        ///                                                         MaxItemCount = 10,
        ///                                                         RequestContinuation = continuation
        ///                                                     });
        ///
        ///     // Append the item count
        ///     count += response.Count;
        ///
        ///     // Get the continuation so that we know when to stop.
        ///      continuation = response.ResponseContinuation;
        /// } while (!string.IsNullOrEmpty(continuation));
        /// ]]>
        /// </code>
        /// </example>
        /// <seealso cref="Microsoft.Azure.Documents.Schema"/>
        /// <seealso cref="Microsoft.Azure.Documents.Client.RequestOptions"/>
        /// <seealso cref="Microsoft.Azure.Documents.Client.ResourceResponse{T}"/>
        /// <seealso cref="System.Threading.Tasks.Task"/>
        internal Task<DocumentFeedResponse<Schema>> ReadSchemaFeedAsync(string documentCollectionSchemaLink, FeedOptions options = null)
        {
            IDocumentClientRetryPolicy retryPolicyInstance = this.ResetSessionTokenRetryPolicy.GetRequestPolicy();
            return TaskHelper.InlineIfPossible(() => this.ReadSchemaFeedPrivateAsync(documentCollectionSchemaLink, options, retryPolicyInstance), retryPolicyInstance);
        }

        private async Task<DocumentFeedResponse<Schema>> ReadSchemaFeedPrivateAsync(string documentCollectionSchemaLink, FeedOptions options, IDocumentClientRetryPolicy retryPolicyInstance)
        {
            await this.EnsureValidClientAsync();

            if (string.IsNullOrEmpty(documentCollectionSchemaLink))
            {
                throw new ArgumentNullException("documentCollectionSchemaLink");
            }

            return await this.CreateSchemaFeedReader(documentCollectionSchemaLink, options).ExecuteNextAsync();
        }

        /// <summary>
        /// Reads the feed (sequence) of <see cref="Microsoft.Azure.Documents.UserDefinedType"/> for a database from the Azure Cosmos DB service as an asynchronous operation.
        /// </summary>
        /// <param name="userDefinedTypesLink">The SelfLink of the resources to be read. E.g. /dbs/db_rid/udts/ </param>
        /// <param name="options">(Optional) The request options for the request.</param>
        /// <returns>
        /// A <see cref="System.Threading.Tasks"/> containing a <see cref="Microsoft.Azure.Documents.Client.ResourceResponse{T}"/> which wraps a <see cref="Microsoft.Azure.Documents.UserDefinedType"/> containing the read resource record.
        /// </returns>
        /// <exception cref="ArgumentNullException">If <paramref name="userDefinedTypesLink"/> is not set.</exception>
        /// <exception cref="DocumentClientException">This exception can encapsulate many different types of errors. To determine the specific error always look at the StatusCode property. Some common codes you may get when creating a UserDefinedType are:
        /// <list type="table">
        ///     <listheader>
        ///         <term>StatusCode</term><description>Reason for exception</description>
        ///     </listheader>
        ///     <item>
        ///         <term>404</term><description>NotFound - This means the resource feed you tried to read did not exist. Check the parent rids are correct.</description>
        ///     </item>
        ///     <item>
        ///         <term>429</term><description>TooManyRequests - This means you have exceeded the number of request units per second. Consult the DocumentClientException.RetryAfter value to see how long you should wait before retrying this operation.</description>
        ///     </item>
        /// </list>
        /// </exception>
        /// <example>
        /// <code language="c#">
        /// <![CDATA[
        /// int count = 0;
        /// string continuation = string.Empty;
        /// do
        /// {
        ///     // Read the feed 10 items at a time until there are no more items to read
        ///     DoucmentFeedResponse<UserDefinedType> response = await client.ReadUserDefinedTypeFeedAsync("/dbs/db_rid/udts/",
        ///                                                     new FeedOptions
        ///                                                     {
        ///                                                         MaxItemCount = 10,
        ///                                                         RequestContinuation = continuation
        ///                                                     });
        ///
        ///     // Append the item count
        ///     count += response.Count;
        ///
        ///     // Get the continuation so that we know when to stop.
        ///      continuation = response.ResponseContinuation;
        /// } while (!string.IsNullOrEmpty(continuation));
        /// ]]>
        /// </code>
        /// </example>
        /// <seealso cref="Microsoft.Azure.Documents.UserDefinedType"/>
        /// <seealso cref="Microsoft.Azure.Documents.Client.RequestOptions"/>
        /// <seealso cref="Microsoft.Azure.Documents.Client.ResourceResponse{T}"/>
        /// <seealso cref="System.Threading.Tasks.Task"/>
        internal Task<DocumentFeedResponse<UserDefinedType>> ReadUserDefinedTypeFeedAsync(string userDefinedTypesLink, FeedOptions options = null)
        {
            IDocumentClientRetryPolicy retryPolicyInstance = this.ResetSessionTokenRetryPolicy.GetRequestPolicy();
            return TaskHelper.InlineIfPossible(
                () => this.ReadUserDefinedTypeFeedPrivateAsync(userDefinedTypesLink, options, retryPolicyInstance), retryPolicyInstance);
        }

        private async Task<DocumentFeedResponse<UserDefinedType>> ReadUserDefinedTypeFeedPrivateAsync(string userDefinedTypesLink, FeedOptions options, IDocumentClientRetryPolicy retryPolicyInstance)
        {
            await this.EnsureValidClientAsync();

            if (string.IsNullOrEmpty(userDefinedTypesLink))
            {
                throw new ArgumentNullException("userDefinedTypesLink");
            }

            return await this.CreateUserDefinedTypeFeedReader(userDefinedTypesLink, options).ExecuteNextAsync();
        }

        /// <summary>
        /// Reads the feed (sequence) of <see cref="Microsoft.Azure.Documents.Snapshot"/> for a database account from the Azure Cosmos DB service as an asynchronous operation.
        /// </summary>
        /// <param name="options">(Optional) The request options for the request.</param>
        /// <returns>
        /// A <see cref="System.Threading.Tasks"/> containing a <see cref="Microsoft.Azure.Cosmos.DocumentFeedResponse{T}"/> which wraps a set of <see cref="Microsoft.Azure.Documents.Snapshot"/> containing the read resource record.
        /// </returns>
        /// <exception cref="DocumentClientException">This exception can encapsulate many different types of errors. To determine the specific error always look at the StatusCode property. Some common codes you may get when creating a Document are:
        /// <list type="table">
        ///     <listheader>
        ///         <term>StatusCode</term><description>Reason for exception</description>
        ///     </listheader>
        ///     <item>
        ///         <term>429</term><description>TooManyRequests - This means you have exceeded the number of request units per second. Consult the DocumentClientException.RetryAfter value to see how long you should wait before retrying this operation.</description>
        ///     </item>
        /// </list>
        /// </exception>
        /// <example>
        /// <code language="c#">
        /// <![CDATA[
        /// int count = 0;
        /// string continuation = string.Empty;
        /// do
        /// {
        ///     // Read the feed 10 items at a time until there are no more items to read
        ///     DocumentFeedResponse<Snapshot> response = await client.ReadSnapshotFeedAsync(new FeedOptions
        ///                                                                 {
        ///                                                                     MaxItemCount = 10,
        ///                                                                     RequestContinuation = continuation
        ///                                                                 });
        ///
        ///     // Append the item count
        ///     count += response.Count;
        ///
        ///     // Get the continuation so that we know when to stop.
        ///      continuation = response.ResponseContinuation;
        /// } while (!string.IsNullOrEmpty(continuation));
        /// ]]>
        /// </code>
        /// </example>
        /// <seealso cref="Microsoft.Azure.Documents.Snapshot"/>
        /// <seealso cref="Microsoft.Azure.Documents.Client.RequestOptions"/>
        /// <seealso cref="Microsoft.Azure.Documents.Client.ResourceResponse{T}"/>
        /// <seealso cref="System.Threading.Tasks.Task"/>
        internal Task<DocumentFeedResponse<Snapshot>> ReadSnapshotFeedAsync(FeedOptions options = null)
        {
            IDocumentClientRetryPolicy retryPolicyInstance = this.ResetSessionTokenRetryPolicy.GetRequestPolicy();
            return TaskHelper.InlineIfPossible(
                () => this.ReadSnapshotFeedPrivateAsync(options, retryPolicyInstance), retryPolicyInstance);
        }

        private async Task<DocumentFeedResponse<Snapshot>> ReadSnapshotFeedPrivateAsync(FeedOptions options, IDocumentClientRetryPolicy retryPolicyInstance)
        {
            await this.EnsureValidClientAsync();

            return await this.CreateSnapshotFeedReader(options).ExecuteNextAsync();
        }

        #endregion

        #region Stored procs
        /// <summary>
        /// Executes a stored procedure against a collection as an asynchronous operation in the Azure Cosmos DB service.
        /// </summary>
        /// <typeparam name="TValue">The type of the stored procedure's return value.</typeparam>
        /// <param name="storedProcedureLink">The link to the stored procedure to execute.</param>
        /// <param name="procedureParams">(Optional) An array of dynamic objects representing the parameters for the stored procedure.</param>
        /// <exception cref="ArgumentNullException">If <paramref name="storedProcedureLink"/> is not set.</exception>
        /// <returns>The task object representing the service response for the asynchronous operation which would contain any response set in the stored procedure.</returns>
        /// <example>
        /// <code language="c#">
        /// <![CDATA[
        /// //Execute a StoredProcedure with ResourceId of "sproc_rid" that takes two "Player" documents, does some stuff, and returns a bool
        /// StoredProcedureResponse<bool> sprocResponse = await client.ExecuteStoredProcedureAsync<bool>(
        ///                                                         "/dbs/db_rid/colls/col_rid/sprocs/sproc_rid/",
        ///                                                         new Player { id="1", name="joe" } ,
        ///                                                         new Player { id="2", name="john" }
        ///                                                     );
        ///
        /// if (sprocResponse.Response) Console.WriteLine("Congrats, the stored procedure did some stuff");
        /// ]]>
        /// </code>
        /// </example>
        /// <seealso cref="Microsoft.Azure.Documents.StoredProcedure"/>
        /// <seealso cref="Microsoft.Azure.Cosmos.StoredProcedureResponse{TValue}"/>
        /// <seealso cref="System.Threading.Tasks.Task"/>
        public Task<StoredProcedureResponse<TValue>> ExecuteStoredProcedureAsync<TValue>(string storedProcedureLink, params dynamic[] procedureParams)
        {
            return this.ExecuteStoredProcedureAsync<TValue>(storedProcedureLink, null, default(CancellationToken), procedureParams);
        }

        /// <summary>
        /// Executes a stored procedure against a partitioned collection in the Azure Cosmos DB service as an asynchronous operation, specifiying a target partition.
        /// </summary>
        /// <typeparam name="TValue">The type of the stored procedure's return value.</typeparam>
        /// <param name="storedProcedureLink">The link to the stored procedure to execute.</param>
        /// <param name="options">(Optional) The request options for the request.</param>
        /// <param name="procedureParams">(Optional) An array of dynamic objects representing the parameters for the stored procedure.</param>
        /// <exception cref="ArgumentNullException">If <paramref name="storedProcedureLink"/> is not set.</exception>
        /// <returns>The task object representing the service response for the asynchronous operation which would contain any response set in the stored procedure.</returns>
        /// <example>
        /// <code language="c#">
        /// <![CDATA[
        /// //Execute a StoredProcedure with ResourceId of "sproc_rid" that takes two "Player" documents, does some stuff, and returns a bool
        /// StoredProcedureResponse<bool> sprocResponse = await client.ExecuteStoredProcedureAsync<bool>(
        ///                                                         "/dbs/db_rid/colls/col_rid/sprocs/sproc_rid/",
        ///                                                         new RequestOptions { PartitionKey = new PartitionKey(1) },
        ///                                                         new Player { id="1", name="joe" } ,
        ///                                                         new Player { id="2", name="john" }
        ///                                                     );
        ///
        /// if (sprocResponse.Response) Console.WriteLine("Congrats, the stored procedure did some stuff");
        /// ]]>
        /// </code>
        /// </example>
        /// <seealso cref="Microsoft.Azure.Documents.StoredProcedure"/>
        /// <seealso cref="Microsoft.Azure.Documents.Client.RequestOptions"/>
        /// <seealso cref="Microsoft.Azure.Cosmos.StoredProcedureResponse{TValue}"/>
        /// <seealso cref="System.Threading.Tasks.Task"/>
        public Task<StoredProcedureResponse<TValue>> ExecuteStoredProcedureAsync<TValue>(string storedProcedureLink, Documents.Client.RequestOptions options, params dynamic[] procedureParams)
        {
            IDocumentClientRetryPolicy retryPolicyInstance = this.ResetSessionTokenRetryPolicy.GetRequestPolicy();
            return TaskHelper.InlineIfPossible(
                () => this.ExecuteStoredProcedurePrivateAsync<TValue>(
                    storedProcedureLink,
                    options,
                    retryPolicyInstance,
                    default(CancellationToken),
                    procedureParams),
                retryPolicyInstance);
        }

        /// <summary>
        /// Executes a stored procedure against a partitioned collection in the Azure Cosmos DB service as an asynchronous operation, specifiying a target partition.
        /// </summary>
        /// <typeparam name="TValue">The type of the stored procedure's return value.</typeparam>
        /// <param name="storedProcedureLink">The link to the stored procedure to execute.</param>
        /// <param name="options">(Optional) The request options for the request.</param>
        /// <param name="cancellationToken">(Optional) A <see cref="CancellationToken"/> that can be used by other objects or threads to receive notice of cancellation.</param>
        /// <param name="procedureParams">(Optional) An array of dynamic objects representing the parameters for the stored procedure.</param>
        /// <exception cref="ArgumentNullException">If <paramref name="storedProcedureLink"/> is not set.</exception>
        /// <returns>The task object representing the service response for the asynchronous operation which would contain any response set in the stored procedure.</returns>
        /// <example>
        /// <code language="c#">
        /// <![CDATA[
        /// //Execute a StoredProcedure with ResourceId of "sproc_rid" that takes two "Player" documents, does some stuff, and returns a bool
        /// StoredProcedureResponse<bool> sprocResponse = await client.ExecuteStoredProcedureAsync<bool>(
        ///                                                         "/dbs/db_rid/colls/col_rid/sprocs/sproc_rid/",
        ///                                                         new RequestOptions { PartitionKey = new PartitionKey(1) },
        ///                                                         new Player { id="1", name="joe" } ,
        ///                                                         new Player { id="2", name="john" }
        ///                                                     );
        ///
        /// if (sprocResponse.Response) Console.WriteLine("Congrats, the stored procedure did some stuff");
        /// ]]>
        /// </code>
        /// </example>
        /// <seealso cref="Microsoft.Azure.Documents.StoredProcedure"/>
        /// <seealso cref="Microsoft.Azure.Documents.Client.RequestOptions"/>
        /// <seealso cref="Microsoft.Azure.Cosmos.StoredProcedureResponse{TValue}"/>
        /// <seealso cref="System.Threading.Tasks.Task"/>
        public Task<StoredProcedureResponse<TValue>> ExecuteStoredProcedureAsync<TValue>(string storedProcedureLink, Documents.Client.RequestOptions options, CancellationToken cancellationToken, params dynamic[] procedureParams)
        {
            IDocumentClientRetryPolicy retryPolicyInstance = this.ResetSessionTokenRetryPolicy.GetRequestPolicy();
            return TaskHelper.InlineIfPossible(
                () => this.ExecuteStoredProcedurePrivateAsync<TValue>(
                    storedProcedureLink,
                    options,
                    retryPolicyInstance,
                    cancellationToken,
                    procedureParams),
                retryPolicyInstance,
                cancellationToken);
        }

        private async Task<StoredProcedureResponse<TValue>> ExecuteStoredProcedurePrivateAsync<TValue>(
            string storedProcedureLink,
            Documents.Client.RequestOptions options,
            IDocumentClientRetryPolicy retryPolicyInstance,
            CancellationToken cancellationToken,
            params dynamic[] procedureParams)
        {
            await this.EnsureValidClientAsync();

            if (string.IsNullOrEmpty(storedProcedureLink))
            {
                throw new ArgumentNullException("storedProcedureLink");
            }

            JsonSerializerSettings serializerSettings = this.GetSerializerSettingsForRequest(options);
            string storedProcedureInput = serializerSettings == null ?
                JsonConvert.SerializeObject(procedureParams) :
                JsonConvert.SerializeObject(procedureParams, serializerSettings);
            using (MemoryStream storedProcedureInputStream = new MemoryStream())
            {
                using (StreamWriter writer = new StreamWriter(storedProcedureInputStream))
                {
                    await writer.WriteAsync(storedProcedureInput);
                    await writer.FlushAsync();
                    storedProcedureInputStream.Position = 0;

                    INameValueCollection headers = this.GetRequestHeaders(options);
                    using (DocumentServiceRequest request = DocumentServiceRequest.Create(
                        OperationType.ExecuteJavaScript,
                        ResourceType.StoredProcedure,
                        storedProcedureLink,
                        storedProcedureInputStream,
                        AuthorizationTokenType.PrimaryMasterKey,
                        headers))
                    {
                        request.Headers[HttpConstants.HttpHeaders.XDate] = DateTime.UtcNow.ToString("r");
                        if (options == null || options.PartitionKeyRangeId == null)
                        {
                            await this.AddPartitionKeyInformationAsync(
                                request,
                                options);
                        }

                        if (retryPolicyInstance != null)
                        {
                            retryPolicyInstance.OnBeforeSendRequest(request);
                        }

                        request.SerializerSettings = this.GetSerializerSettingsForRequest(options);
                        return new StoredProcedureResponse<TValue>(await this.ExecuteProcedureAsync(
                            request,
                            retryPolicyInstance,
                            cancellationToken),
                            this.GetSerializerSettingsForRequest(options));
                    }
                }
            }
        }

        #endregion

        #region Upsert Impl
        /// <summary>
        /// Upserts a database resource as an asychronous operation in the Azure Cosmos DB service.
        /// </summary>
        /// <param name="database">The specification for the <see cref="Database"/> to upsert.</param>
        /// <param name="options">(Optional) The <see cref="Documents.Client.RequestOptions"/> for the request.</param>
        /// <returns>The <see cref="Database"/> that was upserted within a task object representing the service response for the asynchronous operation.</returns>
        /// <exception cref="ArgumentNullException">If <paramref name="database"/> is not set</exception>
        /// <exception cref="System.AggregateException">Represents a consolidation of failures that occured during async processing. Look within InnerExceptions to find the actual exception(s)</exception>
        /// <exception cref="DocumentClientException">This exception can encapsulate many different types of errors. To determine the specific error always look at the StatusCode property. Some common codes you may get when creating a Database are:
        /// <list type="table">
        ///     <listheader>
        ///         <term>StatusCode</term><description>Reason for exception</description>
        ///     </listheader>
        ///     <item>
        ///         <term>400</term><description>BadRequest - This means something was wrong with the database object supplied. It is likely that an id was not supplied for the new Database.</description>
        ///     </item>
        ///     <item>
        ///         <term>409</term><description>Conflict - This means a <see cref="Database"/> with an id matching the id field of <paramref name="database"/> already existed</description>
        ///     </item>
        /// </list>
        /// </exception>
        /// <example>
        /// The example below upserts a new <see cref="Database"/> with an Id property of 'MyDatabase'
        /// This code snippet is intended to be used from within an Asynchronous method as it uses the await keyword
        /// <code language="c#">
        /// <![CDATA[
        /// using (IDocumentClient client = new DocumentClient(new Uri("service endpoint"), "auth key"))
        /// {
        ///     Database db = await client.UpsertDatabaseAsync(new Database { Id = "MyDatabase" });
        /// }
        /// ]]>
        /// </code>
        ///
        /// </example>
        /// <seealso cref="Microsoft.Azure.Documents.Database"/>
        /// <seealso cref="Microsoft.Azure.Documents.Client.RequestOptions"/>
        /// <seealso cref="Microsoft.Azure.Documents.Client.ResourceResponse{T}"/>
        /// <seealso cref="System.Threading.Tasks.Task"/>
        internal Task<ResourceResponse<Documents.Database>> UpsertDatabaseAsync(Documents.Database database, Documents.Client.RequestOptions options = null)
        {
            IDocumentClientRetryPolicy retryPolicyInstance = this.ResetSessionTokenRetryPolicy.GetRequestPolicy();
            return TaskHelper.InlineIfPossible(() => this.UpsertDatabasePrivateAsync(database, options, retryPolicyInstance), retryPolicyInstance);
        }

        private async Task<ResourceResponse<Documents.Database>> UpsertDatabasePrivateAsync(Documents.Database database, Documents.Client.RequestOptions options, IDocumentClientRetryPolicy retryPolicyInstance)
        {
            await this.EnsureValidClientAsync();

            if (database == null)
            {
                throw new ArgumentNullException("database");
            }

            this.ValidateResource(database);

            INameValueCollection headers = this.GetRequestHeaders(options);

            using (DocumentServiceRequest request = DocumentServiceRequest.Create(
                OperationType.Upsert,
                Paths.Databases_Root,
                database,
                ResourceType.Database,
                AuthorizationTokenType.PrimaryMasterKey,
                headers,
                SerializationFormattingPolicy.None))
            {
                return new ResourceResponse<Documents.Database>(await this.UpsertAsync(request, retryPolicyInstance));
            }
        }

        /// <summary>
        /// Upserts a Document as an asychronous operation in the Azure Cosmos DB service.
        /// </summary>
        /// <param name="documentsFeedOrDatabaseLink">The link of the <see cref="DocumentCollection"/> to upsert the document in. E.g. dbs/db_rid/colls/coll_rid/ </param>
        /// <param name="document">The document object to upsert.</param>
        /// <param name="options">(Optional) Any request options you wish to set. E.g. Specifying a Trigger to execute when creating the document. <see cref="Documents.Client.RequestOptions"/></param>
        /// <param name="disableAutomaticIdGeneration">(Optional) Disables the automatic id generation, If this is True the system will throw an exception if the id property is missing from the Document.</param>
        /// <param name="cancellationToken">(Optional) A <see cref="CancellationToken"/> that can be used by other objects or threads to receive notice of cancellation.</param>
        /// <returns>The <see cref="Document"/> that was upserted contained within a <see cref="System.Threading.Tasks.Task"/> object representing the service response for the asynchronous operation.</returns>
        /// <exception cref="ArgumentNullException">If either <paramref name="documentsFeedOrDatabaseLink"/> or <paramref name="document"/> is not set.</exception>
        /// <exception cref="System.AggregateException">Represents a consolidation of failures that occured during async processing. Look within InnerExceptions to find the actual exception(s)</exception>
        /// <exception cref="DocumentClientException">This exception can encapsulate many different types of errors. To determine the specific error always look at the StatusCode property. Some common codes you may get when creating a Document are:
        /// <list type="table">
        ///     <listheader>
        ///         <term>StatusCode</term><description>Reason for exception</description>
        ///     </listheader>
        ///     <item>
        ///         <term>400</term><description>BadRequest - This means something was wrong with the document supplied. It is likely that <paramref name="disableAutomaticIdGeneration"/> was true and an id was not supplied</description>
        ///     </item>
        ///     <item>
        ///         <term>403</term><description>Forbidden - This likely means the collection in to which you were trying to upsert the document is full.</description>
        ///     </item>
        ///     <item>
        ///         <term>409</term><description>Conflict - This means a <see cref="Document"/> with an id matching the id field of <paramref name="document"/> already existed</description>
        ///     </item>
        ///     <item>
        ///         <term>413</term><description>RequestEntityTooLarge - This means the <see cref="Document"/> exceeds the current max entity size. Consult documentation for limits and quotas.</description>
        ///     </item>
        ///     <item>
        ///         <term>429</term><description>TooManyRequests - This means you have exceeded the number of request units per second. Consult the DocumentClientException.RetryAfter value to see how long you should wait before retrying this operation.</description>
        ///     </item>
        /// </list>
        /// </exception>
        /// <example>
        /// Azure Cosmos DB supports a number of different ways to work with documents. A document can extend <see cref="Resource"/>
        /// <code language="c#">
        /// <![CDATA[
        /// public class MyObject : Resource
        /// {
        ///     public string MyProperty {get; set;}
        /// }
        ///
        /// using (IDocumentClient client = new DocumentClient(new Uri("service endpoint"), "auth key"))
        /// {
        ///     Document doc = await client.UpsertDocumentAsync("dbs/db_rid/colls/coll_rid/", new MyObject { MyProperty = "A Value" });
        /// }
        /// ]]>
        /// </code>
        /// </example>
        /// <example>
        /// A document can be any POCO object that can be serialized to JSON, even if it doesn't extend from <see cref="Resource"/>
        /// <code language="c#">
        /// <![CDATA[
        /// public class MyPOCO
        /// {
        ///     public string MyProperty {get; set;}
        /// }
        ///
        /// using (IDocumentClient client = new DocumentClient(new Uri("service endpoint"), "auth key"))
        /// {
        ///     Document doc = await client.UpsertDocumentAsync("dbs/db_rid/colls/coll_rid/", new MyPOCO { MyProperty = "A Value" });
        /// }
        /// ]]>
        /// </code>
        /// </example>
        /// <example>
        /// A Document can also be a dynamic object
        /// <code language="c#">
        /// <![CDATA[
        /// using (IDocumentClient client = new DocumentClient(new Uri("service endpoint"), "auth key"))
        /// {
        ///     Document doc = await client.UpsertDocumentAsync("dbs/db_rid/colls/coll_rid/", new { SomeProperty = "A Value" } );
        /// }
        /// ]]>
        /// </code>
        /// </example>
        /// <example>
        /// Upsert a Document and execute a Pre and Post Trigger
        /// <code language="c#">
        /// <![CDATA[
        /// using (IDocumentClient client = new DocumentClient(new Uri("service endpoint"), "auth key"))
        /// {
        ///     Document doc = await client.UpsertDocumentAsync(
        ///         "dbs/db_rid/colls/coll_rid/",
        ///         new { id = "DOC123213443" },
        ///         new RequestOptions
        ///         {
        ///             PreTriggerInclude = new List<string> { "MyPreTrigger" },
        ///             PostTriggerInclude = new List<string> { "MyPostTrigger" }
        ///         });
        /// }
        /// ]]>
        /// </code>
        /// </example>
        /// <seealso cref="Microsoft.Azure.Documents.Document"/>
        /// <seealso cref="Microsoft.Azure.Documents.Client.RequestOptions"/>
        /// <seealso cref="Microsoft.Azure.Documents.Client.ResourceResponse{T}"/>
        /// <seealso cref="System.Threading.Tasks.Task"/>
        public Task<ResourceResponse<Document>> UpsertDocumentAsync(string documentsFeedOrDatabaseLink, object document, Documents.Client.RequestOptions options = null, bool disableAutomaticIdGeneration = false, CancellationToken cancellationToken = default(CancellationToken))
        {
            // This call is to just run UpsertDocumentInlineAsync in a SynchronizationContext aware environment
            return TaskHelper.InlineIfPossible(() => this.UpsertDocumentInlineAsync(documentsFeedOrDatabaseLink, document, options, disableAutomaticIdGeneration, cancellationToken), null, cancellationToken);
        }

        private async Task<ResourceResponse<Document>> UpsertDocumentInlineAsync(string documentsFeedOrDatabaseLink, object document, Documents.Client.RequestOptions options, bool disableAutomaticIdGeneration, CancellationToken cancellationToken)
        {
            IDocumentClientRetryPolicy requestRetryPolicy = this.ResetSessionTokenRetryPolicy.GetRequestPolicy();
            if (options == null || options.PartitionKey == null)
            {
                requestRetryPolicy = new PartitionKeyMismatchRetryPolicy(await this.GetCollectionCacheAsync(), requestRetryPolicy);
            }

            return await TaskHelper.InlineIfPossible(() => this.UpsertDocumentPrivateAsync(
                documentsFeedOrDatabaseLink,
                document,
                options,
                disableAutomaticIdGeneration,
                requestRetryPolicy,
                cancellationToken), requestRetryPolicy, cancellationToken);
        }

        private async Task<ResourceResponse<Document>> UpsertDocumentPrivateAsync(
            string documentCollectionLink,
            object document,
            Documents.Client.RequestOptions options,
            bool disableAutomaticIdGeneration,
            IDocumentClientRetryPolicy retryPolicyInstance,
            CancellationToken cancellationToken)
        {
            await this.EnsureValidClientAsync();

            if (string.IsNullOrEmpty(documentCollectionLink))
            {
                throw new ArgumentNullException("documentCollectionLink");
            }

            if (document == null)
            {
                throw new ArgumentNullException("document");
            }

            INameValueCollection headers = this.GetRequestHeaders(options);
            Document typedDocument = Document.FromObject(document, this.GetSerializerSettingsForRequest(options));
            this.ValidateResource(typedDocument);

            if (string.IsNullOrEmpty(typedDocument.Id) && !disableAutomaticIdGeneration)
            {
                typedDocument.Id = Guid.NewGuid().ToString();
            }

            using (DocumentServiceRequest request = DocumentServiceRequest.Create(
                OperationType.Upsert,
                documentCollectionLink,
                typedDocument,
                ResourceType.Document,
                AuthorizationTokenType.PrimaryMasterKey,
                headers,
                SerializationFormattingPolicy.None,
                this.GetSerializerSettingsForRequest(options)))
            {
                await this.AddPartitionKeyInformationAsync(request, typedDocument, options);

                return new ResourceResponse<Document>(await this.UpsertAsync(request, retryPolicyInstance, cancellationToken));
            }
        }

        /// <summary>
        /// Upserts a collection as an asychronous operation in the Azure Cosmos DB service.
        /// </summary>
        /// <param name="databaseLink">The link of the database to upsert the collection in. E.g. dbs/db_rid/</param>
        /// <param name="documentCollection">The <see cref="Microsoft.Azure.Documents.DocumentCollection"/> object.</param>
        /// <param name="options">(Optional) Any <see cref="Microsoft.Azure.Documents.Client.RequestOptions"/> you wish to provide when creating a Collection. E.g. RequestOptions.OfferThroughput = 400. </param>
        /// <returns>The <see cref="Microsoft.Azure.Documents.DocumentCollection"/> that was upserted contained within a <see cref="System.Threading.Tasks.Task"/> object representing the service response for the asynchronous operation.</returns>
        /// <exception cref="ArgumentNullException">If either <paramref name="databaseLink"/> or <paramref name="documentCollection"/> is not set.</exception>
        /// <exception cref="System.AggregateException">Represents a consolidation of failures that occured during async processing. Look within InnerExceptions to find the actual exception(s)</exception>
        /// <exception cref="DocumentClientException">This exception can encapsulate many different types of errors. To determine the specific error always look at the StatusCode property. Some common codes you may get when creating a Document are:
        /// <list type="table">
        ///     <listheader>
        ///         <term>StatusCode</term><description>Reason for exception</description>
        ///     </listheader>
        ///     <item>
        ///         <term>400</term><description>BadRequest - This means something was wrong with the request supplied. It is likely that an id was not supplied for the new collection.</description>
        ///     </item>
        ///     <item>
        ///         <term>403</term><description>Forbidden - This means you attempted to exceed your quota for collections. Contact support to have this quota increased.</description>
        ///     </item>
        ///     <item>
        ///         <term>409</term><description>Conflict - This means a <see cref="Microsoft.Azure.Documents.DocumentCollection"/> with an id matching the id you supplied already existed.</description>
        ///     </item>
        /// </list>
        /// </exception>
        /// <example>
        ///
        /// <code language="c#">
        /// <![CDATA[
        /// using (IDocumentClient client = new DocumentClient(new Uri("service endpoint"), "auth key"))
        /// {
        ///     //Upsert a new collection with an OfferThroughput set to 10000
        ///     //Not passing in RequestOptions.OfferThroughput will result in a collection with the default OfferThroughput set.
        ///     DocumentCollection coll = await client.UpsertDocumentCollectionAsync(databaseLink,
        ///         new DocumentCollection { Id = "My Collection" },
        ///         new RequestOptions { OfferThroughput = 10000} );
        /// }
        /// ]]>
        /// </code>
        /// </example>
        /// <seealso cref="Microsoft.Azure.Documents.DocumentCollection"/>
        /// <seealso cref="Microsoft.Azure.Documents.Offer"/>
        /// <seealso cref="Microsoft.Azure.Documents.Client.RequestOptions"/>
        /// <seealso cref="Microsoft.Azure.Documents.Client.ResourceResponse{T}"/>
        /// <seealso cref="System.Threading.Tasks.Task"/>
        internal Task<ResourceResponse<DocumentCollection>> UpsertDocumentCollectionAsync(string databaseLink, DocumentCollection documentCollection, Documents.Client.RequestOptions options = null)
        {
            // To be implemented.
            throw new NotImplementedException();
        }

        /// <summary>
        /// Upserts a stored procedure as an asychronous operation in the Azure Cosmos DB service.
        /// </summary>
        /// <param name="collectionLink">The link of the collection to upsert the stored procedure in. E.g. dbs/db_rid/colls/col_rid/</param>
        /// <param name="storedProcedure">The <see cref="Microsoft.Azure.Documents.StoredProcedure"/> object to upsert.</param>
        /// <param name="options">(Optional) Any <see cref="Microsoft.Azure.Documents.Client.RequestOptions"/>for this request.</param>
        /// <returns>The <see cref="Microsoft.Azure.Documents.StoredProcedure"/> that was upserted contained within a <see cref="System.Threading.Tasks.Task"/> object representing the service response for the asynchronous operation.</returns>
        /// <exception cref="ArgumentNullException">If either <paramref name="collectionLink"/> or <paramref name="storedProcedure"/> is not set.</exception>
        /// <exception cref="System.AggregateException">Represents a consolidation of failures that occured during async processing. Look within InnerExceptions to find the actual exception(s)</exception>
        /// <exception cref="DocumentClientException">This exception can encapsulate many different types of errors. To determine the specific error always look at the StatusCode property. Some common codes you may get when creating a Document are:
        /// <list type="table">
        ///     <listheader>
        ///         <term>StatusCode</term><description>Reason for exception</description>
        ///     </listheader>
        ///     <item>
        ///         <term>400</term><description>BadRequest - This means something was wrong with the request supplied. It is likely that an Id was not supplied for the stored procedure or the Body was malformed.</description>
        ///     </item>
        ///     <item>
        ///         <term>403</term><description>Forbidden - You have reached your quota of stored procedures for the collection supplied. Contact support to have this quota increased.</description>
        ///     </item>
        ///     <item>
        ///         <term>409</term><description>Conflict - This means a <see cref="Microsoft.Azure.Documents.StoredProcedure"/> with an id matching the id you supplied already existed.</description>
        ///     </item>
        ///     <item>
        ///         <term>413</term><description>RequestEntityTooLarge - This means the body of the <see cref="Microsoft.Azure.Documents.StoredProcedure"/> you tried to upsert was too large.</description>
        ///     </item>
        /// </list>
        /// </exception>
        /// <example>
        ///
        /// <code language="c#">
        /// <![CDATA[
        /// //Upsert a new stored procedure called "HelloWorldSproc" that takes in a single param called "name".
        /// StoredProcedure sproc = await client.UpsertStoredProcedureAsync(collectionLink, new StoredProcedure
        /// {
        ///    Id = "HelloWorldSproc",
        ///    Body = @"function (name){
        ///                var response = getContext().getResponse();
        ///                response.setBody('Hello ' + name);
        ///             }"
        /// });
        /// ]]>
        /// </code>
        /// </example>
        /// <seealso cref="Microsoft.Azure.Documents.StoredProcedure"/>
        /// <seealso cref="Microsoft.Azure.Documents.Client.RequestOptions"/>
        /// <seealso cref="Microsoft.Azure.Documents.Client.ResourceResponse{T}"/>
        /// <seealso cref="System.Threading.Tasks.Task"/>
        public Task<ResourceResponse<StoredProcedure>> UpsertStoredProcedureAsync(string collectionLink, StoredProcedure storedProcedure, Documents.Client.RequestOptions options = null)
        {
            IDocumentClientRetryPolicy retryPolicyInstance = this.ResetSessionTokenRetryPolicy.GetRequestPolicy();
            return TaskHelper.InlineIfPossible(() => this.UpsertStoredProcedurePrivateAsync(collectionLink, storedProcedure, options, retryPolicyInstance), retryPolicyInstance);
        }

        private async Task<ResourceResponse<StoredProcedure>> UpsertStoredProcedurePrivateAsync(
            string collectionLink,
            StoredProcedure storedProcedure,
            Documents.Client.RequestOptions options,
            IDocumentClientRetryPolicy retryPolicyInstance)
        {
            await this.EnsureValidClientAsync();

            if (string.IsNullOrEmpty(collectionLink))
            {
                throw new ArgumentNullException("collectionLink");
            }

            if (storedProcedure == null)
            {
                throw new ArgumentNullException("storedProcedure");
            }

            this.ValidateResource(storedProcedure);

            INameValueCollection headers = this.GetRequestHeaders(options);
            using (DocumentServiceRequest request = DocumentServiceRequest.Create(
                OperationType.Upsert,
                collectionLink,
                storedProcedure,
                ResourceType.StoredProcedure,
                AuthorizationTokenType.PrimaryMasterKey,
                headers,
                SerializationFormattingPolicy.None))
            {
                return new ResourceResponse<StoredProcedure>(await this.UpsertAsync(request, retryPolicyInstance));
            }
        }

        /// <summary>
        /// Upserts a trigger as an asychronous operation in the Azure Cosmos DB service.
        /// </summary>
        /// <param name="collectionLink">The link of the <see cref="Microsoft.Azure.Documents.DocumentCollection"/> to upsert the trigger in. E.g. dbs/db_rid/colls/col_rid/ </param>
        /// <param name="trigger">The <see cref="Microsoft.Azure.Documents.Trigger"/> object to upsert.</param>
        /// <param name="options">(Optional) Any <see cref="Microsoft.Azure.Documents.Client.RequestOptions"/>for this request.</param>
        /// <returns>A task object representing the service response for the asynchronous operation.</returns>
        /// <exception cref="ArgumentNullException">If either <paramref name="collectionLink"/> or <paramref name="trigger"/> is not set.</exception>
        /// <exception cref="System.AggregateException">Represents a consolidation of failures that occured during async processing. Look within InnerExceptions to find the actual exception(s)</exception>
        /// <exception cref="DocumentClientException">This exception can encapsulate many different types of errors. To determine the specific error always look at the StatusCode property. Some common codes you may get when creating a Document are:
        /// <list type="table">
        ///     <listheader>
        ///         <term>StatusCode</term><description>Reason for exception</description>
        ///     </listheader>
        ///     <item>
        ///         <term>400</term><description>BadRequest - This means something was wrong with the request supplied. It is likely that an Id was not supplied for the new trigger or that the Body was malformed.</description>
        ///     </item>
        ///     <item>
        ///         <term>403</term><description>Forbidden - You have reached your quota of triggers for the collection supplied. Contact support to have this quota increased.</description>
        ///     </item>
        ///     <item>
        ///         <term>409</term><description>Conflict - This means a <see cref="Microsoft.Azure.Documents.Trigger"/> with an id matching the id you supplied already existed.</description>
        ///     </item>
        ///     <item>
        ///         <term>413</term><description>RequestEntityTooLarge - This means the body of the <see cref="Microsoft.Azure.Documents.Trigger"/> you tried to upsert was too large.</description>
        ///     </item>
        /// </list>
        /// </exception>
        /// <example>
        ///
        /// <code language="c#">
        /// <![CDATA[
        /// //Upsert a trigger that validates the contents of a document as it is created and adds a 'timestamp' property if one was not found.
        /// Trigger trig = await client.UpsertTriggerAsync(collectionLink, new Trigger
        /// {
        ///     Id = "ValidateDocuments",
        ///     Body = @"function validate() {
        ///                         var context = getContext();
        ///                         var request = context.getRequest();                                                             
        ///                         var documentToCreate = request.getBody();
        ///                         
        ///                         // validate properties
        ///                         if (!('timestamp' in documentToCreate)) {
        ///                             var ts = new Date();
        ///                             documentToCreate['timestamp'] = ts.getTime();
        ///                         }
        ///                         
        ///                         // update the document that will be created
        ///                         request.setBody(documentToCreate);
        ///                       }",
        ///     TriggerType = TriggerType.Pre,
        ///     TriggerOperation = TriggerOperation.Create
        /// });
        /// ]]>
        /// </code>
        /// </example>
        /// <seealso cref="Microsoft.Azure.Documents.Trigger"/>
        /// <seealso cref="Microsoft.Azure.Documents.Client.RequestOptions"/>
        /// <seealso cref="Microsoft.Azure.Documents.Client.ResourceResponse{T}"/>
        /// <seealso cref="System.Threading.Tasks.Task"/>
        public Task<ResourceResponse<Trigger>> UpsertTriggerAsync(string collectionLink, Trigger trigger, Documents.Client.RequestOptions options = null)
        {
            IDocumentClientRetryPolicy retryPolicyInstance = this.ResetSessionTokenRetryPolicy.GetRequestPolicy();
            return TaskHelper.InlineIfPossible(() => this.UpsertTriggerPrivateAsync(collectionLink, trigger, options, retryPolicyInstance), retryPolicyInstance);
        }

        private async Task<ResourceResponse<Trigger>> UpsertTriggerPrivateAsync(string collectionLink, Trigger trigger, Documents.Client.RequestOptions options, IDocumentClientRetryPolicy retryPolicyInstance)
        {
            await this.EnsureValidClientAsync();

            if (string.IsNullOrEmpty(collectionLink))
            {
                throw new ArgumentNullException("collectionLink");
            }

            if (trigger == null)
            {
                throw new ArgumentNullException("trigger");
            }

            this.ValidateResource(trigger);
            INameValueCollection headers = this.GetRequestHeaders(options);
            using (DocumentServiceRequest request = DocumentServiceRequest.Create(
                OperationType.Upsert,
                collectionLink,
                trigger,
                ResourceType.Trigger,
                AuthorizationTokenType.PrimaryMasterKey,
                headers,
                SerializationFormattingPolicy.None))
            {
                return new ResourceResponse<Trigger>(await this.UpsertAsync(request, retryPolicyInstance));
            }
        }

        /// <summary>
        /// Upserts a user defined function as an asychronous operation in the Azure Cosmos DB service.
        /// </summary>
        /// <param name="collectionLink">The link of the <see cref="Microsoft.Azure.Documents.DocumentCollection"/> to upsert the user defined function in. E.g. dbs/db_rid/colls/col_rid/ </param>
        /// <param name="function">The <see cref="Microsoft.Azure.Documents.UserDefinedFunction"/> object to upsert.</param>
        /// <param name="options">(Optional) Any <see cref="Microsoft.Azure.Documents.Client.RequestOptions"/>for this request.</param>
        /// <returns>A task object representing the service response for the asynchronous operation.</returns>
        /// <exception cref="ArgumentNullException">If either <paramref name="collectionLink"/> or <paramref name="function"/> is not set.</exception>
        /// <exception cref="System.AggregateException">Represents a consolidation of failures that occured during async processing. Look within InnerExceptions to find the actual exception(s)</exception>
        /// <exception cref="DocumentClientException">This exception can encapsulate many different types of errors. To determine the specific error always look at the StatusCode property. Some common codes you may get when creating a Document are:
        /// <list type="table">
        ///     <listheader>
        ///         <term>StatusCode</term><description>Reason for exception</description>
        ///     </listheader>
        ///     <item>
        ///         <term>400</term><description>BadRequest - This means something was wrong with the request supplied. It is likely that an Id was not supplied for the new user defined function or that the Body was malformed.</description>
        ///     </item>
        ///     <item>
        ///         <term>403</term><description>Forbidden - You have reached your quota of user defined functions for the collection supplied. Contact support to have this quota increased.</description>
        ///     </item>
        ///     <item>
        ///         <term>409</term><description>Conflict - This means a <see cref="Microsoft.Azure.Documents.UserDefinedFunction"/> with an id matching the id you supplied already existed.</description>
        ///     </item>
        ///     <item>
        ///         <term>413</term><description>RequestEntityTooLarge - This means the body of the <see cref="Microsoft.Azure.Documents.UserDefinedFunction"/> you tried to upsert was too large.</description>
        ///     </item>
        /// </list>
        /// </exception>
        /// <example>
        ///
        /// <code language="c#">
        /// <![CDATA[
        /// //Upsert a user defined function that converts a string to upper case
        /// UserDefinedFunction udf = client.UpsertUserDefinedFunctionAsync(collectionLink, new UserDefinedFunction
        /// {
        ///    Id = "ToUpper",
        ///    Body = @"function toUpper(input) {
        ///                        return input.toUpperCase();
        ///                     }",
        /// });
        /// ]]>
        /// </code>
        /// </example>
        /// <seealso cref="Microsoft.Azure.Documents.UserDefinedFunction"/>
        /// <seealso cref="Microsoft.Azure.Documents.Client.RequestOptions"/>
        /// <seealso cref="Microsoft.Azure.Documents.Client.ResourceResponse{T}"/>
        /// <seealso cref="System.Threading.Tasks.Task"/>
        public Task<ResourceResponse<UserDefinedFunction>> UpsertUserDefinedFunctionAsync(string collectionLink, UserDefinedFunction function, Documents.Client.RequestOptions options = null)
        {
            IDocumentClientRetryPolicy retryPolicyInstance = this.ResetSessionTokenRetryPolicy.GetRequestPolicy();
            return TaskHelper.InlineIfPossible(() => this.UpsertUserDefinedFunctionPrivateAsync(collectionLink, function, options, retryPolicyInstance), retryPolicyInstance);
        }

        private async Task<ResourceResponse<UserDefinedFunction>> UpsertUserDefinedFunctionPrivateAsync(
            string collectionLink,
            UserDefinedFunction function,
            Documents.Client.RequestOptions options,
            IDocumentClientRetryPolicy retryPolicyInstance)
        {
            await this.EnsureValidClientAsync();

            if (string.IsNullOrEmpty(collectionLink))
            {
                throw new ArgumentNullException("collectionLink");
            }

            if (function == null)
            {
                throw new ArgumentNullException("function");
            }

            this.ValidateResource(function);
            INameValueCollection headers = this.GetRequestHeaders(options);
            using (DocumentServiceRequest request = DocumentServiceRequest.Create(
                OperationType.Upsert,
                collectionLink,
                function,
                ResourceType.UserDefinedFunction,
                AuthorizationTokenType.PrimaryMasterKey,
                headers,
                SerializationFormattingPolicy.None))
            {
                return new ResourceResponse<UserDefinedFunction>(await this.UpsertAsync(request, retryPolicyInstance));
            }
        }

        /// <summary>
        /// Upserts a user defined type object in the Azure Cosmos DB service as an asychronous operation.
        /// </summary>
        /// <param name="databaseLink">The link of the database to upsert the user defined type in. E.g. dbs/db_rid/ </param>
        /// <param name="userDefinedType">The <see cref="Microsoft.Azure.Documents.UserDefinedType"/> object to upsert.</param>
        /// <param name="options">(Optional) The request options for the request.</param>
        /// <returns>A task object representing the service response for the asynchronous operation which contains the upserted <see cref="Microsoft.Azure.Documents.UserDefinedType"/> object.</returns>
        /// <exception cref="ArgumentNullException">If either <paramref name="databaseLink"/> or <paramref name="userDefinedType"/> is not set.</exception>
        /// <exception cref="System.AggregateException">Represents a consolidation of failures that occured during async processing. Look within InnerExceptions to find the actual exception(s)</exception>
        /// <exception cref="DocumentClientException">This exception can encapsulate many different types of errors. To determine the specific error always look at the StatusCode property. Some common codes you may get when creating a Document are:
        /// <list type="table">
        ///     <listheader>
        ///         <term>StatusCode</term><description>Reason for exception</description>
        ///     </listheader>
        ///     <item>
        ///         <term>400</term><description>BadRequest - This means something was wrong with the request supplied.</description>
        ///     </item>
        ///     <item>
        ///         <term>403</term><description>Forbidden - You have reached your quota of user defined type objects for this database. Contact support to have this quota increased.</description>
        ///     </item>
        ///     <item>
        ///         <term>409</term><description>Conflict - This means a <see cref="Microsoft.Azure.Documents.UserDefinedType"/> with an id matching the id you supplied already existed.</description>
        ///     </item>
        /// </list>
        /// </exception>
        /// <example>
        ///
        /// <code language="c#">
        /// <![CDATA[
        /// //Upsert a new user defined type in the specified database
        /// UserDefinedType userDefinedType = await client.UpsertUserDefinedTypeAsync(databaseLink, new UserDefinedType { Id = "userDefinedTypeId5" });
        /// ]]>
        /// </code>
        /// </example>
        /// <seealso cref="Microsoft.Azure.Documents.UserDefinedType"/>
        /// <seealso cref="Microsoft.Azure.Documents.Client.RequestOptions"/>
        /// <seealso cref="Microsoft.Azure.Documents.Client.ResourceResponse{T}"/>
        /// <seealso cref="System.Threading.Tasks.Task"/>
        internal Task<ResourceResponse<UserDefinedType>> UpsertUserDefinedTypeAsync(string databaseLink, UserDefinedType userDefinedType, Documents.Client.RequestOptions options = null)
        {
            IDocumentClientRetryPolicy retryPolicyInstance = this.ResetSessionTokenRetryPolicy.GetRequestPolicy();
            return TaskHelper.InlineIfPossible(() => this.UpsertUserDefinedTypePrivateAsync(databaseLink, userDefinedType, options, retryPolicyInstance), retryPolicyInstance);
        }

        private async Task<ResourceResponse<UserDefinedType>> UpsertUserDefinedTypePrivateAsync(string databaseLink, UserDefinedType userDefinedType, Documents.Client.RequestOptions options, IDocumentClientRetryPolicy retryPolicyInstance)
        {
            await this.EnsureValidClientAsync();

            if (string.IsNullOrEmpty(databaseLink))
            {
                throw new ArgumentNullException("databaseLink");
            }

            if (userDefinedType == null)
            {
                throw new ArgumentNullException("userDefinedType");
            }

            this.ValidateResource(userDefinedType);
            INameValueCollection headers = this.GetRequestHeaders(options);
            using (DocumentServiceRequest request = DocumentServiceRequest.Create(
                OperationType.Upsert,
                databaseLink,
                userDefinedType,
                ResourceType.UserDefinedType,
                AuthorizationTokenType.PrimaryMasterKey,
                headers,
                SerializationFormattingPolicy.None))
            {
                return new ResourceResponse<UserDefinedType>(await this.UpsertAsync(request, retryPolicyInstance));
            }
        }
        #endregion

        #region IAuthorizationTokenProvider

        private bool TryGetResourceToken(string resourceAddress, PartitionKeyInternal partitionKey, out string resourceToken)
        {
            resourceToken = null;
            List<PartitionKeyAndResourceTokenPair> partitionKeyTokenPairs;
            bool isPartitionKeyAndTokenPairListAvailable = this.resourceTokens.TryGetValue(resourceAddress, out partitionKeyTokenPairs);
            if (isPartitionKeyAndTokenPairListAvailable)
            {
                PartitionKeyAndResourceTokenPair partitionKeyTokenPair = partitionKeyTokenPairs.FirstOrDefault(pair => pair.PartitionKey.Contains(partitionKey));
                if (partitionKeyTokenPair != null)
                {
                    resourceToken = partitionKeyTokenPair.ResourceToken;
                    return true;
                }
            }

            return false;
        }

        string IAuthorizationTokenProvider.GetUserAuthorizationToken(
            string resourceAddress,
            string resourceType,
            string requestVerb,
            INameValueCollection headers,
            AuthorizationTokenType tokenType,
            out string payload) // unused, use token based upon what is passed in constructor 
        {
            payload = null;

            if (this.hasAuthKeyResourceToken && this.resourceTokens == null)
            {
                // If the input auth token is a resource token, then use it as a bearer-token.
                return HttpUtility.UrlEncode(this.authKeyResourceToken);
            }

            if (this.authKeyHashFunction != null)
            {
                // this is masterkey authZ
                headers[HttpConstants.HttpHeaders.XDate] = DateTime.UtcNow.ToString("r", CultureInfo.InvariantCulture);

                return AuthorizationHelper.GenerateKeyAuthorizationSignature(
                        requestVerb, resourceAddress, resourceType, headers, this.authKeyHashFunction, out payload);
            }
            else
            {
                PartitionKeyInternal partitionKey = PartitionKeyInternal.Empty;
                string partitionKeyString = headers[HttpConstants.HttpHeaders.PartitionKey];
                if (partitionKeyString != null)
                {
                    partitionKey = PartitionKeyInternal.FromJsonString(partitionKeyString);
                }

                if (PathsHelper.IsNameBased(resourceAddress))
                {
                    string resourceToken = null;
                    bool isTokenAvailable = false;

                    for (int index = 2; index < ResourceId.MaxPathFragment; index = index + 2)
                    {
                        string resourceParent = PathsHelper.GetParentByIndex(resourceAddress, index);
                        if (resourceParent == null)
                            break;

                        isTokenAvailable = this.TryGetResourceToken(resourceParent, partitionKey, out resourceToken);
                        if (isTokenAvailable)
                            break;
                    }

                    // Get or Head for collection can be done with any child token
                    if (!isTokenAvailable && PathsHelper.GetCollectionPath(resourceAddress) == resourceAddress
                        && (requestVerb == HttpConstants.HttpMethods.Get
                            || requestVerb == HttpConstants.HttpMethods.Head))
                    {
                        string resourceAddressWithSlash = resourceAddress.EndsWith("/", StringComparison.Ordinal)
                                                              ? resourceAddress
                                                              : resourceAddress + "/";
                        foreach (KeyValuePair<string, List<PartitionKeyAndResourceTokenPair>> pair in this.resourceTokens)
                        {
                            if (pair.Key.StartsWith(resourceAddressWithSlash, StringComparison.Ordinal))
                            {
                                resourceToken = pair.Value[0].ResourceToken;
                                isTokenAvailable = true;
                                break;
                            }
                        }
                    }

                    if (!isTokenAvailable)
                    {
                        throw new UnauthorizedException(string.Format(
                           CultureInfo.InvariantCulture, ClientResources.AuthTokenNotFound, resourceAddress));
                    }

                    return HttpUtility.UrlEncode(resourceToken);
                }
                else
                {
                    string resourceToken = null;

                    // In case there is no directly matching token, look for parent's token.
                    ResourceId resourceId = ResourceId.Parse(resourceAddress);

                    bool isTokenAvailable = false;
                    if (resourceId.Attachment != 0 || resourceId.Permission != 0 || resourceId.StoredProcedure != 0
                        || resourceId.Trigger != 0 || resourceId.UserDefinedFunction != 0)
                    {
                        // Use the leaf ID - attachment/permission/sproc/trigger/udf
                        isTokenAvailable = this.TryGetResourceToken(resourceAddress, partitionKey, out resourceToken);
                    }

                    if (!isTokenAvailable &&
                        (resourceId.Attachment != 0 || resourceId.Document != 0))
                    {
                        // Use DocumentID for attachment/document
                        isTokenAvailable = this.TryGetResourceToken(resourceId.DocumentId.ToString(), partitionKey, out resourceToken);
                    }

                    if (!isTokenAvailable &&
                        (resourceId.Attachment != 0 || resourceId.Document != 0 || resourceId.StoredProcedure != 0 || resourceId.Trigger != 0
                        || resourceId.UserDefinedFunction != 0 || resourceId.DocumentCollection != 0))
                    {
                        // Use CollectionID for attachment/document/sproc/trigger/udf/collection
                        isTokenAvailable = this.TryGetResourceToken(resourceId.DocumentCollectionId.ToString(), partitionKey, out resourceToken);
                    }

                    if (!isTokenAvailable &&
                        (resourceId.Permission != 0 || resourceId.User != 0))
                    {
                        // Use UserID for permission/user
                        isTokenAvailable = this.TryGetResourceToken(resourceId.UserId.ToString(), partitionKey, out resourceToken);
                    }

                    if (!isTokenAvailable)
                    {
                        // Use DatabaseId if all else fail
                        isTokenAvailable = this.TryGetResourceToken(resourceId.DatabaseId.ToString(), partitionKey, out resourceToken);
                    }

                    // Get or Head for collection can be done with any child token
                    if (!isTokenAvailable && resourceId.DocumentCollection != 0
                        && (requestVerb == HttpConstants.HttpMethods.Get
                            || requestVerb == HttpConstants.HttpMethods.Head))
                    {
                        foreach (KeyValuePair<string, List<PartitionKeyAndResourceTokenPair>> pair in this.resourceTokens)
                        {
                            ResourceId tokenRid;
                            if (!PathsHelper.IsNameBased(pair.Key) &&
                                ResourceId.TryParse(pair.Key, out tokenRid) &&
                                tokenRid.DocumentCollectionId.Equals(resourceId))
                            {
                                resourceToken = pair.Value[0].ResourceToken;
                                isTokenAvailable = true;
                                break;
                            }
                        }
                    }

                    if (!isTokenAvailable)
                    {
                        throw new UnauthorizedException(string.Format(
                            CultureInfo.InvariantCulture, ClientResources.AuthTokenNotFound, resourceAddress));
                    }

                    return HttpUtility.UrlEncode(resourceToken);
                }
            }
        }

        Task IAuthorizationTokenProvider.AddSystemAuthorizationHeaderAsync(
            DocumentServiceRequest request,
            string federationId,
            string verb,
            string resourceId)
        {
            request.Headers[HttpConstants.HttpHeaders.XDate] = DateTime.UtcNow.ToString("r", CultureInfo.InvariantCulture);

            request.Headers[HttpConstants.HttpHeaders.Authorization] = ((IAuthorizationTokenProvider)this).GetUserAuthorizationToken(
                resourceId ?? request.ResourceAddress,
                PathsHelper.GetResourcePath(request.ResourceType),
                verb,
                request.Headers,
                request.RequestAuthorizationTokenType,
                payload: out _);

            return Task.FromResult(0);
        }

        #endregion

        #region Core Implementation
        internal Task<DocumentServiceResponse> CreateAsync(
            DocumentServiceRequest request,
            IDocumentClientRetryPolicy retryPolicy,
            CancellationToken cancellationToken = default(CancellationToken))
        {
            if (request == null)
            {
                throw new ArgumentNullException("request");
            }

            return this.ProcessRequestAsync(HttpConstants.HttpMethods.Post, request, retryPolicy, cancellationToken);
        }

        internal Task<DocumentServiceResponse> UpdateAsync(
            DocumentServiceRequest request,
            IDocumentClientRetryPolicy retryPolicy,
            CancellationToken cancellationToken = default(CancellationToken))
        {
            if (request == null)
            {
                throw new ArgumentNullException("request");
            }

            return this.ProcessRequestAsync(HttpConstants.HttpMethods.Put, request, retryPolicy, cancellationToken);
        }

        internal Task<DocumentServiceResponse> ReadAsync(
            DocumentServiceRequest request,
            IDocumentClientRetryPolicy retryPolicy,
            CancellationToken cancellationToken = default(CancellationToken))
        {
            if (request == null)
            {
                throw new ArgumentNullException("request");
            }

            return this.ProcessRequestAsync(HttpConstants.HttpMethods.Get, request, retryPolicy, cancellationToken);
        }

        internal Task<DocumentServiceResponse> ReadFeedAsync(
            DocumentServiceRequest request,
            IDocumentClientRetryPolicy retryPolicy,
            CancellationToken cancellationToken = default(CancellationToken))
        {
            if (request == null)
            {
                throw new ArgumentNullException("request");
            }

            return this.ProcessRequestAsync(HttpConstants.HttpMethods.Get, request, retryPolicy, cancellationToken);
        }

        internal Task<DocumentServiceResponse> DeleteAsync(
            DocumentServiceRequest request,
            IDocumentClientRetryPolicy retryPolicy,
            CancellationToken cancellationToken = default(CancellationToken))
        {
            if (request == null)
            {
                throw new ArgumentNullException("request");
            }

            return this.ProcessRequestAsync(HttpConstants.HttpMethods.Delete, request, retryPolicy, cancellationToken);
        }

        internal Task<DocumentServiceResponse> ExecuteProcedureAsync(
            DocumentServiceRequest request,
            IDocumentClientRetryPolicy retryPolicy,
            CancellationToken cancellationToken = default(CancellationToken))
        {
            if (request == null)
            {
                throw new ArgumentNullException("request");
            }

            return this.ProcessRequestAsync(HttpConstants.HttpMethods.Post, request, retryPolicy, cancellationToken);
        }

        internal Task<DocumentServiceResponse> ExecuteQueryAsync(
            DocumentServiceRequest request,
            IDocumentClientRetryPolicy retryPolicy,
            CancellationToken cancellationToken = default(CancellationToken))
        {
            if (request == null)
            {
                throw new ArgumentNullException("request");
            }

            return this.ProcessRequestAsync(HttpConstants.HttpMethods.Post, request, retryPolicy, cancellationToken);
        }

        internal Task<DocumentServiceResponse> UpsertAsync(
            DocumentServiceRequest request,
            IDocumentClientRetryPolicy retryPolicy,
            CancellationToken cancellationToken = default(CancellationToken))
        {
            if (request == null)
            {
                throw new ArgumentNullException("request");
            }

            request.Headers[HttpConstants.HttpHeaders.IsUpsert] = bool.TrueString;
            return this.ProcessRequestAsync(HttpConstants.HttpMethods.Post, request, retryPolicy, cancellationToken);
        }
        #endregion

        /// <summary>
        /// Read the <see cref="AccountProperties"/> from the Azure Cosmos DB service as an asynchronous operation.
        /// </summary>
        /// <returns>
        /// A <see cref="AccountProperties"/> wrapped in a <see cref="System.Threading.Tasks.Task"/> object.
        /// </returns>
        public Task<AccountProperties> GetDatabaseAccountAsync()
        {
            return TaskHelper.InlineIfPossible(() => this.GetDatabaseAccountPrivateAsync(this.ReadEndpoint), this.ResetSessionTokenRetryPolicy.GetRequestPolicy());
        }

        /// <summary>
        /// Read the <see cref="AccountProperties"/> as an asynchronous operation
        /// given a specific reginal endpoint url.
        /// </summary>
        /// <param name="serviceEndpoint">The reginal url of the serice endpoint.</param>
        /// <param name="cancellationToken">The CancellationToken</param>
        /// <returns>
        /// A <see cref="AccountProperties"/> wrapped in a <see cref="System.Threading.Tasks.Task"/> object.
        /// </returns>
        Task<AccountProperties> IDocumentClientInternal.GetDatabaseAccountInternalAsync(Uri serviceEndpoint, CancellationToken cancellationToken)
        {
            return this.GetDatabaseAccountPrivateAsync(serviceEndpoint, cancellationToken);
        }

        private async Task<AccountProperties> GetDatabaseAccountPrivateAsync(Uri serviceEndpoint, CancellationToken cancellationToken = default(CancellationToken))
        {
            await this.EnsureValidClientAsync();
            GatewayStoreModel gatewayModel = this.GatewayStoreModel as GatewayStoreModel;
            if (gatewayModel != null)
            {
                using (HttpRequestMessage request = new HttpRequestMessage())
                {
                    INameValueCollection headersCollection = new DictionaryNameValueCollection();
                    string xDate = DateTime.UtcNow.ToString("r");
                    headersCollection.Add(HttpConstants.HttpHeaders.XDate, xDate);
                    request.Headers.Add(HttpConstants.HttpHeaders.XDate, xDate);

                    // Retrieve the CosmosAccountSettings from the gateway.
                    string authorizationToken;

                    if (this.hasAuthKeyResourceToken)
                    {
                        authorizationToken = HttpUtility.UrlEncode(this.authKeyResourceToken);
                    }
                    else
                    {
                        authorizationToken = AuthorizationHelper.GenerateKeyAuthorizationSignature(
                            HttpConstants.HttpMethods.Get,
                            serviceEndpoint,
                            headersCollection,
                            this.authKeyHashFunction);
                    }

                    request.Headers.Add(HttpConstants.HttpHeaders.Authorization, authorizationToken);

                    request.Method = HttpMethod.Get;
                    request.RequestUri = serviceEndpoint;

                    AccountProperties databaseAccount = await gatewayModel.GetDatabaseAccountAsync(request);

                    this.UseMultipleWriteLocations = this.ConnectionPolicy.UseMultipleWriteLocations && databaseAccount.EnableMultipleWriteLocations;

                    return databaseAccount;
                }
            }

            return null;
        }

        #region Private Impl

        /// <summary>
        /// Certain requests must be routed through gateway even when the client connectivity mode is direct.
        /// For e.g., DocumentCollection creation. This method returns the <see cref="IStoreModel"/> based
        /// on the input <paramref name="request"/>.
        /// </summary>
        /// <returns>Returns <see cref="IStoreModel"/> to which the request must be sent</returns>
        internal IStoreModel GetStoreProxy(DocumentServiceRequest request)
        {
            // If a request is configured to always use Gateway mode(in some cases when targeting .NET Core)
            // we return the Gateway store model
            if (request.UseGatewayMode)
            {
                return this.GatewayStoreModel;
            }

            ResourceType resourceType = request.ResourceType;
            OperationType operationType = request.OperationType;

            if (resourceType == ResourceType.Offer ||
                (resourceType.IsScript() && operationType != OperationType.ExecuteJavaScript) ||
                resourceType == ResourceType.PartitionKeyRange ||
<<<<<<< HEAD
                resourceType == ResourceType.Snapshot ||
                resourceType == ResourceType.ClientEncryptionKey)
=======
                resourceType == ResourceType.Snapshot)
>>>>>>> 457a2349
            {
                return this.GatewayStoreModel;
            }

            if (operationType == OperationType.Create
                || operationType == OperationType.Upsert)
            {
                if (resourceType == ResourceType.Database ||
                    resourceType == ResourceType.User ||
                    resourceType == ResourceType.Collection ||
                    resourceType == ResourceType.Permission)
                {
                    return this.GatewayStoreModel;
                }
                else
                {
                    return this.StoreModel;
                }
            }
            else if (operationType == OperationType.Delete)
            {
                if (resourceType == ResourceType.Database ||
                    resourceType == ResourceType.User ||
                    resourceType == ResourceType.Collection)
                {
                    return this.GatewayStoreModel;
                }
                else
                {
                    return this.StoreModel;
                }
            }
            else if (operationType == OperationType.Replace)
            {
                if (resourceType == ResourceType.Collection)
                {
                    return this.GatewayStoreModel;
                }
                else
                {
                    return this.StoreModel;
                }
            }
            else if (operationType == OperationType.Read)
            {
                if (resourceType == ResourceType.Collection)
                {
                    return this.GatewayStoreModel;
                }
                else
                {
                    return this.StoreModel;
                }
            }
            else
            {
                return this.StoreModel;
            }
        }

        /// <summary>
        /// The preferred link used in replace operation in SDK.
        /// </summary>
        private string GetLinkForRouting(Documents.Resource resource)
        {
            // we currently prefer the selflink
            return resource.SelfLink ?? resource.AltLink;
        }

        internal void EnsureValidOverwrite(Documents.ConsistencyLevel desiredConsistencyLevel)
        {
            Documents.ConsistencyLevel defaultConsistencyLevel = this.accountServiceConfiguration.DefaultConsistencyLevel;
            if (!this.IsValidConsistency(defaultConsistencyLevel, desiredConsistencyLevel))
            {
                throw new ArgumentException(string.Format(
                    CultureInfo.CurrentUICulture,
                    RMResources.InvalidConsistencyLevel,
                    desiredConsistencyLevel.ToString(),
                    defaultConsistencyLevel.ToString()));
            }
        }

        private bool IsValidConsistency(Documents.ConsistencyLevel backendConsistency, Documents.ConsistencyLevel desiredConsistency)
        {
            if (this.allowOverrideStrongerConsistency)
            {
                return true;
            }

            return ValidationHelpers.IsValidConsistencyLevelOverwrite(backendConsistency, desiredConsistency);
        }

        private void InitializeDirectConnectivity(IStoreClientFactory storeClientFactory)
        {
            // Check if we have a store client factory in input and if we do, do not initialize another store client
            // The purpose is to reuse store client factory across all document clients inside compute gateway
            if (storeClientFactory != null)
            {
                this.storeClientFactory = storeClientFactory;
                this.isStoreClientFactoryCreatedInternally = false;
            }
            else
            {
                StoreClientFactory newClientFactory = new StoreClientFactory(
                    this.ConnectionPolicy.ConnectionProtocol,
                    (int)this.ConnectionPolicy.RequestTimeout.TotalSeconds,
                    this.maxConcurrentConnectionOpenRequests,
                    this.ConnectionPolicy.UserAgentContainer,
                    this.eventSource,
                    null,
                    this.openConnectionTimeoutInSeconds,
                    this.idleConnectionTimeoutInSeconds,
                    this.timerPoolGranularityInSeconds,
                    this.maxRntbdChannels,
                    this.rntbdPartitionCount,
                    this.maxRequestsPerRntbdChannel,
                    (Documents.PortReuseMode)this.rntbdPortReuseMode,
                    this.rntbdPortPoolReuseThreshold,
                    this.rntbdPortPoolBindAttempts,
                    receiveHangDetectionTimeSeconds: this.rntbdReceiveHangDetectionTimeSeconds,
                    sendHangDetectionTimeSeconds: this.rntbdSendHangDetectionTimeSeconds,
                    enableCpuMonitor: this.enableCpuMonitor,
                    retryWithConfiguration: this.ConnectionPolicy.RetryOptions?.GetRetryWithConfiguration());

                if (this.transportClientHandlerFactory != null)
                {
                    newClientFactory.WithTransportInterceptor(this.transportClientHandlerFactory);
                }

                this.storeClientFactory = newClientFactory;
                this.isStoreClientFactoryCreatedInternally = true;
            }

            this.AddressResolver = new GlobalAddressResolver(
                this.GlobalEndpointManager,
                this.ConnectionPolicy.ConnectionProtocol,
                this,
                this.collectionCache,
                this.partitionKeyRangeCache,
                this.ConnectionPolicy.UserAgentContainer,
                this.accountServiceConfiguration,
                this.httpMessageHandler,
                this.ConnectionPolicy,
                this.ApiType);

            this.CreateStoreModel(subscribeRntbdStatus: true);
        }

        private void CreateStoreModel(bool subscribeRntbdStatus)
        {
            //EnableReadRequestsFallback, if not explicity set on the connection policy,
            //is false if the account's consistency is bounded staleness,
            //and true otherwise.
            StoreClient storeClient = this.storeClientFactory.CreateStoreClient(
                this.AddressResolver,
                this.sessionContainer,
                this.accountServiceConfiguration,
                this,
                true,
                this.ConnectionPolicy.EnableReadRequestsFallback ?? (this.accountServiceConfiguration.DefaultConsistencyLevel != Documents.ConsistencyLevel.BoundedStaleness),
                !this.enableRntbdChannel,
                this.UseMultipleWriteLocations && (this.accountServiceConfiguration.DefaultConsistencyLevel != Documents.ConsistencyLevel.Strong),
                true);

            if (subscribeRntbdStatus)
            {
                storeClient.AddDisableRntbdChannelCallback(new Action(this.DisableRntbdChannel));
            }

            storeClient.SerializerSettings = this.serializerSettings;

            this.StoreModel = new ServerStoreModel(storeClient, this.sendingRequest, this.receivedResponse);
        }

        private void DisableRntbdChannel()
        {
            Debug.Assert(this.enableRntbdChannel);
            this.enableRntbdChannel = false;
            this.CreateStoreModel(subscribeRntbdStatus: false);
        }

        private async Task InitializeGatewayConfigurationReaderAsync()
        {
            GatewayAccountReader accountReader = new GatewayAccountReader(
                    this.ServiceEndpoint,
                    this.authKeyHashFunction,
                    this.hasAuthKeyResourceToken,
                    this.authKeyResourceToken,
                    this.ConnectionPolicy,
                    this.ApiType,
                    this.httpMessageHandler);

            this.accountServiceConfiguration = new CosmosAccountServiceConfiguration(accountReader.InitializeReaderAsync);

            await this.accountServiceConfiguration.InitializeAsync();
            AccountProperties accountProperties = this.accountServiceConfiguration.AccountProperties;
            this.UseMultipleWriteLocations = this.ConnectionPolicy.UseMultipleWriteLocations && accountProperties.EnableMultipleWriteLocations;

            await this.GlobalEndpointManager.RefreshLocationAsync(accountProperties);
        }

        internal void CaptureSessionToken(DocumentServiceRequest request, DocumentServiceResponse response)
        {
            this.sessionContainer.SetSessionToken(request, response.Headers);
        }

        internal DocumentServiceRequest CreateDocumentServiceRequest(
            OperationType operationType,
            string resourceLink,
            ResourceType resourceType,
            INameValueCollection headers)
        {
            if (resourceType == ResourceType.Database || resourceType == ResourceType.Offer)
            {
                return DocumentServiceRequest.Create(
                    operationType,
                    null,
                    resourceType,
                    AuthorizationTokenType.PrimaryMasterKey,
                    headers);
            }
            else
            {
                return DocumentServiceRequest.Create(
                    operationType,
                    resourceType,
                    resourceLink,
                    AuthorizationTokenType.PrimaryMasterKey,
                    headers);
            }
        }

        internal void ValidateResource(Documents.Resource resource)
        {
            this.ValidateResource(resource.Id);
        }

        internal void ValidateResource(string resourceId)
        {
            if (!string.IsNullOrEmpty(resourceId))
            {
                int match = resourceId.IndexOfAny(new char[] { '/', '\\', '?', '#' });
                if (match != -1)
                {
                    throw new ArgumentException(string.Format(
                                CultureInfo.CurrentUICulture,
                                RMResources.InvalidCharacterInResourceName,
                                resourceId[match]));
                }

                if (resourceId[resourceId.Length - 1] == ' ')
                {
                    throw new ArgumentException(RMResources.InvalidSpaceEndingInResourceName);
                }
            }
        }

        private async Task AddPartitionKeyInformationAsync(DocumentServiceRequest request, Document document, Documents.Client.RequestOptions options)
        {
            CollectionCache collectionCache = await this.GetCollectionCacheAsync();
            ContainerProperties collection = await collectionCache.ResolveCollectionAsync(request, CancellationToken.None);
            PartitionKeyDefinition partitionKeyDefinition = collection.PartitionKey;

            PartitionKeyInternal partitionKey;
            if (options != null && options.PartitionKey != null && options.PartitionKey.Equals(Documents.PartitionKey.None))
            {
                partitionKey = collection.GetNoneValue();
            }
            else if (options != null && options.PartitionKey != null)
            {
                partitionKey = options.PartitionKey.InternalKey;
            }
            else
            {
                partitionKey = DocumentAnalyzer.ExtractPartitionKeyValue(document, partitionKeyDefinition);
            }

            request.Headers.Set(HttpConstants.HttpHeaders.PartitionKey, partitionKey.ToJsonString());
        }

        internal async Task AddPartitionKeyInformationAsync(DocumentServiceRequest request, Documents.Client.RequestOptions options)
        {
            CollectionCache collectionCache = await this.GetCollectionCacheAsync();
            ContainerProperties collection = await collectionCache.ResolveCollectionAsync(request, CancellationToken.None);
            PartitionKeyDefinition partitionKeyDefinition = collection.PartitionKey;

            // For backward compatibility, if collection doesn't have partition key defined, we assume all documents
            // have empty value for it and user doesn't need to specify it explicitly.
            PartitionKeyInternal partitionKey;
            if (options == null || options.PartitionKey == null)
            {
                if (partitionKeyDefinition == null || partitionKeyDefinition.Paths.Count == 0)
                {
                    partitionKey = PartitionKeyInternal.Empty;
                }
                else
                {
                    throw new InvalidOperationException(RMResources.MissingPartitionKeyValue);
                }
            }
            else if (options.PartitionKey.Equals(Documents.PartitionKey.None))
            {
                partitionKey = collection.GetNoneValue();
            }
            else
            {
                partitionKey = options.PartitionKey.InternalKey;
            }

            request.Headers.Set(HttpConstants.HttpHeaders.PartitionKey, partitionKey.ToJsonString());
        }

        private JsonSerializerSettings GetSerializerSettingsForRequest(Documents.Client.RequestOptions requestOptions)
        {
            return requestOptions?.JsonSerializerSettings ?? this.serializerSettings;
        }

        private INameValueCollection GetRequestHeaders(Documents.Client.RequestOptions options)
        {
            Debug.Assert(
                this.initializeTask.IsCompleted,
                "GetRequestHeaders should be called after initialization task has been awaited to avoid blocking while accessing ConsistencyLevel property");

            INameValueCollection headers = new DictionaryNameValueCollection();

            if (this.UseMultipleWriteLocations)
            {
                headers.Set(HttpConstants.HttpHeaders.AllowTentativeWrites, bool.TrueString);
            }

            if (this.desiredConsistencyLevel.HasValue)
            {
                // check anyways since default consistency level might have been refreshed.
                if (!this.IsValidConsistency(this.accountServiceConfiguration.DefaultConsistencyLevel, this.desiredConsistencyLevel.Value))
                {
                    throw new ArgumentException(string.Format(
                            CultureInfo.CurrentUICulture,
                            RMResources.InvalidConsistencyLevel,
                            options.ConsistencyLevel.Value.ToString(),
                            this.accountServiceConfiguration.DefaultConsistencyLevel));
                }

                headers.Set(HttpConstants.HttpHeaders.ConsistencyLevel, this.desiredConsistencyLevel.Value.ToString());
            }

            if (options == null)
            {
                return headers;
            }

            if (options.AccessCondition != null)
            {
                if (options.AccessCondition.Type == Documents.Client.AccessConditionType.IfMatch)
                {
                    headers.Set(HttpConstants.HttpHeaders.IfMatch, options.AccessCondition.Condition);
                }
                else
                {
                    headers.Set(HttpConstants.HttpHeaders.IfNoneMatch, options.AccessCondition.Condition);
                }
            }

            if (options.ConsistencyLevel.HasValue)
            {
                if (!this.IsValidConsistency(this.accountServiceConfiguration.DefaultConsistencyLevel, options.ConsistencyLevel.Value))
                {
                    throw new ArgumentException(string.Format(
                            CultureInfo.CurrentUICulture,
                            RMResources.InvalidConsistencyLevel,
                            options.ConsistencyLevel.Value.ToString(),
                            this.accountServiceConfiguration.DefaultConsistencyLevel));
                }

                headers.Set(HttpConstants.HttpHeaders.ConsistencyLevel, options.ConsistencyLevel.ToString());
            }

            if (options.IndexingDirective.HasValue)
            {
                headers.Set(HttpConstants.HttpHeaders.IndexingDirective, options.IndexingDirective.ToString());
            }

            if (options.PostTriggerInclude != null && options.PostTriggerInclude.Count > 0)
            {
                string postTriggerInclude = string.Join(",", options.PostTriggerInclude.AsEnumerable());
                headers.Set(HttpConstants.HttpHeaders.PostTriggerInclude, postTriggerInclude);
            }

            if (options.PreTriggerInclude != null && options.PreTriggerInclude.Count > 0)
            {
                string preTriggerInclude = string.Join(",", options.PreTriggerInclude.AsEnumerable());
                headers.Set(HttpConstants.HttpHeaders.PreTriggerInclude, preTriggerInclude);
            }

            if (!string.IsNullOrEmpty(options.SessionToken))
            {
                headers[HttpConstants.HttpHeaders.SessionToken] = options.SessionToken;
            }

            if (options.ResourceTokenExpirySeconds.HasValue)
            {
                headers.Set(HttpConstants.HttpHeaders.ResourceTokenExpiry, options.ResourceTokenExpirySeconds.Value.ToString(CultureInfo.InvariantCulture));
            }

            if (options.OfferType != null)
            {
                headers.Set(HttpConstants.HttpHeaders.OfferType, options.OfferType);
            }

            if (options.OfferThroughput.HasValue)
            {
                headers.Set(HttpConstants.HttpHeaders.OfferThroughput, options.OfferThroughput.Value.ToString(CultureInfo.InvariantCulture));
            }

            if (options.OfferEnableRUPerMinuteThroughput)
            {
                headers.Set(HttpConstants.HttpHeaders.OfferIsRUPerMinuteThroughputEnabled, bool.TrueString);
            }

            if (options.InsertSystemPartitionKey)
            {
                headers.Set(HttpConstants.HttpHeaders.InsertSystemPartitionKey, bool.TrueString);
            }

            //if (options.OfferAutopilotTier.HasValue)
            //{
            //    headers.Set(HttpConstants.HttpHeaders.OfferAutopilotTier, options.OfferAutopilotTier.ToString());
            //}

            //if (options.OfferAutopilotAutoUpgrade.HasValue)
            //{
            //    headers.Set(HttpConstants.HttpHeaders.OfferAutopilotAutoUpgrade, options.OfferAutopilotAutoUpgrade.ToString());
            //}

            if (options.EnableScriptLogging)
            {
                headers.Set(HttpConstants.HttpHeaders.EnableLogging, bool.TrueString);
            }

            if (options.PopulateQuotaInfo)
            {
                headers.Set(HttpConstants.HttpHeaders.PopulateQuotaInfo, bool.TrueString);
            }

            if (options.PopulateRestoreStatus)
            {
                headers.Set(HttpConstants.HttpHeaders.PopulateRestoreStatus, bool.TrueString);
            }

            if (options.PopulatePartitionKeyRangeStatistics)
            {
                headers.Set(HttpConstants.HttpHeaders.PopulatePartitionStatistics, bool.TrueString);
            }

            if (options.DisableRUPerMinuteUsage)
            {
                headers.Set(HttpConstants.HttpHeaders.DisableRUPerMinuteUsage, bool.TrueString);
            }

            if (options.RemoteStorageType.HasValue)
            {
                headers.Set(WFConstants.BackendHeaders.RemoteStorageType, options.RemoteStorageType.ToString());
            }

            if (options.PartitionKeyRangeId != null)
            {
                headers.Set(WFConstants.BackendHeaders.PartitionKeyRangeId, options.PartitionKeyRangeId);
            }

            if (options.SourceDatabaseId != null)
            {
                headers.Set(HttpConstants.HttpHeaders.SourceDatabaseId, options.SourceDatabaseId);
            }

            if (options.SourceCollectionId != null)
            {
                headers.Set(HttpConstants.HttpHeaders.SourceCollectionId, options.SourceCollectionId);
            }

            if (options.RestorePointInTime.HasValue)
            {
                headers.Set(HttpConstants.HttpHeaders.RestorePointInTime, options.RestorePointInTime.Value.ToString(CultureInfo.InvariantCulture));
            }

            if (options.IsReadOnlyScript)
            {
                headers.Set(HttpConstants.HttpHeaders.IsReadOnlyScript, bool.TrueString);
            }

            if (options.IncludeSnapshotDirectories)
            {
                headers.Set(HttpConstants.HttpHeaders.IncludeSnapshotDirectories, bool.TrueString);
            }

            if (options.ExcludeSystemProperties.HasValue)
            {
                headers.Set(WFConstants.BackendHeaders.ExcludeSystemProperties, options.ExcludeSystemProperties.Value.ToString());
            }

            if (options.MergeStaticId != null)
            {
                headers.Set(HttpConstants.HttpHeaders.MergeStaticId, options.MergeStaticId);
            }

            if (options.PreserveFullContent)
            {
                headers.Set(HttpConstants.HttpHeaders.PreserveFullContent, bool.TrueString);
            }
            return headers;
        }

        private class ResetSessionTokenRetryPolicyFactory : IRetryPolicyFactory
        {
            private readonly IRetryPolicyFactory retryPolicy;
            private readonly ISessionContainer sessionContainer;
            private readonly ClientCollectionCache collectionCache;

            public ResetSessionTokenRetryPolicyFactory(ISessionContainer sessionContainer, ClientCollectionCache collectionCache, IRetryPolicyFactory retryPolicy)
            {
                this.retryPolicy = retryPolicy;
                this.sessionContainer = sessionContainer;
                this.collectionCache = collectionCache;
            }

            public IDocumentClientRetryPolicy GetRequestPolicy()
            {
                return new RenameCollectionAwareClientRetryPolicy(this.sessionContainer, this.collectionCache, this.retryPolicy.GetRequestPolicy());
            }
        }

        private class HttpRequestMessageHandler : DelegatingHandler
        {
            private readonly EventHandler<SendingRequestEventArgs> sendingRequest;
            private readonly EventHandler<ReceivedResponseEventArgs> receivedResponse;

            public HttpRequestMessageHandler(EventHandler<SendingRequestEventArgs> sendingRequest, EventHandler<ReceivedResponseEventArgs> receivedResponse, HttpMessageHandler innerHandler)
            {
                this.sendingRequest = sendingRequest;
                this.receivedResponse = receivedResponse;

                this.InnerHandler = innerHandler ?? new HttpClientHandler();
            }

            protected override async Task<HttpResponseMessage> SendAsync(HttpRequestMessage request, CancellationToken cancellationToken)
            {
                this.sendingRequest?.Invoke(this, new SendingRequestEventArgs(request));
                HttpResponseMessage response = await base.SendAsync(request, cancellationToken);
                this.receivedResponse?.Invoke(this, new ReceivedResponseEventArgs(request, response));
                return response;
            }
        }

        #endregion
    }
}<|MERGE_RESOLUTION|>--- conflicted
+++ resolved
@@ -696,10 +696,7 @@
         {
             // do nothing 
             this.ServiceEndpoint = serviceEndpoint;
-<<<<<<< HEAD
-=======
             this.ConnectionPolicy = new ConnectionPolicy();
->>>>>>> 457a2349
         }
 
         internal virtual async Task<ClientCollectionCache> GetCollectionCacheAsync()
@@ -6708,12 +6705,8 @@
             if (resourceType == ResourceType.Offer ||
                 (resourceType.IsScript() && operationType != OperationType.ExecuteJavaScript) ||
                 resourceType == ResourceType.PartitionKeyRange ||
-<<<<<<< HEAD
                 resourceType == ResourceType.Snapshot ||
                 resourceType == ResourceType.ClientEncryptionKey)
-=======
-                resourceType == ResourceType.Snapshot)
->>>>>>> 457a2349
             {
                 return this.GatewayStoreModel;
             }
