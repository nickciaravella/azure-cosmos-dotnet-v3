--- conflicted
+++ resolved
@@ -294,11 +294,8 @@
                 operationType == OperationType.QueryPlan ||
                 operationType == OperationType.Batch ||
                 operationType == OperationType.ExecuteJavaScript ||
-<<<<<<< HEAD
+                operationType == OperationType.CompleteUserTransaction ||
                 (resourceType == ResourceType.PartitionKey && operationType == OperationType.Delete))
-=======
-                operationType == OperationType.CompleteUserTransaction)
->>>>>>> 371fcc1b
             {
                 return HttpMethod.Post;
             }
