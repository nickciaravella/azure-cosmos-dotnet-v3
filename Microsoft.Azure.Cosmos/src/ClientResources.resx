--- conflicted
+++ resolved
@@ -300,15 +300,10 @@
   <data name="DataEncryptionKeyNotFound" xml:space="preserve">
     <value>A data encryption key with the provided name was not found - please ensure it has been created.</value>
   </data>
-<<<<<<< HEAD
-  <data name="EncryptionSerializerNotConfigured" xml:space="preserve">
-    <value>The client was not configured to use the EncryptionSerializer. Initialize the client by providing an instance of EncryptionSerializer to cosmosClientBuilder.WithCustomSerializer.</value>
-=======
   <data name="EncryptionKeyWrapProviderNotConfigured" xml:space="preserve">
     <value>The client was not configured to allow for encryption. Create the client by using cosmosClientBuilder.WithEncryptionKeyWrapProvider.</value>
   </data>
   <data name="InvalidRequestWithEncryptionOptions" xml:space="preserve">
     <value>Encryption options may not be specified on this request.</value>
->>>>>>> 448acdad
   </data>
 </root>