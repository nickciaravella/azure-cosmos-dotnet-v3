﻿<?xml version="1.0" encoding="utf-8"?>
<root>
  <!-- 
    Microsoft ResX Schema 
    
    Version 2.0
    
    The primary goals of this format is to allow a simple XML format 
    that is mostly human readable. The generation and parsing of the 
    various data types are done through the TypeConverter classes 
    associated with the data types.
    
    Example:
    
    ... ado.net/XML headers & schema ...
    <resheader name="resmimetype">text/microsoft-resx</resheader>
    <resheader name="version">2.0</resheader>
    <resheader name="reader">System.Resources.ResXResourceReader, System.Windows.Forms, ...</resheader>
    <resheader name="writer">System.Resources.ResXResourceWriter, System.Windows.Forms, ...</resheader>
    <data name="Name1"><value>this is my long string</value><comment>this is a comment</comment></data>
    <data name="Color1" type="System.Drawing.Color, System.Drawing">Blue</data>
    <data name="Bitmap1" mimetype="application/x-microsoft.net.object.binary.base64">
        <value>[base64 mime encoded serialized .NET Framework object]</value>
    </data>
    <data name="Icon1" type="System.Drawing.Icon, System.Drawing" mimetype="application/x-microsoft.net.object.bytearray.base64">
        <value>[base64 mime encoded string representing a byte array form of the .NET Framework object]</value>
        <comment>This is a comment</comment>
    </data>
                
    There are any number of "resheader" rows that contain simple 
    name/value pairs.
    
    Each data row contains a name, and value. The row also contains a 
    type or mimetype. Type corresponds to a .NET class that support 
    text/value conversion through the TypeConverter architecture. 
    Classes that don't support this are serialized and stored with the 
    mimetype set.
    
    The mimetype is used for serialized objects, and tells the 
    ResXResourceReader how to depersist the object. This is currently not 
    extensible. For a given mimetype the value must be set accordingly:
    
    Note - application/x-microsoft.net.object.binary.base64 is the format 
    that the ResXResourceWriter will generate, however the reader can 
    read any of the formats listed below.
    
    mimetype: application/x-microsoft.net.object.binary.base64
    value   : The object must be serialized with 
            : System.Runtime.Serialization.Formatters.Binary.BinaryFormatter
            : and then encoded with base64 encoding.
    
    mimetype: application/x-microsoft.net.object.soap.base64
    value   : The object must be serialized with 
            : System.Runtime.Serialization.Formatters.Soap.SoapFormatter
            : and then encoded with base64 encoding.

    mimetype: application/x-microsoft.net.object.bytearray.base64
    value   : The object must be serialized into a byte array 
            : using a System.ComponentModel.TypeConverter
            : and then encoded with base64 encoding.
    -->
  <xsd:schema id="root" xmlns="" xmlns:xsd="http://www.w3.org/2001/XMLSchema" xmlns:msdata="urn:schemas-microsoft-com:xml-msdata">
    <xsd:import namespace="http://www.w3.org/XML/1998/namespace" />
    <xsd:element name="root" msdata:IsDataSet="true">
      <xsd:complexType>
        <xsd:choice maxOccurs="unbounded">
          <xsd:element name="metadata">
            <xsd:complexType>
              <xsd:sequence>
                <xsd:element name="value" type="xsd:string" minOccurs="0" />
              </xsd:sequence>
              <xsd:attribute name="name" use="required" type="xsd:string" />
              <xsd:attribute name="type" type="xsd:string" />
              <xsd:attribute name="mimetype" type="xsd:string" />
              <xsd:attribute ref="xml:space" />
            </xsd:complexType>
          </xsd:element>
          <xsd:element name="assembly">
            <xsd:complexType>
              <xsd:attribute name="alias" type="xsd:string" />
              <xsd:attribute name="name" type="xsd:string" />
            </xsd:complexType>
          </xsd:element>
          <xsd:element name="data">
            <xsd:complexType>
              <xsd:sequence>
                <xsd:element name="value" type="xsd:string" minOccurs="0" msdata:Ordinal="1" />
                <xsd:element name="comment" type="xsd:string" minOccurs="0" msdata:Ordinal="2" />
              </xsd:sequence>
              <xsd:attribute name="name" type="xsd:string" use="required" msdata:Ordinal="1" />
              <xsd:attribute name="type" type="xsd:string" msdata:Ordinal="3" />
              <xsd:attribute name="mimetype" type="xsd:string" msdata:Ordinal="4" />
              <xsd:attribute ref="xml:space" />
            </xsd:complexType>
          </xsd:element>
          <xsd:element name="resheader">
            <xsd:complexType>
              <xsd:sequence>
                <xsd:element name="value" type="xsd:string" minOccurs="0" msdata:Ordinal="1" />
              </xsd:sequence>
              <xsd:attribute name="name" type="xsd:string" use="required" />
            </xsd:complexType>
          </xsd:element>
        </xsd:choice>
      </xsd:complexType>
    </xsd:element>
  </xsd:schema>
  <resheader name="resmimetype">
    <value>text/microsoft-resx</value>
  </resheader>
  <resheader name="version">
    <value>2.0</value>
  </resheader>
  <resheader name="reader">
    <value>System.Resources.ResXResourceReader, System.Windows.Forms, Version=4.0.0.0, Culture=neutral, PublicKeyToken=b77a5c561934e089</value>
  </resheader>
  <resheader name="writer">
    <value>System.Resources.ResXResourceWriter, System.Windows.Forms, Version=4.0.0.0, Culture=neutral, PublicKeyToken=b77a5c561934e089</value>
  </resheader>
  <data name="AllServicePoolsEmpty" xml:space="preserve">
    <value>Sorry, we are currently experiencing high demand in this region, and cannot fulfill your request at this time. We work continuously to bring more and more capacity online, and encourage you to try again shortly. Please do not hesitate to contact us via Azure support at any time or for any reason using this link http://aka.ms/azuresupport.</value>
  </data>
  <data name="AuthTokenNotFound" xml:space="preserve">
    <value>The client does not have any valid token for the requested resource {0}.</value>
  </data>
  <data name="BadQuery_IllegalMemberAccess" xml:space="preserve">
    <value>Query expression is invalid, member {0} of type {1} is invalid.</value>
  </data>
  <data name="BadQuery_InvalidArrayIndexExpression" xml:space="preserve">
    <value>Query expression is invalid, expression {0} is unsupported in this context. Supported expressions are MemberAccess and ArrayIndex.</value>
  </data>
  <data name="BadQuery_InvalidArrayIndexType" xml:space="preserve">
    <value>Type {0} for an array index parameter is invalid. Array index parameter must be int.</value>
  </data>
  <data name="BadQuery_InvalidComparison" xml:space="preserve">
    <value>Query expression is invalid, expression {0} must either have LHS or RHS as constant.</value>
  </data>
  <data name="BadQuery_InvalidComparisonType" xml:space="preserve">
    <value>Query expression is invalid, expression {0} of type {1} cannot be used in this context.</value>
  </data>
  <data name="BadQuery_InvalidExpression" xml:space="preserve">
    <value>Query expression is invalid, expression {0} is unsupported. Supported expressions are 'Queryable.Where', 'Queryable.Select' &amp; 'Queryable.SelectMany'</value>
  </data>
  <data name="BadQuery_InvalidLeftExpression" xml:space="preserve">
    <value>Query expression is invalid, expression {0} is not allowed in this context.</value>
  </data>
  <data name="BadQuery_InvalidMemberAccessExpression" xml:space="preserve">
    <value>Query expression is invalid, expression {0} is unsupported in this context. Supported expressions are parameter reference, array index and property reference.</value>
  </data>
  <data name="BadQuery_InvalidMethodCall" xml:space="preserve">
    <value>Query expression is invalid, method call {0} is not allowed at this context. Allowed methods are {1}.</value>
  </data>
  <data name="BadQuery_InvalidQueryType" xml:space="preserve">
    <value>QueryType {0} is not supported.</value>
  </data>
  <data name="BadQuery_InvalidReturnType" xml:space="preserve">
    <value>Query expression is invalid, expression return type {0} is unsupported. Query must evaluate to IEnumerable.</value>
  </data>
  <data name="BadQuery_TooManySelectManyArguments" xml:space="preserve">
    <value>Query expression is invalid, expression {0} contains too many arguments. </value>
  </data>
  <data name="BadQuery_TransformQueryException" xml:space="preserve">
    <value>An error occured while evaluating the transform expression {0}.</value>
  </data>
  <data name="BadSession" xml:space="preserve">
    <value>Session object retrieved from client with endpoint {0} cannot be used on a client initialized to endpoint {1}.</value>
  </data>
  <data name="BatchNoOperations" xml:space="preserve">
    <value>The batch request did not have any operations to be executed.</value>
  </data>
  <data name="BatchOperationTooLarge" xml:space="preserve">
    <value>One or more batch operations are larger than the allowed limit.</value>
  </data>
  <data name="BatchRequestOptionNotSupported" xml:space="preserve">
    <value>One or more request options provided on the batch request are not supported.</value>
  </data>
  <data name="BatchTooLarge" xml:space="preserve">
    <value>This batch request cannot be executed as it is larger than the allowed limit. Please reduce the number of operations in the batch and try again.</value>
  </data>
  <data name="BinaryOperatorNotSupported" xml:space="preserve">
    <value>Binary operator '{0}' is not supported.</value>
  </data>
  <data name="ConstantTypeIsNotSupported" xml:space="preserve">
    <value>Constant of type '{0}' is not supported.</value>
  </data>
  <data name="ConstructorInvocationNotSupported" xml:space="preserve">
    <value>Constructor invocation is not supported.</value>
  </data>
  <data name="EpkPropertiesPairingExpected" xml:space="preserve">
    <value>Expected valid byte[] value for {0} and string value for {1} when either property is set.</value>
  </data>
  <data name="ExpectedMethodCallsMethods" xml:space="preserve">
    <value>Expected a static IQueryable or IEnumerable extension method, received an instance method.</value>
  </data>
  <data name="ExpressionTypeIsNotSupported" xml:space="preserve">
    <value>Expression with NodeType '{0}' is not supported.</value>
  </data>
  <data name="FailedToEvaluateSpatialExpression" xml:space="preserve">
    <value>Expression tree cannot be processed because evaluation of Spatial expression failed.</value>
  </data>
  <data name="InputIsNotIDocumentQuery" xml:space="preserve">
    <value>Input is not of type IDocumentQuery.</value>
  </data>
  <data name="InvalidArgumentsCount" xml:space="preserve">
    <value>Incorrect number of arguments for method '{0}'. Expected '{1}' but received '{2}'.</value>
  </data>
  <data name="InvalidCallToUserDefinedFunctionProvider" xml:space="preserve">
    <value>This method should only be called within Linq expression to Invoke a User-defined function.</value>
  </data>
  <data name="InvalidRangeError" xml:space="preserve">
    <value>Range low value must be less than or equal the high value.</value>
  </data>
  <data name="InvalidServerResponse" xml:space="preserve">
    <value>Received an invalid response from the server.</value>
  </data>
  <data name="InvalidSkipValue" xml:space="preserve">
    <value>The count value provided for a Skip expression must be a non-negative integer.</value>
  </data>
  <data name="InvalidTakeValue" xml:space="preserve">
    <value>The count value provided for a Take expression must be a non-negative integer.</value>
  </data>
  <data name="InvalidTypesForMethod" xml:space="preserve">
    <value>Method '{0}' can not be invoked for type '{1}'. Supported types are '[{2}]'.</value>
  </data>
  <data name="MediaLinkInvalid" xml:space="preserve">
    <value>MediaLink is invalid</value>
  </data>
  <data name="MemberBindingNotSupported" xml:space="preserve">
    <value>Member binding is not supported.</value>
  </data>
  <data name="MethodNotSupported" xml:space="preserve">
    <value>Method '{0}' is not supported.</value>
  </data>
  <data name="NotSupported" xml:space="preserve">
    <value>Not supported.</value>
  </data>
  <data name="OnlyLINQMethodsAreSupported" xml:space="preserve">
    <value>Method '{0}' is not supported. Only LINQ Methods are supported.</value>
  </data>
  <data name="PartitionKeyExtractError" xml:space="preserve">
    <value>Unable to extract partition key from document. Ensure that you have provided a valid PartitionKeyValueExtractor function.</value>
  </data>
  <data name="PartitionPropertyNotFound" xml:space="preserve">
    <value>Partition property not found in the document.</value>
  </data>
  <data name="PartitionResolver_DatabaseAlreadyExist" xml:space="preserve">
    <value>An IPartitionResolver already exists for this database</value>
  </data>
  <data name="PartitionResolver_DatabaseDoesntExist" xml:space="preserve">
    <value>No IPartitionResolver available for this database</value>
  </data>
  <data name="PathExpressionsOnly" xml:space="preserve">
    <value>Only path expressions are supported for SelectMany.</value>
  </data>
  <data name="PartitionKeyPathConflict" xml:space="preserve">
    <value>The requested partition key path '{0}' does not match existing Container '{1}' with partition key path '{2}'</value>
  </data>
  <data name="PKAndEpkSetTogether" xml:space="preserve">
    <value>Partition key and effective partition key may not both be set.</value>
  </data>
  <data name="RangeNotFoundError" xml:space="preserve">
    <value>A containing range for {0} doesn't exist in the partition map.</value>
  </data>
  <data name="ServerResponseDeserializationFailure" xml:space="preserve">
    <value>Failed to deserialize response returned by server.</value>
  </data>
  <data name="StringCompareToInvalidConstant" xml:space="preserve">
    <value>The right hand side of string.CompareTo() comparison must be constant '0'</value>
  </data>
  <data name="StringCompareToInvalidOperator" xml:space="preserve">
    <value>Invalid operator for string.CompareTo(). Vaid operators are ('==', '&lt;', '&lt;=', '&gt;' or '&gt;=')</value>
  </data>
  <data name="TypeCheckExtensionFunctionsNotImplemented" xml:space="preserve">
    <value>Type check operations can be used in Linq expressions only and are evaluated in Azure CosmosDB server.</value>
  </data>
  <data name="UdfNameIsNullOrEmpty" xml:space="preserve">
    <value>User-defined function name can not be null or empty.</value>
  </data>
  <data name="UnaryOperatorNotSupported" xml:space="preserve">
    <value>Unary operator '{0}' is not supported.</value>
  </data>
  <data name="UnexpectedAuthTokenType" xml:space="preserve">
    <value>Unexpected authorization token type '({0})'. Expected '{1}'.</value>
  </data>
  <data name="UnexpectedTokenType" xml:space="preserve">
    <value>Unexpected token type: {0}</value>
  </data>
  <data name="UnsupportedPartitionKey" xml:space="preserve">
    <value>Unsupported type {0} for partitionKey.</value>
  </data>
  <data name="ValueAndAnonymousTypesAndGeometryOnly" xml:space="preserve">
    <value>Instantiation of only value types, anonymous types and spatial types are supported.</value>
  </data>
  <data name="UnsupportedBulkRequestOptions" xml:space="preserve">
    <value>Consistency, Session, and Triggers are not allowed when AllowBulkExecution is set to true.</value>
  </data>
  <data name="KeyWrappingDidNotRoundtrip" xml:space="preserve">
    <value>The key wrapping provider configured was unable to unwrap the wrapped key correctly.</value>
  </data>
  <data name="DataEncryptionKeyNotFound" xml:space="preserve">
    <value>A data encryption key with the provided name was not found - please ensure it has been created.</value>
  </data>
  <data name="EncryptionKeyWrapProviderNotConfigured" xml:space="preserve">
    <value>The client was not configured to allow for encryption. Create the client by using cosmosClientBuilder.WithEncryptionKeyWrapProvider.</value>
  </data>
  <data name="InvalidRequestWithEncryptionOptions" xml:space="preserve">
    <value>Encryption options may not be specified on this request.</value>
  </data>
  <data name="FeedToken_UnknownFormat" xml:space="preserve">
    <value>The provided string does not represent any known FeedToken format.</value>
  </data>
  <data name="FeedToken_MaxTokensOutOfRange" xml:space="preserve">
    <value>Provide a value greater than zero.</value>
  </data>
  <data name="FeedToken_UnrecognizedFeedToken" xml:space="preserve">
    <value>Unrecognized Feed Token type.</value>
  </data>
  <data name="FeedToken_CannotParse" xml:space="preserve">
    <value>Cannot parse '{0}' as a valid FeedToken.</value>
  </data>
<<<<<<< HEAD
  <data name="FeedToken_InvalidFeedTokenForContainer" xml:space="preserve">
    <value>The FeedToken was generated for container {0} but current container is {1}.</value>
=======
  <data name="FeedToken_EffectivePartitionKeyRouting" xml:space="preserve">
    <value>Cannot define EffectivePartitionKeyRouting and FeedToken simultaneously.</value>
>>>>>>> 13998eac
  </data>
</root><|MERGE_RESOLUTION|>--- conflicted
+++ resolved
@@ -318,12 +318,10 @@
   <data name="FeedToken_CannotParse" xml:space="preserve">
     <value>Cannot parse '{0}' as a valid FeedToken.</value>
   </data>
-<<<<<<< HEAD
+  <data name="FeedToken_EffectivePartitionKeyRouting" xml:space="preserve">
+    <value>Cannot define EffectivePartitionKeyRouting and FeedToken simultaneously.</value>
+  </data>
   <data name="FeedToken_InvalidFeedTokenForContainer" xml:space="preserve">
     <value>The FeedToken was generated for container {0} but current container is {1}.</value>
-=======
-  <data name="FeedToken_EffectivePartitionKeyRouting" xml:space="preserve">
-    <value>Cannot define EffectivePartitionKeyRouting and FeedToken simultaneously.</value>
->>>>>>> 13998eac
   </data>
 </root>