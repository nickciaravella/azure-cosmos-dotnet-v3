--- conflicted
+++ resolved
@@ -49,11 +49,7 @@
                 }
 
                 // Backward compatible with old format
-<<<<<<< HEAD
-                feedRangeInternal = FeedRangeEpk.ForFullRange();
-=======
-                feedRangeInternal = FeedRangeEPK.FullRange;
->>>>>>> 513009eb
+                feedRangeInternal = FeedRangeEpk.FullRange;
                 feedRangeContinuation = new FeedRangeCompositeContinuation(
                     string.Empty,
                     feedRangeInternal,
@@ -69,11 +65,7 @@
                 return new FeedRangeIteratorCore(containerCore, feedRangeContinuation, options, resourceType, queryDefinition);
             }
 
-<<<<<<< HEAD
-            feedRangeInternal = feedRangeInternal ?? FeedRangeEpk.ForFullRange();
-=======
-            feedRangeInternal ??= FeedRangeEPK.FullRange;
->>>>>>> 513009eb
+            feedRangeInternal ??= FeedRangeEpk.FullRange;
             return new FeedRangeIteratorCore(containerCore, feedRangeInternal, options, resourceType, queryDefinition);
         }
 
