--- conflicted
+++ resolved
@@ -524,20 +524,13 @@
             ItemRequestOptions requestOptions,
             CancellationToken cancellationToken)
         {
-<<<<<<< HEAD
-            Stream streamPayload = await this.ClientContext.SerializerCore.ToStreamAsync<T>(item, this, requestOptions, cancellationToken);
-
-            // User specified PK value, no need to extract it
-            if (partitionKey.HasValue)
-=======
             CosmosDiagnosticsContext diagnosticsContext = CosmosDiagnosticsContext.Create(requestOptions);
             using (diagnosticsContext.CreateOverallScope("ItemStream"))
->>>>>>> 457a2349
             {
                 Stream itemStream;
                 using (diagnosticsContext.CreateScope("ItemSerialize"))
                 {
-                    itemStream = this.ClientContext.SerializerCore.ToStream<T>(item);
+                    itemStream = await this.ClientContext.SerializerCore.ToStreamAsync<T>(item, this, requestOptions, cancellationToken);
                 }
 
                 // User specified PK value, no need to extract it
