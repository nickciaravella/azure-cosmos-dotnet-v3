﻿<Project Sdk="Microsoft.NET.Sdk">

  <PropertyGroup>
    <Company>Microsoft Corporation</Company>
    <Product>Microsoft(R) Azure Cosmos</Product>
    <Description>This client library enables client applications to connect to Azure Cosmos via the SQL API. Azure Cosmos is a globally distributed, multi-model database service. For more information, refer to http://azure.microsoft.com/services/cosmos-db/. </Description>
    <Copyright>© Microsoft Corporation. All rights reserved.</Copyright>
    <NeutralLanguage>en-US</NeutralLanguage>
<<<<<<< HEAD
    <VersionPrefix>3.0.0.5</VersionPrefix>
=======
    <VersionPrefix>3.0.0.6</VersionPrefix>
>>>>>>> a9c8c720
    <VersionSuffix>-preview</VersionSuffix>
    <Version Condition=" '$(IsNightly)' == '1' ">$(VersionPrefix)$(VersionSuffix)-nightly$(CurrentDate)</Version>
    <Version Condition=" '$(IsNightly)' == '0' Or '$(IsNightly)' == '' ">$(VersionPrefix)$(VersionSuffix)</Version>
    <FileVersion>$(VersionPrefix)</FileVersion>
    <Authors>Microsoft</Authors>
    <TargetFramework Condition=" '$(IsPublic)' == '1'">netstandard2.0</TargetFramework>
    <TargetFrameworks Condition=" '$(IsPublic)' == '0' Or '$(IsPublic)' == ''">netstandard2.0;net461</TargetFrameworks>
    <TreatWarningsAsErrors>true</TreatWarningsAsErrors>
    <AllowUnsafeBlocks>true</AllowUnsafeBlocks>
    <AssemblyName>Microsoft.Azure.Cosmos.Client</AssemblyName>
    <Title>Microsoft Azure Cosmos DB Client library</Title>
    <PackageId>Microsoft.Azure.Cosmos</PackageId>
    <PackageTags>microsoft;azure;cosmos;cosmosdb;documentdb;docdb;nosql;azureofficial;dotnetcore;netcore;netstandard</PackageTags>
    <PackageReleaseNotes>The change log for this SDK is made available at https://github.com/Azure/azure-cosmos-dotnet-v3/blob/master/changelog.md at the time of release.</PackageReleaseNotes>
    <PackageLicenseUrl>https://aka.ms/netcoregaeula</PackageLicenseUrl>
    <PackageProjectUrl>https://github.com/Azure/azure-cosmos-dotnet-v3</PackageProjectUrl>
    <PackageIconUrl>http://go.microsoft.com/fwlink/?LinkID=288890</PackageIconUrl>
    <PackageRequireLicenseAcceptance>true</PackageRequireLicenseAcceptance>
    <GenerateAssemblyInfo>true</GenerateAssemblyInfo>
    <GeneratePackageOnBuild>false</GeneratePackageOnBuild>
    <GenerateDocumentationFile>true</GenerateDocumentationFile>
    <PlatformTarget>AnyCPU</PlatformTarget>
    <ShippingScope>External</ShippingScope>
    <SigningType>Product</SigningType>
    <DebugType>portable</DebugType>
    <IncludeSymbols>true</IncludeSymbols>
    <IncludeSource>false</IncludeSource>
    <CurrentDate>$([System.DateTime]::Now.ToString(yyyyMMdd))</CurrentDate>
    <RootNamespace>Microsoft.Azure.Cosmos</RootNamespace>
  </PropertyGroup>
  
  <ItemGroup>
    <PackageReference Include="Newtonsoft.Json" Version="10.0.2" />
  </ItemGroup>

  <ItemGroup Condition=" '$(SignAssembly)' == 'true' ">
    <PackageReference Include="Microsoft.Azure.Cosmos.Direct" Version="[$(Version),)" />
  </ItemGroup>

  <ItemGroup Condition=" '$(SignAssembly)' != 'true' ">
    <PackageReference Include="Microsoft.Azure.Cosmos.Direct.MyGet" Version="[$(Version),)" />
  </ItemGroup>

  <ItemGroup Condition=" '$(TargetFramework)' == 'netstandard2.0' ">
    <Compile Remove="RuntimePerfCounters.cs" />
  </ItemGroup>
  
  <ItemGroup Condition=" '$(TargetFramework)' == 'net461' ">
    <Reference Include="System" />
    <Reference Include="System.configuration" />
    <Reference Include="System.Core" />
    <Reference Include="System.Net.Http" />
    <Reference Include="System.Numerics" />
    <Reference Include="System.Runtime.Serialization" />
    <Reference Include="Microsoft.CSharp" />
    <Reference Include="System.ServiceModel" />
    <Reference Include="System.Web" />
    <Reference Include="System.XML" />
  </ItemGroup>

  <ItemGroup Condition=" '$(TargetFramework)' == 'netstandard2.0' ">
	  <PackageReference Include="System.Configuration.ConfigurationManager" Version="4.5.0" />
    <PackageReference Include="System.ServiceModel.Primitives" Version="4.5.0" />
  </ItemGroup>

  <PropertyGroup>
    <DefineConstants>DOCDBCLIENT</DefineConstants>
    <DefineConstants Condition=" '$(SignAssembly)' == 'true' ">$(DefineConstants);SignAssembly</DefineConstants>
  </PropertyGroup>

  <PropertyGroup Condition=" '$(TargetFramework)' == 'net461' ">
    <DefineConstants>$(DefineConstants);NETFX</DefineConstants>
  </PropertyGroup>
  <PropertyGroup Condition=" '$(TargetFramework)' == 'netstandard2.0' ">
    <DefineConstants>$(DefineConstants);NETSTANDARD20</DefineConstants>
  </PropertyGroup> 
</Project><|MERGE_RESOLUTION|>--- conflicted
+++ resolved
@@ -6,11 +6,7 @@
     <Description>This client library enables client applications to connect to Azure Cosmos via the SQL API. Azure Cosmos is a globally distributed, multi-model database service. For more information, refer to http://azure.microsoft.com/services/cosmos-db/. </Description>
     <Copyright>© Microsoft Corporation. All rights reserved.</Copyright>
     <NeutralLanguage>en-US</NeutralLanguage>
-<<<<<<< HEAD
-    <VersionPrefix>3.0.0.5</VersionPrefix>
-=======
     <VersionPrefix>3.0.0.6</VersionPrefix>
->>>>>>> a9c8c720
     <VersionSuffix>-preview</VersionSuffix>
     <Version Condition=" '$(IsNightly)' == '1' ">$(VersionPrefix)$(VersionSuffix)-nightly$(CurrentDate)</Version>
     <Version Condition=" '$(IsNightly)' == '0' Or '$(IsNightly)' == '' ">$(VersionPrefix)$(VersionSuffix)</Version>
