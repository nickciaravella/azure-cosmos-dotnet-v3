--- conflicted
+++ resolved
@@ -16,33 +16,15 @@
     /// </summary>
     internal sealed class FeedRangeEpk : FeedRangeInternal
     {
-<<<<<<< HEAD
-        public Documents.Routing.Range<string> Range { get; }
-
-        public static FeedRangeEpk ForFullRange()
-        {
-            return new FeedRangeEpk(new Documents.Routing.Range<string>(
-                    Documents.Routing.PartitionKeyInternal.MinimumInclusiveEffectivePartitionKey,
-                    Documents.Routing.PartitionKeyInternal.MaximumExclusiveEffectivePartitionKey,
-                    isMinInclusive: true,
-                    isMaxInclusive: false));
-        }
-=======
-        public static readonly FeedRangeEPK FullRange = new FeedRangeEPK(new Documents.Routing.Range<string>(
+        public static readonly FeedRangeEpk FullRange = new FeedRangeEpk(new Documents.Routing.Range<string>(
             Documents.Routing.PartitionKeyInternal.MinimumInclusiveEffectivePartitionKey,
             Documents.Routing.PartitionKeyInternal.MaximumExclusiveEffectivePartitionKey,
             isMinInclusive: true,
             isMaxInclusive: false));
->>>>>>> 513009eb
 
         public FeedRangeEpk(Documents.Routing.Range<string> range)
         {
-            if (range == null)
-            {
-                throw new ArgumentNullException(nameof(range));
-            }
-
-            this.Range = range;
+            this.Range = range ?? throw new ArgumentNullException(nameof(range));
         }
 
         public Documents.Routing.Range<string> Range { get; }
