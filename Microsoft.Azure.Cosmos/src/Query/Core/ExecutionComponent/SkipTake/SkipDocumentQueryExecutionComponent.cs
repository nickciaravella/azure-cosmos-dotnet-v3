﻿//------------------------------------------------------------
// Copyright (c) Microsoft Corporation.  All rights reserved.
//------------------------------------------------------------

namespace Microsoft.Azure.Cosmos.Query.Core.ExecutionComponent.SkipTake
{
    using System;
    using System.Threading.Tasks;
    using Microsoft.Azure.Cosmos.CosmosElements;
    using Microsoft.Azure.Cosmos.Query.Core.ContinuationTokens;
    using Microsoft.Azure.Cosmos.Query.Core.ExecutionContext;
    using Microsoft.Azure.Cosmos.Query.Core.Monads;

    internal abstract partial class SkipDocumentQueryExecutionComponent : DocumentQueryExecutionComponentBase
    {
        private int skipCount;

        protected SkipDocumentQueryExecutionComponent(IDocumentQueryExecutionComponent source, long skipCount)
            : base(source)
        {
            if (skipCount > int.MaxValue)
            {
                throw new ArgumentOutOfRangeException(nameof(skipCount));
            }

            this.skipCount = (int)skipCount;
        }

        public static Task<TryCatch<IDocumentQueryExecutionComponent>> TryCreateAsync(
            ExecutionEnvironment executionEnvironment,
            int offsetCount,
            CosmosElement continuationToken,
            Func<CosmosElement, Task<TryCatch<IDocumentQueryExecutionComponent>>> tryCreateSourceAsync)
        {
            Task<TryCatch<IDocumentQueryExecutionComponent>> tryCreate;
            switch (executionEnvironment)
            {
                case ExecutionEnvironment.Client:
                    tryCreate = ClientSkipDocumentQueryExecutionComponent.TryCreateAsync(
                        offsetCount,
                        continuationToken,
                        tryCreateSourceAsync);
                    break;

                case ExecutionEnvironment.Compute:
                    tryCreate = ComputeSkipDocumentQueryExecutionComponent.TryCreateAsync(
                        offsetCount,
                        continuationToken,
                        tryCreateSourceAsync);
                    break;

                default:
                    throw new ArgumentException($"Unknown {nameof(ExecutionEnvironment)}: {executionEnvironment}");
            }

            return tryCreate;
        }

        public override bool IsDone
        {
            get
            {
                return this.Source.IsDone;
            }
        }
<<<<<<< HEAD

        public override async Task<QueryResponseCore> DrainAsync(int maxElements, CancellationToken token)
        {
            token.ThrowIfCancellationRequested();
            QueryResponseCore sourcePage = await base.DrainAsync(maxElements, token);
            if (!sourcePage.IsSuccess)
            {
                return sourcePage;
            }

            // skip the documents but keep all the other headers
            IReadOnlyList<CosmosElement> documentsAfterSkip = sourcePage.CosmosElements.Skip(this.skipCount).ToList();

            int numberOfDocumentsSkipped = sourcePage.CosmosElements.Count() - documentsAfterSkip.Count();
            this.skipCount -= numberOfDocumentsSkipped;
            string updatedContinuationToken = null;

            if (sourcePage.DisallowContinuationTokenMessage == null)
            {
                if (!this.TryGetContinuationToken(out updatedContinuationToken))
                {
                    throw new InvalidOperationException($"Failed to get state for {nameof(SkipDocumentQueryExecutionComponent)}.");
                }
            }

            return QueryResponseCore.CreateSuccess(
                    result: documentsAfterSkip,
                    continuationToken: updatedContinuationToken,
                    disallowContinuationTokenMessage: sourcePage.DisallowContinuationTokenMessage,
                    activityId: sourcePage.ActivityId,
                    requestCharge: sourcePage.RequestCharge,
                    diagnostics: sourcePage.Diagnostics,
                    responseLengthBytes: sourcePage.ResponseLengthBytes);
        }

        public override bool TryGetContinuationToken(out string state)
        {
            if (!this.IsDone)
            {
                if (this.Source.TryGetContinuationToken(out string sourceState))
                {
                    state = new OffsetContinuationToken(
                        this.skipCount,
                        sourceState).ToString();
                    return true;
                }
                else
                {
                    state = null;
                    return false;
                }
            }
            else
            {
                state = null;
                return true;
            }
        }

        public override bool TryGetFeedToken(out FeedToken feedToken)
        {
            if (this.IsDone)
            {
                feedToken = null;
                return true;
            }

            if (!this.Source.TryGetFeedToken(out feedToken))
            {
                feedToken = null;
                return false;
            }

            FeedTokenEPKRange feedTokenInternal = feedToken as FeedTokenEPKRange;
            feedToken = FeedTokenEPKRange.Copy(
                    feedTokenInternal,
                    new OffsetContinuationToken(
                        this.skipCount,
                        feedTokenInternal.GetContinuation()).ToString());
            return true;
        }

        /// <summary>
        /// A OffsetContinuationToken is a composition of a source continuation token and how many items to skip from that source.
        /// </summary>
        private struct OffsetContinuationToken
        {
            /// <summary>
            /// Initializes a new instance of the OffsetContinuationToken struct.
            /// </summary>
            /// <param name="offset">The number of items to skip in the query.</param>
            /// <param name="sourceToken">The continuation token for the source component of the query.</param>
            public OffsetContinuationToken(int offset, string sourceToken)
            {
                if (offset < 0)
                {
                    throw new ArgumentException($"{nameof(offset)} must be a non negative number.");
                }

                this.Offset = offset;
                this.SourceToken = sourceToken;
            }

            /// <summary>
            /// The number of items to skip in the query.
            /// </summary>
            [JsonProperty("offset")]
            public int Offset
            {
                get;
            }

            /// <summary>
            /// Gets the continuation token for the source component of the query.
            /// </summary>
            [JsonProperty("sourceToken")]
            public string SourceToken
            {
                get;
            }

            /// <summary>
            /// Tries to parse out the OffsetContinuationToken.
            /// </summary>
            /// <param name="value">The value to parse from.</param>
            /// <param name="offsetContinuationToken">The result of parsing out the token.</param>
            /// <returns>Whether or not the LimitContinuationToken was successfully parsed out.</returns>
            public static bool TryParse(string value, out OffsetContinuationToken offsetContinuationToken)
            {
                offsetContinuationToken = default;
                if (string.IsNullOrWhiteSpace(value))
                {
                    return false;
                }

                try
                {
                    offsetContinuationToken = JsonConvert.DeserializeObject<OffsetContinuationToken>(value);
                    return true;
                }
                catch (JsonException ex)
                {
                    DefaultTrace.TraceWarning($"{DateTime.UtcNow.ToString("o", CultureInfo.InvariantCulture)} Invalid continuation token {value} for offset~Component: {ex}");
                    return false;
                }
            }

            /// <summary>
            /// Gets the string version of the continuation token that can be passed in a response header.
            /// </summary>
            /// <returns>The string version of the continuation token that can be passed in a response header.</returns>
            public override string ToString()
            {
                return JsonConvert.SerializeObject(this);
            }
        }
=======
>>>>>>> cc1884d4
    }
}<|MERGE_RESOLUTION|>--- conflicted
+++ resolved
@@ -63,164 +63,5 @@
                 return this.Source.IsDone;
             }
         }
-<<<<<<< HEAD
-
-        public override async Task<QueryResponseCore> DrainAsync(int maxElements, CancellationToken token)
-        {
-            token.ThrowIfCancellationRequested();
-            QueryResponseCore sourcePage = await base.DrainAsync(maxElements, token);
-            if (!sourcePage.IsSuccess)
-            {
-                return sourcePage;
-            }
-
-            // skip the documents but keep all the other headers
-            IReadOnlyList<CosmosElement> documentsAfterSkip = sourcePage.CosmosElements.Skip(this.skipCount).ToList();
-
-            int numberOfDocumentsSkipped = sourcePage.CosmosElements.Count() - documentsAfterSkip.Count();
-            this.skipCount -= numberOfDocumentsSkipped;
-            string updatedContinuationToken = null;
-
-            if (sourcePage.DisallowContinuationTokenMessage == null)
-            {
-                if (!this.TryGetContinuationToken(out updatedContinuationToken))
-                {
-                    throw new InvalidOperationException($"Failed to get state for {nameof(SkipDocumentQueryExecutionComponent)}.");
-                }
-            }
-
-            return QueryResponseCore.CreateSuccess(
-                    result: documentsAfterSkip,
-                    continuationToken: updatedContinuationToken,
-                    disallowContinuationTokenMessage: sourcePage.DisallowContinuationTokenMessage,
-                    activityId: sourcePage.ActivityId,
-                    requestCharge: sourcePage.RequestCharge,
-                    diagnostics: sourcePage.Diagnostics,
-                    responseLengthBytes: sourcePage.ResponseLengthBytes);
-        }
-
-        public override bool TryGetContinuationToken(out string state)
-        {
-            if (!this.IsDone)
-            {
-                if (this.Source.TryGetContinuationToken(out string sourceState))
-                {
-                    state = new OffsetContinuationToken(
-                        this.skipCount,
-                        sourceState).ToString();
-                    return true;
-                }
-                else
-                {
-                    state = null;
-                    return false;
-                }
-            }
-            else
-            {
-                state = null;
-                return true;
-            }
-        }
-
-        public override bool TryGetFeedToken(out FeedToken feedToken)
-        {
-            if (this.IsDone)
-            {
-                feedToken = null;
-                return true;
-            }
-
-            if (!this.Source.TryGetFeedToken(out feedToken))
-            {
-                feedToken = null;
-                return false;
-            }
-
-            FeedTokenEPKRange feedTokenInternal = feedToken as FeedTokenEPKRange;
-            feedToken = FeedTokenEPKRange.Copy(
-                    feedTokenInternal,
-                    new OffsetContinuationToken(
-                        this.skipCount,
-                        feedTokenInternal.GetContinuation()).ToString());
-            return true;
-        }
-
-        /// <summary>
-        /// A OffsetContinuationToken is a composition of a source continuation token and how many items to skip from that source.
-        /// </summary>
-        private struct OffsetContinuationToken
-        {
-            /// <summary>
-            /// Initializes a new instance of the OffsetContinuationToken struct.
-            /// </summary>
-            /// <param name="offset">The number of items to skip in the query.</param>
-            /// <param name="sourceToken">The continuation token for the source component of the query.</param>
-            public OffsetContinuationToken(int offset, string sourceToken)
-            {
-                if (offset < 0)
-                {
-                    throw new ArgumentException($"{nameof(offset)} must be a non negative number.");
-                }
-
-                this.Offset = offset;
-                this.SourceToken = sourceToken;
-            }
-
-            /// <summary>
-            /// The number of items to skip in the query.
-            /// </summary>
-            [JsonProperty("offset")]
-            public int Offset
-            {
-                get;
-            }
-
-            /// <summary>
-            /// Gets the continuation token for the source component of the query.
-            /// </summary>
-            [JsonProperty("sourceToken")]
-            public string SourceToken
-            {
-                get;
-            }
-
-            /// <summary>
-            /// Tries to parse out the OffsetContinuationToken.
-            /// </summary>
-            /// <param name="value">The value to parse from.</param>
-            /// <param name="offsetContinuationToken">The result of parsing out the token.</param>
-            /// <returns>Whether or not the LimitContinuationToken was successfully parsed out.</returns>
-            public static bool TryParse(string value, out OffsetContinuationToken offsetContinuationToken)
-            {
-                offsetContinuationToken = default;
-                if (string.IsNullOrWhiteSpace(value))
-                {
-                    return false;
-                }
-
-                try
-                {
-                    offsetContinuationToken = JsonConvert.DeserializeObject<OffsetContinuationToken>(value);
-                    return true;
-                }
-                catch (JsonException ex)
-                {
-                    DefaultTrace.TraceWarning($"{DateTime.UtcNow.ToString("o", CultureInfo.InvariantCulture)} Invalid continuation token {value} for offset~Component: {ex}");
-                    return false;
-                }
-            }
-
-            /// <summary>
-            /// Gets the string version of the continuation token that can be passed in a response header.
-            /// </summary>
-            /// <returns>The string version of the continuation token that can be passed in a response header.</returns>
-            public override string ToString()
-            {
-                return JsonConvert.SerializeObject(this);
-            }
-        }
-=======
->>>>>>> cc1884d4
     }
 }