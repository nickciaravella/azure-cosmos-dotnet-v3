--- conflicted
+++ resolved
@@ -21,13 +21,8 @@
         public void FeedRangeEPK_Range()
         {
             Documents.Routing.Range<string> range = new Documents.Routing.Range<string>("AA", "BB", true, false);
-<<<<<<< HEAD
-            FeedRangeEpk FeedRangeEpk = new FeedRangeEpk(range);
-            Assert.AreEqual(range, FeedRangeEpk.Range);
-=======
             FeedRangeEpk feedRangeEPK = new FeedRangeEpk(range);
             Assert.AreEqual(range, feedRangeEPK.Range);
->>>>>>> 747ec8ed
         }
 
         [TestMethod]
@@ -50,13 +45,8 @@
         public async Task FeedRangeEPK_GetEffectiveRangesAsync()
         {
             Documents.Routing.Range<string> range = new Documents.Routing.Range<string>("AA", "BB", true, false);
-<<<<<<< HEAD
             FeedRangeEpk FeedRangeEpk = new FeedRangeEpk(range);
             List<Documents.Routing.Range<string>> ranges = await FeedRangeEpk.GetEffectiveRangesAsync(Mock.Of<IRoutingMapProvider>(), null, null);
-=======
-            FeedRangeEpk feedRangeEPK = new FeedRangeEpk(range);
-            List<Documents.Routing.Range<string>> ranges = await feedRangeEPK.GetEffectiveRangesAsync(Mock.Of<IRoutingMapProvider>(), null, null);
->>>>>>> 747ec8ed
             Assert.AreEqual(1, ranges.Count);
             Assert.AreEqual(range, ranges[0]);
         }
@@ -135,13 +125,8 @@
                 .Setup(f => f.TryGetOverlappingRangesAsync(It.IsAny<string>(), It.Is<Documents.Routing.Range<string>>(s => s == range), It.IsAny<bool>()))
                 .ReturnsAsync(new List<Documents.PartitionKeyRange>() { partitionKeyRange });
 
-<<<<<<< HEAD
             FeedRangeEpk FeedRangeEpk = new FeedRangeEpk(range);
             IEnumerable<string> pkRanges = await FeedRangeEpk.GetPartitionKeyRangesAsync(routingProvider, null, null, default(CancellationToken));
-=======
-            FeedRangeEpk feedRangeEPK = new FeedRangeEpk(range);
-            IEnumerable<string> pkRanges = await feedRangeEPK.GetPartitionKeyRangesAsync(routingProvider, null, null, default(CancellationToken));
->>>>>>> 747ec8ed
             Assert.AreEqual(1, pkRanges.Count());
             Assert.AreEqual(partitionKeyRange.Id, pkRanges.First());
         }
@@ -216,13 +201,8 @@
         public void FeedRangeEPK_ToJsonFromJson()
         {
             Documents.Routing.Range<string> range = new Documents.Routing.Range<string>("AA", "BB", true, false);
-<<<<<<< HEAD
-            FeedRangeEpk FeedRangeEpk = new FeedRangeEpk(range);
-            string representation = FeedRangeEpk.ToJsonString();
-=======
             FeedRangeEpk feedRangeEPK = new FeedRangeEpk(range);
             string representation = feedRangeEPK.ToJsonString();
->>>>>>> 747ec8ed
             FeedRangeEpk feedRangeEPKDeserialized = Cosmos.FeedRange.FromJsonString(representation) as FeedRangeEpk;
             Assert.IsNotNull(feedRangeEPKDeserialized);
             Assert.AreEqual(FeedRangeEpk.Range.Min, feedRangeEPKDeserialized.Range.Min);
