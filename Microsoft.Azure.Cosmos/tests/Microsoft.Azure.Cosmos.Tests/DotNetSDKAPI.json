{
  "Subclasses": {
    "AccountConsistency": {
      "Subclasses": {},
      "Members": {
        "Int32 get_MaxStalenessIntervalInSeconds()[System.Runtime.CompilerServices.CompilerGeneratedAttribute()]": {
          "Type": "Method",
          "Attributes": [
            "CompilerGeneratedAttribute"
          ],
          "MethodInfo": "Int32 get_MaxStalenessIntervalInSeconds()"
        },
        "Int32 get_MaxStalenessPrefix()[System.Runtime.CompilerServices.CompilerGeneratedAttribute()]": {
          "Type": "Method",
          "Attributes": [
            "CompilerGeneratedAttribute"
          ],
          "MethodInfo": "Int32 get_MaxStalenessPrefix()"
        },
        "Int32 MaxStalenessIntervalInSeconds[Newtonsoft.Json.JsonPropertyAttribute(PropertyName = \"maxIntervalInSeconds\")]": {
          "Type": "Property",
          "Attributes": [
            "JsonPropertyAttribute"
          ],
          "MethodInfo": null
        },
        "Int32 MaxStalenessPrefix[Newtonsoft.Json.JsonPropertyAttribute(PropertyName = \"maxStalenessPrefix\")]": {
          "Type": "Property",
          "Attributes": [
            "JsonPropertyAttribute"
          ],
          "MethodInfo": null
        },
        "Microsoft.Azure.Cosmos.ConsistencyLevel DefaultConsistencyLevel[Newtonsoft.Json.JsonConverterAttribute(typeof(Newtonsoft.Json.Converters.StringEnumConverter))]-[Newtonsoft.Json.JsonPropertyAttribute(PropertyName = \"defaultConsistencyLevel\")]": {
          "Type": "Property",
          "Attributes": [
            "JsonConverterAttribute",
            "JsonPropertyAttribute"
          ],
          "MethodInfo": null
        },
        "Microsoft.Azure.Cosmos.ConsistencyLevel get_DefaultConsistencyLevel()[System.Runtime.CompilerServices.CompilerGeneratedAttribute()]": {
          "Type": "Method",
          "Attributes": [
            "CompilerGeneratedAttribute"
          ],
          "MethodInfo": "Microsoft.Azure.Cosmos.ConsistencyLevel get_DefaultConsistencyLevel()"
        },
        "Void .ctor()": {
          "Type": "Constructor",
          "Attributes": [],
          "MethodInfo": "Void .ctor()"
        }
      },
      "NestedTypes": {}
    },
    "AccountProperties": {
      "Subclasses": {},
      "Members": {
        "Microsoft.Azure.Cosmos.AccountConsistency Consistency[Newtonsoft.Json.JsonPropertyAttribute(PropertyName = \"userConsistencyPolicy\")]": {
          "Type": "Property",
          "Attributes": [
            "JsonPropertyAttribute"
          ],
          "MethodInfo": null
        },
        "Microsoft.Azure.Cosmos.AccountConsistency get_Consistency()[System.Runtime.CompilerServices.CompilerGeneratedAttribute()]": {
          "Type": "Method",
          "Attributes": [
            "CompilerGeneratedAttribute"
          ],
          "MethodInfo": "Microsoft.Azure.Cosmos.AccountConsistency get_Consistency()"
        },
        "System.Collections.Generic.IEnumerable`1[Microsoft.Azure.Cosmos.AccountRegion] get_ReadableRegions()": {
          "Type": "Method",
          "Attributes": [],
          "MethodInfo": "System.Collections.Generic.IEnumerable`1[Microsoft.Azure.Cosmos.AccountRegion] get_ReadableRegions()"
        },
        "System.Collections.Generic.IEnumerable`1[Microsoft.Azure.Cosmos.AccountRegion] get_WritableRegions()": {
          "Type": "Method",
          "Attributes": [],
          "MethodInfo": "System.Collections.Generic.IEnumerable`1[Microsoft.Azure.Cosmos.AccountRegion] get_WritableRegions()"
        },
        "System.Collections.Generic.IEnumerable`1[Microsoft.Azure.Cosmos.AccountRegion] ReadableRegions[Newtonsoft.Json.JsonIgnoreAttribute()]": {
          "Type": "Property",
          "Attributes": [
            "JsonIgnoreAttribute"
          ],
          "MethodInfo": null
        },
        "System.Collections.Generic.IEnumerable`1[Microsoft.Azure.Cosmos.AccountRegion] WritableRegions[Newtonsoft.Json.JsonIgnoreAttribute()]": {
          "Type": "Property",
          "Attributes": [
            "JsonIgnoreAttribute"
          ],
          "MethodInfo": null
        },
        "System.String ETag[Newtonsoft.Json.JsonPropertyAttribute(NullValueHandling = 1, PropertyName = \"_etag\")]": {
          "Type": "Property",
          "Attributes": [
            "JsonPropertyAttribute"
          ],
          "MethodInfo": null
        },
        "System.String get_ETag()[System.Runtime.CompilerServices.CompilerGeneratedAttribute()]": {
          "Type": "Method",
          "Attributes": [
            "CompilerGeneratedAttribute"
          ],
          "MethodInfo": "System.String get_ETag()"
        },
        "System.String get_Id()[System.Runtime.CompilerServices.CompilerGeneratedAttribute()]": {
          "Type": "Method",
          "Attributes": [
            "CompilerGeneratedAttribute"
          ],
          "MethodInfo": "System.String get_Id()"
        },
        "System.String Id[Newtonsoft.Json.JsonPropertyAttribute(PropertyName = \"id\")]": {
          "Type": "Property",
          "Attributes": [
            "JsonPropertyAttribute"
          ],
          "MethodInfo": null
        }
      },
      "NestedTypes": {}
    },
    "AccountRegion": {
      "Subclasses": {},
      "Members": {
        "System.String Endpoint[Newtonsoft.Json.JsonPropertyAttribute(PropertyName = \"databaseAccountEndpoint\")]": {
          "Type": "Property",
          "Attributes": [
            "JsonPropertyAttribute"
          ],
          "MethodInfo": null
        },
        "System.String get_Endpoint()[System.Runtime.CompilerServices.CompilerGeneratedAttribute()]": {
          "Type": "Method",
          "Attributes": [
            "CompilerGeneratedAttribute"
          ],
          "MethodInfo": "System.String get_Endpoint()"
        },
        "System.String get_Name()[System.Runtime.CompilerServices.CompilerGeneratedAttribute()]": {
          "Type": "Method",
          "Attributes": [
            "CompilerGeneratedAttribute"
          ],
          "MethodInfo": "System.String get_Name()"
        },
        "System.String Name[Newtonsoft.Json.JsonPropertyAttribute(PropertyName = \"name\")]": {
          "Type": "Property",
          "Attributes": [
            "JsonPropertyAttribute"
          ],
          "MethodInfo": null
        },
        "Void .ctor()": {
          "Type": "Constructor",
          "Attributes": [],
          "MethodInfo": "Void .ctor()"
        }
      },
      "NestedTypes": {}
    },
    "BoundingBoxProperties": {
      "Subclasses": {},
      "Members": {
        "Double get_Xmax()[System.Runtime.CompilerServices.CompilerGeneratedAttribute()]": {
          "Type": "Method",
          "Attributes": [
            "CompilerGeneratedAttribute"
          ],
          "MethodInfo": "Double get_Xmax()"
        },
        "Double get_Xmin()[System.Runtime.CompilerServices.CompilerGeneratedAttribute()]": {
          "Type": "Method",
          "Attributes": [
            "CompilerGeneratedAttribute"
          ],
          "MethodInfo": "Double get_Xmin()"
        },
        "Double get_Ymax()[System.Runtime.CompilerServices.CompilerGeneratedAttribute()]": {
          "Type": "Method",
          "Attributes": [
            "CompilerGeneratedAttribute"
          ],
          "MethodInfo": "Double get_Ymax()"
        },
        "Double get_Ymin()[System.Runtime.CompilerServices.CompilerGeneratedAttribute()]": {
          "Type": "Method",
          "Attributes": [
            "CompilerGeneratedAttribute"
          ],
          "MethodInfo": "Double get_Ymin()"
        },
        "Double Xmax[Newtonsoft.Json.JsonPropertyAttribute(PropertyName = \"xmax\")]": {
          "Type": "Property",
          "Attributes": [
            "JsonPropertyAttribute"
          ],
          "MethodInfo": null
        },
        "Double Xmin[Newtonsoft.Json.JsonPropertyAttribute(PropertyName = \"xmin\")]": {
          "Type": "Property",
          "Attributes": [
            "JsonPropertyAttribute"
          ],
          "MethodInfo": null
        },
        "Double Ymax[Newtonsoft.Json.JsonPropertyAttribute(PropertyName = \"ymax\")]": {
          "Type": "Property",
          "Attributes": [
            "JsonPropertyAttribute"
          ],
          "MethodInfo": null
        },
        "Double Ymin[Newtonsoft.Json.JsonPropertyAttribute(PropertyName = \"ymin\")]": {
          "Type": "Property",
          "Attributes": [
            "JsonPropertyAttribute"
          ],
          "MethodInfo": null
        },
        "Void .ctor()": {
          "Type": "Constructor",
          "Attributes": [],
          "MethodInfo": "Void .ctor()"
        },
        "Void set_Xmax(Double)[System.Runtime.CompilerServices.CompilerGeneratedAttribute()]": {
          "Type": "Method",
          "Attributes": [
            "CompilerGeneratedAttribute"
          ],
          "MethodInfo": "Void set_Xmax(Double)"
        },
        "Void set_Xmin(Double)[System.Runtime.CompilerServices.CompilerGeneratedAttribute()]": {
          "Type": "Method",
          "Attributes": [
            "CompilerGeneratedAttribute"
          ],
          "MethodInfo": "Void set_Xmin(Double)"
        },
        "Void set_Ymax(Double)[System.Runtime.CompilerServices.CompilerGeneratedAttribute()]": {
          "Type": "Method",
          "Attributes": [
            "CompilerGeneratedAttribute"
          ],
          "MethodInfo": "Void set_Ymax(Double)"
        },
        "Void set_Ymin(Double)[System.Runtime.CompilerServices.CompilerGeneratedAttribute()]": {
          "Type": "Method",
          "Attributes": [
            "CompilerGeneratedAttribute"
          ],
          "MethodInfo": "Void set_Ymin(Double)"
        }
      },
      "NestedTypes": {}
    },
    "ChangeFeedProcessor": {
      "Subclasses": {},
      "Members": {
        "System.Threading.Tasks.Task StartAsync()": {
          "Type": "Method",
          "Attributes": [],
          "MethodInfo": "System.Threading.Tasks.Task StartAsync()"
        },
        "System.Threading.Tasks.Task StopAsync()": {
          "Type": "Method",
          "Attributes": [],
          "MethodInfo": "System.Threading.Tasks.Task StopAsync()"
        }
      },
      "NestedTypes": {}
    },
    "ChangeFeedProcessorBuilder": {
      "Subclasses": {},
      "Members": {
        "Microsoft.Azure.Cosmos.ChangeFeedProcessor Build()": {
          "Type": "Method",
          "Attributes": [],
          "MethodInfo": "Microsoft.Azure.Cosmos.ChangeFeedProcessor Build()"
        },
        "Microsoft.Azure.Cosmos.ChangeFeedProcessorBuilder WithInstanceName(System.String)": {
          "Type": "Method",
          "Attributes": [],
          "MethodInfo": "Microsoft.Azure.Cosmos.ChangeFeedProcessorBuilder WithInstanceName(System.String)"
        },
        "Microsoft.Azure.Cosmos.ChangeFeedProcessorBuilder WithLeaseConfiguration(System.Nullable`1[System.TimeSpan], System.Nullable`1[System.TimeSpan], System.Nullable`1[System.TimeSpan])": {
          "Type": "Method",
          "Attributes": [],
          "MethodInfo": "Microsoft.Azure.Cosmos.ChangeFeedProcessorBuilder WithLeaseConfiguration(System.Nullable`1[System.TimeSpan], System.Nullable`1[System.TimeSpan], System.Nullable`1[System.TimeSpan])"
        },
        "Microsoft.Azure.Cosmos.ChangeFeedProcessorBuilder WithLeaseContainer(Microsoft.Azure.Cosmos.Container)": {
          "Type": "Method",
          "Attributes": [],
          "MethodInfo": "Microsoft.Azure.Cosmos.ChangeFeedProcessorBuilder WithLeaseContainer(Microsoft.Azure.Cosmos.Container)"
        },
        "Microsoft.Azure.Cosmos.ChangeFeedProcessorBuilder WithMaxItems(Int32)": {
          "Type": "Method",
          "Attributes": [],
          "MethodInfo": "Microsoft.Azure.Cosmos.ChangeFeedProcessorBuilder WithMaxItems(Int32)"
        },
        "Microsoft.Azure.Cosmos.ChangeFeedProcessorBuilder WithPollInterval(System.TimeSpan)": {
          "Type": "Method",
          "Attributes": [],
          "MethodInfo": "Microsoft.Azure.Cosmos.ChangeFeedProcessorBuilder WithPollInterval(System.TimeSpan)"
        },
        "Microsoft.Azure.Cosmos.ChangeFeedProcessorBuilder WithStartTime(System.DateTime)": {
          "Type": "Method",
          "Attributes": [],
          "MethodInfo": "Microsoft.Azure.Cosmos.ChangeFeedProcessorBuilder WithStartTime(System.DateTime)"
        }
      },
      "NestedTypes": {}
    },
    "ChangeFeedRequestOptions": {
      "Subclasses": {},
      "Members": {
        "System.Nullable`1[System.DateTime] get_StartTime()[System.Runtime.CompilerServices.CompilerGeneratedAttribute()]": {
          "Type": "Method",
          "Attributes": [
            "CompilerGeneratedAttribute"
          ],
          "MethodInfo": "System.Nullable`1[System.DateTime] get_StartTime()"
        },
        "System.Nullable`1[System.DateTime] StartTime": {
          "Type": "Property",
          "Attributes": [],
          "MethodInfo": null
        },
        "System.Nullable`1[System.Int32] get_MaxItemCount()[System.Runtime.CompilerServices.CompilerGeneratedAttribute()]": {
          "Type": "Method",
          "Attributes": [
            "CompilerGeneratedAttribute"
          ],
          "MethodInfo": "System.Nullable`1[System.Int32] get_MaxItemCount()"
        },
        "System.Nullable`1[System.Int32] MaxItemCount": {
          "Type": "Property",
          "Attributes": [],
          "MethodInfo": null
        },
        "Void .ctor()": {
          "Type": "Constructor",
          "Attributes": [],
          "MethodInfo": "Void .ctor()"
        },
        "Void set_MaxItemCount(System.Nullable`1[System.Int32])[System.Runtime.CompilerServices.CompilerGeneratedAttribute()]": {
          "Type": "Method",
          "Attributes": [
            "CompilerGeneratedAttribute"
          ],
          "MethodInfo": "Void set_MaxItemCount(System.Nullable`1[System.Int32])"
        },
        "Void set_StartTime(System.Nullable`1[System.DateTime])[System.Runtime.CompilerServices.CompilerGeneratedAttribute()]": {
          "Type": "Method",
          "Attributes": [
            "CompilerGeneratedAttribute"
          ],
          "MethodInfo": "Void set_StartTime(System.Nullable`1[System.DateTime])"
        }
      },
      "NestedTypes": {}
    },
    "CompositePath": {
      "Subclasses": {},
      "Members": {
        "Microsoft.Azure.Cosmos.CompositePathSortOrder get_Order()[System.Runtime.CompilerServices.CompilerGeneratedAttribute()]": {
          "Type": "Method",
          "Attributes": [
            "CompilerGeneratedAttribute"
          ],
          "MethodInfo": "Microsoft.Azure.Cosmos.CompositePathSortOrder get_Order()"
        },
        "Microsoft.Azure.Cosmos.CompositePathSortOrder Order[Newtonsoft.Json.JsonPropertyAttribute(PropertyName = \"order\")]-[Newtonsoft.Json.JsonConverterAttribute(typeof(Newtonsoft.Json.Converters.StringEnumConverter))]": {
          "Type": "Property",
          "Attributes": [
            "JsonConverterAttribute",
            "JsonPropertyAttribute"
          ],
          "MethodInfo": null
        },
        "System.String get_Path()[System.Runtime.CompilerServices.CompilerGeneratedAttribute()]": {
          "Type": "Method",
          "Attributes": [
            "CompilerGeneratedAttribute"
          ],
          "MethodInfo": "System.String get_Path()"
        },
        "System.String Path[Newtonsoft.Json.JsonPropertyAttribute(PropertyName = \"path\")]": {
          "Type": "Property",
          "Attributes": [
            "JsonPropertyAttribute"
          ],
          "MethodInfo": null
        },
        "Void .ctor()": {
          "Type": "Constructor",
          "Attributes": [],
          "MethodInfo": "Void .ctor()"
        },
        "Void set_Order(Microsoft.Azure.Cosmos.CompositePathSortOrder)[System.Runtime.CompilerServices.CompilerGeneratedAttribute()]": {
          "Type": "Method",
          "Attributes": [
            "CompilerGeneratedAttribute"
          ],
          "MethodInfo": "Void set_Order(Microsoft.Azure.Cosmos.CompositePathSortOrder)"
        },
        "Void set_Path(System.String)[System.Runtime.CompilerServices.CompilerGeneratedAttribute()]": {
          "Type": "Method",
          "Attributes": [
            "CompilerGeneratedAttribute"
          ],
          "MethodInfo": "Void set_Path(System.String)"
        }
      },
      "NestedTypes": {}
    },
    "CompositePathSortOrder": {
      "Subclasses": {},
      "Members": {
        "Int32 value__": {
          "Type": "Field",
          "Attributes": [],
          "MethodInfo": null
        },
        "Microsoft.Azure.Cosmos.CompositePathSortOrder Ascending[System.Runtime.Serialization.EnumMemberAttribute(Value = \"ascending\")]": {
          "Type": "Field",
          "Attributes": [
            "EnumMemberAttribute"
          ],
          "MethodInfo": null
        },
        "Microsoft.Azure.Cosmos.CompositePathSortOrder Descending[System.Runtime.Serialization.EnumMemberAttribute(Value = \"descending\")]": {
          "Type": "Field",
          "Attributes": [
            "EnumMemberAttribute"
          ],
          "MethodInfo": null
        }
      },
      "NestedTypes": {}
    },
    "ConflictProperties": {
      "Subclasses": {},
      "Members": {
        "Microsoft.Azure.Cosmos.OperationKind get_OperationKind()[System.Runtime.CompilerServices.CompilerGeneratedAttribute()]": {
          "Type": "Method",
          "Attributes": [
            "CompilerGeneratedAttribute"
          ],
          "MethodInfo": "Microsoft.Azure.Cosmos.OperationKind get_OperationKind()"
        },
        "Microsoft.Azure.Cosmos.OperationKind OperationKind[Newtonsoft.Json.JsonConverterAttribute(typeof(Newtonsoft.Json.Converters.StringEnumConverter))]-[Newtonsoft.Json.JsonPropertyAttribute(PropertyName = \"operationType\")]": {
          "Type": "Property",
          "Attributes": [
            "JsonConverterAttribute",
            "JsonPropertyAttribute"
          ],
          "MethodInfo": null
        },
        "System.String get_Id()[System.Runtime.CompilerServices.CompilerGeneratedAttribute()]": {
          "Type": "Method",
          "Attributes": [
            "CompilerGeneratedAttribute"
          ],
          "MethodInfo": "System.String get_Id()"
        },
        "System.String get_SelfLink()[System.Runtime.CompilerServices.CompilerGeneratedAttribute()]": {
          "Type": "Method",
          "Attributes": [
            "CompilerGeneratedAttribute"
          ],
          "MethodInfo": "System.String get_SelfLink()"
        },
        "System.String Id[Newtonsoft.Json.JsonPropertyAttribute(PropertyName = \"id\")]": {
          "Type": "Property",
          "Attributes": [
            "JsonPropertyAttribute"
          ],
          "MethodInfo": null
        },
        "System.String SelfLink[Newtonsoft.Json.JsonPropertyAttribute(NullValueHandling = 1, PropertyName = \"_self\")]": {
          "Type": "Property",
          "Attributes": [
            "JsonPropertyAttribute"
          ],
          "MethodInfo": null
        },
        "Void .ctor()": {
          "Type": "Constructor",
          "Attributes": [],
          "MethodInfo": "Void .ctor()"
        }
      },
      "NestedTypes": {}
    },
    "ConflictResolutionMode": {
      "Subclasses": {},
      "Members": {
        "Int32 value__": {
          "Type": "Field",
          "Attributes": [],
          "MethodInfo": null
        },
        "Microsoft.Azure.Cosmos.ConflictResolutionMode Custom": {
          "Type": "Field",
          "Attributes": [],
          "MethodInfo": null
        },
        "Microsoft.Azure.Cosmos.ConflictResolutionMode LastWriterWins": {
          "Type": "Field",
          "Attributes": [],
          "MethodInfo": null
        }
      },
      "NestedTypes": {}
    },
    "ConflictResolutionPolicy": {
      "Subclasses": {},
      "Members": {
        "Microsoft.Azure.Cosmos.ConflictResolutionMode get_Mode()[System.Runtime.CompilerServices.CompilerGeneratedAttribute()]": {
          "Type": "Method",
          "Attributes": [
            "CompilerGeneratedAttribute"
          ],
          "MethodInfo": "Microsoft.Azure.Cosmos.ConflictResolutionMode get_Mode()"
        },
        "Microsoft.Azure.Cosmos.ConflictResolutionMode Mode[Newtonsoft.Json.JsonPropertyAttribute(NullValueHandling = 1, PropertyName = \"mode\")]-[Newtonsoft.Json.JsonConverterAttribute(typeof(Newtonsoft.Json.Converters.StringEnumConverter))]": {
          "Type": "Property",
          "Attributes": [
            "JsonConverterAttribute",
            "JsonPropertyAttribute"
          ],
          "MethodInfo": null
        },
        "System.String get_ResolutionPath()[System.Runtime.CompilerServices.CompilerGeneratedAttribute()]": {
          "Type": "Method",
          "Attributes": [
            "CompilerGeneratedAttribute"
          ],
          "MethodInfo": "System.String get_ResolutionPath()"
        },
        "System.String get_ResolutionProcedure()[System.Runtime.CompilerServices.CompilerGeneratedAttribute()]": {
          "Type": "Method",
          "Attributes": [
            "CompilerGeneratedAttribute"
          ],
          "MethodInfo": "System.String get_ResolutionProcedure()"
        },
        "System.String ResolutionPath[Newtonsoft.Json.JsonPropertyAttribute(NullValueHandling = 1, PropertyName = \"conflictResolutionPath\")]": {
          "Type": "Property",
          "Attributes": [
            "JsonPropertyAttribute"
          ],
          "MethodInfo": null
        },
        "System.String ResolutionProcedure[Newtonsoft.Json.JsonPropertyAttribute(NullValueHandling = 1, PropertyName = \"conflictResolutionProcedure\")]": {
          "Type": "Property",
          "Attributes": [
            "JsonPropertyAttribute"
          ],
          "MethodInfo": null
        },
        "Void .ctor()": {
          "Type": "Constructor",
          "Attributes": [],
          "MethodInfo": "Void .ctor()"
        },
        "Void set_Mode(Microsoft.Azure.Cosmos.ConflictResolutionMode)[System.Runtime.CompilerServices.CompilerGeneratedAttribute()]": {
          "Type": "Method",
          "Attributes": [
            "CompilerGeneratedAttribute"
          ],
          "MethodInfo": "Void set_Mode(Microsoft.Azure.Cosmos.ConflictResolutionMode)"
        },
        "Void set_ResolutionPath(System.String)[System.Runtime.CompilerServices.CompilerGeneratedAttribute()]": {
          "Type": "Method",
          "Attributes": [
            "CompilerGeneratedAttribute"
          ],
          "MethodInfo": "Void set_ResolutionPath(System.String)"
        },
        "Void set_ResolutionProcedure(System.String)[System.Runtime.CompilerServices.CompilerGeneratedAttribute()]": {
          "Type": "Method",
          "Attributes": [
            "CompilerGeneratedAttribute"
          ],
          "MethodInfo": "Void set_ResolutionProcedure(System.String)"
        }
      },
      "NestedTypes": {}
    },
    "Conflicts": {
      "Subclasses": {},
      "Members": {
        "Microsoft.Azure.Cosmos.FeedIterator GetConflictQueryStreamIterator(Microsoft.Azure.Cosmos.QueryDefinition, System.String, Microsoft.Azure.Cosmos.QueryRequestOptions)": {
          "Type": "Method",
          "Attributes": [],
          "MethodInfo": "Microsoft.Azure.Cosmos.FeedIterator GetConflictQueryStreamIterator(Microsoft.Azure.Cosmos.QueryDefinition, System.String, Microsoft.Azure.Cosmos.QueryRequestOptions)"
        },
        "Microsoft.Azure.Cosmos.FeedIterator GetConflictQueryStreamIterator(System.String, System.String, Microsoft.Azure.Cosmos.QueryRequestOptions)": {
          "Type": "Method",
          "Attributes": [],
          "MethodInfo": "Microsoft.Azure.Cosmos.FeedIterator GetConflictQueryStreamIterator(System.String, System.String, Microsoft.Azure.Cosmos.QueryRequestOptions)"
        },
        "Microsoft.Azure.Cosmos.FeedIterator`1[T] GetConflictQueryIterator[T](Microsoft.Azure.Cosmos.QueryDefinition, System.String, Microsoft.Azure.Cosmos.QueryRequestOptions)": {
          "Type": "Method",
          "Attributes": [],
          "MethodInfo": "Microsoft.Azure.Cosmos.FeedIterator`1[T] GetConflictQueryIterator[T](Microsoft.Azure.Cosmos.QueryDefinition, System.String, Microsoft.Azure.Cosmos.QueryRequestOptions)"
        },
        "Microsoft.Azure.Cosmos.FeedIterator`1[T] GetConflictQueryIterator[T](System.String, System.String, Microsoft.Azure.Cosmos.QueryRequestOptions)": {
          "Type": "Method",
          "Attributes": [],
          "MethodInfo": "Microsoft.Azure.Cosmos.FeedIterator`1[T] GetConflictQueryIterator[T](System.String, System.String, Microsoft.Azure.Cosmos.QueryRequestOptions)"
        },
        "System.Threading.Tasks.Task`1[Microsoft.Azure.Cosmos.ItemResponse`1[T]] ReadCurrentAsync[T](Microsoft.Azure.Cosmos.ConflictProperties, Microsoft.Azure.Cosmos.PartitionKey, System.Threading.CancellationToken)": {
          "Type": "Method",
          "Attributes": [],
          "MethodInfo": "System.Threading.Tasks.Task`1[Microsoft.Azure.Cosmos.ItemResponse`1[T]] ReadCurrentAsync[T](Microsoft.Azure.Cosmos.ConflictProperties, Microsoft.Azure.Cosmos.PartitionKey, System.Threading.CancellationToken)"
        },
        "System.Threading.Tasks.Task`1[Microsoft.Azure.Cosmos.ResponseMessage] DeleteAsync(Microsoft.Azure.Cosmos.ConflictProperties, Microsoft.Azure.Cosmos.PartitionKey, System.Threading.CancellationToken)": {
          "Type": "Method",
          "Attributes": [],
          "MethodInfo": "System.Threading.Tasks.Task`1[Microsoft.Azure.Cosmos.ResponseMessage] DeleteAsync(Microsoft.Azure.Cosmos.ConflictProperties, Microsoft.Azure.Cosmos.PartitionKey, System.Threading.CancellationToken)"
        },
        "T ReadConflictContent[T](Microsoft.Azure.Cosmos.ConflictProperties)": {
          "Type": "Method",
          "Attributes": [],
          "MethodInfo": "T ReadConflictContent[T](Microsoft.Azure.Cosmos.ConflictProperties)"
        }
      },
      "NestedTypes": {}
    },
    "ConnectionMode": {
      "Subclasses": {},
      "Members": {
        "Int32 value__": {
          "Type": "Field",
          "Attributes": [],
          "MethodInfo": null
        },
        "Microsoft.Azure.Cosmos.ConnectionMode Direct": {
          "Type": "Field",
          "Attributes": [],
          "MethodInfo": null
        },
        "Microsoft.Azure.Cosmos.ConnectionMode Gateway": {
          "Type": "Field",
          "Attributes": [],
          "MethodInfo": null
        }
      },
      "NestedTypes": {}
    },
    "ConsistencyLevel": {
      "Subclasses": {},
      "Members": {
        "Int32 value__": {
          "Type": "Field",
          "Attributes": [],
          "MethodInfo": null
        },
        "Microsoft.Azure.Cosmos.ConsistencyLevel BoundedStaleness": {
          "Type": "Field",
          "Attributes": [],
          "MethodInfo": null
        },
        "Microsoft.Azure.Cosmos.ConsistencyLevel ConsistentPrefix": {
          "Type": "Field",
          "Attributes": [],
          "MethodInfo": null
        },
        "Microsoft.Azure.Cosmos.ConsistencyLevel Eventual": {
          "Type": "Field",
          "Attributes": [],
          "MethodInfo": null
        },
        "Microsoft.Azure.Cosmos.ConsistencyLevel Session": {
          "Type": "Field",
          "Attributes": [],
          "MethodInfo": null
        },
        "Microsoft.Azure.Cosmos.ConsistencyLevel Strong": {
          "Type": "Field",
          "Attributes": [],
          "MethodInfo": null
        }
      },
      "NestedTypes": {}
    },
    "Container": {
      "Subclasses": {},
      "Members": {
        "Microsoft.Azure.Cosmos.ChangeFeedProcessorBuilder GetChangeFeedEstimatorBuilder(System.String, ChangesEstimationHandler, System.Nullable`1[System.TimeSpan])": {
          "Type": "Method",
          "Attributes": [],
          "MethodInfo": "Microsoft.Azure.Cosmos.ChangeFeedProcessorBuilder GetChangeFeedEstimatorBuilder(System.String, ChangesEstimationHandler, System.Nullable`1[System.TimeSpan])"
        },
        "Microsoft.Azure.Cosmos.ChangeFeedProcessorBuilder GetChangeFeedProcessorBuilder[T](System.String, ChangesHandler`1)": {
          "Type": "Method",
          "Attributes": [],
          "MethodInfo": "Microsoft.Azure.Cosmos.ChangeFeedProcessorBuilder GetChangeFeedProcessorBuilder[T](System.String, ChangesHandler`1)"
        },
        "Microsoft.Azure.Cosmos.Conflicts Conflicts": {
          "Type": "Property",
          "Attributes": [],
          "MethodInfo": null
        },
        "Microsoft.Azure.Cosmos.Conflicts get_Conflicts()": {
          "Type": "Method",
          "Attributes": [],
          "MethodInfo": "Microsoft.Azure.Cosmos.Conflicts get_Conflicts()"
        },
        "Microsoft.Azure.Cosmos.Container+ChangesEstimationHandler": {
          "Type": "NestedType",
          "Attributes": [],
          "MethodInfo": null
        },
        "Microsoft.Azure.Cosmos.Container+ChangesHandler`1[T]": {
          "Type": "NestedType",
          "Attributes": [],
          "MethodInfo": null
        },
        "Microsoft.Azure.Cosmos.Database Database": {
          "Type": "Property",
          "Attributes": [],
          "MethodInfo": null
        },
        "Microsoft.Azure.Cosmos.Database get_Database()": {
          "Type": "Method",
          "Attributes": [],
          "MethodInfo": "Microsoft.Azure.Cosmos.Database get_Database()"
        },
        "Microsoft.Azure.Cosmos.FeedIterator GetChangeFeedStreamIterator(Microsoft.Azure.Cosmos.FeedRange, Microsoft.Azure.Cosmos.ChangeFeedRequestOptions)": {
          "Type": "Method",
          "Attributes": [],
          "MethodInfo": "Microsoft.Azure.Cosmos.FeedIterator GetChangeFeedStreamIterator(Microsoft.Azure.Cosmos.FeedRange, Microsoft.Azure.Cosmos.ChangeFeedRequestOptions)"
        },
        "Microsoft.Azure.Cosmos.FeedIterator GetChangeFeedStreamIterator(Microsoft.Azure.Cosmos.PartitionKey, Microsoft.Azure.Cosmos.ChangeFeedRequestOptions)": {
          "Type": "Method",
          "Attributes": [],
          "MethodInfo": "Microsoft.Azure.Cosmos.FeedIterator GetChangeFeedStreamIterator(Microsoft.Azure.Cosmos.PartitionKey, Microsoft.Azure.Cosmos.ChangeFeedRequestOptions)"
        },
        "Microsoft.Azure.Cosmos.FeedIterator GetChangeFeedStreamIterator(System.String, Microsoft.Azure.Cosmos.ChangeFeedRequestOptions)": {
          "Type": "Method",
          "Attributes": [],
          "MethodInfo": "Microsoft.Azure.Cosmos.FeedIterator GetChangeFeedStreamIterator(System.String, Microsoft.Azure.Cosmos.ChangeFeedRequestOptions)"
        },
        "Microsoft.Azure.Cosmos.FeedIterator GetItemQueryStreamIterator(Microsoft.Azure.Cosmos.FeedRange, Microsoft.Azure.Cosmos.QueryDefinition, System.String, Microsoft.Azure.Cosmos.QueryRequestOptions)": {
          "Type": "Method",
          "Attributes": [],
          "MethodInfo": "Microsoft.Azure.Cosmos.FeedIterator GetItemQueryStreamIterator(Microsoft.Azure.Cosmos.FeedRange, Microsoft.Azure.Cosmos.QueryDefinition, System.String, Microsoft.Azure.Cosmos.QueryRequestOptions)"
        },
        "Microsoft.Azure.Cosmos.FeedIterator GetItemQueryStreamIterator(Microsoft.Azure.Cosmos.QueryDefinition, System.String, Microsoft.Azure.Cosmos.QueryRequestOptions)": {
          "Type": "Method",
          "Attributes": [],
          "MethodInfo": "Microsoft.Azure.Cosmos.FeedIterator GetItemQueryStreamIterator(Microsoft.Azure.Cosmos.QueryDefinition, System.String, Microsoft.Azure.Cosmos.QueryRequestOptions)"
        },
        "Microsoft.Azure.Cosmos.FeedIterator GetItemQueryStreamIterator(System.String, System.String, Microsoft.Azure.Cosmos.QueryRequestOptions)": {
          "Type": "Method",
          "Attributes": [],
          "MethodInfo": "Microsoft.Azure.Cosmos.FeedIterator GetItemQueryStreamIterator(System.String, System.String, Microsoft.Azure.Cosmos.QueryRequestOptions)"
        },
        "Microsoft.Azure.Cosmos.FeedIterator`1[T] GetChangeFeedIterator[T](Microsoft.Azure.Cosmos.FeedRange, Microsoft.Azure.Cosmos.ChangeFeedRequestOptions)": {
          "Type": "Method",
          "Attributes": [],
          "MethodInfo": "Microsoft.Azure.Cosmos.FeedIterator`1[T] GetChangeFeedIterator[T](Microsoft.Azure.Cosmos.FeedRange, Microsoft.Azure.Cosmos.ChangeFeedRequestOptions)"
        },
        "Microsoft.Azure.Cosmos.FeedIterator`1[T] GetChangeFeedIterator[T](Microsoft.Azure.Cosmos.PartitionKey, Microsoft.Azure.Cosmos.ChangeFeedRequestOptions)": {
          "Type": "Method",
          "Attributes": [],
          "MethodInfo": "Microsoft.Azure.Cosmos.FeedIterator`1[T] GetChangeFeedIterator[T](Microsoft.Azure.Cosmos.PartitionKey, Microsoft.Azure.Cosmos.ChangeFeedRequestOptions)"
        },
        "Microsoft.Azure.Cosmos.FeedIterator`1[T] GetChangeFeedIterator[T](System.String, Microsoft.Azure.Cosmos.ChangeFeedRequestOptions)": {
          "Type": "Method",
          "Attributes": [],
          "MethodInfo": "Microsoft.Azure.Cosmos.FeedIterator`1[T] GetChangeFeedIterator[T](System.String, Microsoft.Azure.Cosmos.ChangeFeedRequestOptions)"
        },
        "Microsoft.Azure.Cosmos.FeedIterator`1[T] GetItemQueryIterator[T](Microsoft.Azure.Cosmos.FeedRange, Microsoft.Azure.Cosmos.QueryDefinition, System.String, Microsoft.Azure.Cosmos.QueryRequestOptions)": {
          "Type": "Method",
          "Attributes": [],
          "MethodInfo": "Microsoft.Azure.Cosmos.FeedIterator`1[T] GetItemQueryIterator[T](Microsoft.Azure.Cosmos.FeedRange, Microsoft.Azure.Cosmos.QueryDefinition, System.String, Microsoft.Azure.Cosmos.QueryRequestOptions)"
        },
        "Microsoft.Azure.Cosmos.FeedIterator`1[T] GetItemQueryIterator[T](Microsoft.Azure.Cosmos.QueryDefinition, System.String, Microsoft.Azure.Cosmos.QueryRequestOptions)": {
          "Type": "Method",
          "Attributes": [],
          "MethodInfo": "Microsoft.Azure.Cosmos.FeedIterator`1[T] GetItemQueryIterator[T](Microsoft.Azure.Cosmos.QueryDefinition, System.String, Microsoft.Azure.Cosmos.QueryRequestOptions)"
        },
        "Microsoft.Azure.Cosmos.FeedIterator`1[T] GetItemQueryIterator[T](System.String, System.String, Microsoft.Azure.Cosmos.QueryRequestOptions)": {
          "Type": "Method",
          "Attributes": [],
          "MethodInfo": "Microsoft.Azure.Cosmos.FeedIterator`1[T] GetItemQueryIterator[T](System.String, System.String, Microsoft.Azure.Cosmos.QueryRequestOptions)"
        },
        "Microsoft.Azure.Cosmos.Scripts.Scripts get_Scripts()": {
          "Type": "Method",
          "Attributes": [],
          "MethodInfo": "Microsoft.Azure.Cosmos.Scripts.Scripts get_Scripts()"
        },
        "Microsoft.Azure.Cosmos.Scripts.Scripts Scripts": {
          "Type": "Property",
          "Attributes": [],
          "MethodInfo": null
        },
        "Microsoft.Azure.Cosmos.TransactionalBatch CreateTransactionalBatch(Microsoft.Azure.Cosmos.PartitionKey)": {
          "Type": "Method",
          "Attributes": [],
          "MethodInfo": "Microsoft.Azure.Cosmos.TransactionalBatch CreateTransactionalBatch(Microsoft.Azure.Cosmos.PartitionKey)"
        },
        "System.Linq.IOrderedQueryable`1[T] GetItemLinqQueryable[T](Boolean, System.String, Microsoft.Azure.Cosmos.QueryRequestOptions)": {
          "Type": "Method",
          "Attributes": [],
          "MethodInfo": "System.Linq.IOrderedQueryable`1[T] GetItemLinqQueryable[T](Boolean, System.String, Microsoft.Azure.Cosmos.QueryRequestOptions)"
        },
        "System.String get_Id()": {
          "Type": "Method",
          "Attributes": [],
          "MethodInfo": "System.String get_Id()"
        },
        "System.String Id": {
          "Type": "Property",
          "Attributes": [],
          "MethodInfo": null
        },
        "System.Threading.Tasks.Task`1[Microsoft.Azure.Cosmos.ContainerResponse] DeleteContainerAsync(Microsoft.Azure.Cosmos.ContainerRequestOptions, System.Threading.CancellationToken)": {
          "Type": "Method",
          "Attributes": [],
          "MethodInfo": "System.Threading.Tasks.Task`1[Microsoft.Azure.Cosmos.ContainerResponse] DeleteContainerAsync(Microsoft.Azure.Cosmos.ContainerRequestOptions, System.Threading.CancellationToken)"
        },
        "System.Threading.Tasks.Task`1[Microsoft.Azure.Cosmos.ContainerResponse] ReadContainerAsync(Microsoft.Azure.Cosmos.ContainerRequestOptions, System.Threading.CancellationToken)": {
          "Type": "Method",
          "Attributes": [],
          "MethodInfo": "System.Threading.Tasks.Task`1[Microsoft.Azure.Cosmos.ContainerResponse] ReadContainerAsync(Microsoft.Azure.Cosmos.ContainerRequestOptions, System.Threading.CancellationToken)"
        },
        "System.Threading.Tasks.Task`1[Microsoft.Azure.Cosmos.ContainerResponse] ReplaceContainerAsync(Microsoft.Azure.Cosmos.ContainerProperties, Microsoft.Azure.Cosmos.ContainerRequestOptions, System.Threading.CancellationToken)": {
          "Type": "Method",
          "Attributes": [],
          "MethodInfo": "System.Threading.Tasks.Task`1[Microsoft.Azure.Cosmos.ContainerResponse] ReplaceContainerAsync(Microsoft.Azure.Cosmos.ContainerProperties, Microsoft.Azure.Cosmos.ContainerRequestOptions, System.Threading.CancellationToken)"
        },
        "System.Threading.Tasks.Task`1[Microsoft.Azure.Cosmos.ItemResponse`1[T]] CreateItemAsync[T](T, System.Nullable`1[Microsoft.Azure.Cosmos.PartitionKey], Microsoft.Azure.Cosmos.ItemRequestOptions, System.Threading.CancellationToken)": {
          "Type": "Method",
          "Attributes": [],
          "MethodInfo": "System.Threading.Tasks.Task`1[Microsoft.Azure.Cosmos.ItemResponse`1[T]] CreateItemAsync[T](T, System.Nullable`1[Microsoft.Azure.Cosmos.PartitionKey], Microsoft.Azure.Cosmos.ItemRequestOptions, System.Threading.CancellationToken)"
        },
        "System.Threading.Tasks.Task`1[Microsoft.Azure.Cosmos.ItemResponse`1[T]] DeleteItemAsync[T](System.String, Microsoft.Azure.Cosmos.PartitionKey, Microsoft.Azure.Cosmos.ItemRequestOptions, System.Threading.CancellationToken)": {
          "Type": "Method",
          "Attributes": [],
          "MethodInfo": "System.Threading.Tasks.Task`1[Microsoft.Azure.Cosmos.ItemResponse`1[T]] DeleteItemAsync[T](System.String, Microsoft.Azure.Cosmos.PartitionKey, Microsoft.Azure.Cosmos.ItemRequestOptions, System.Threading.CancellationToken)"
        },
        "System.Threading.Tasks.Task`1[Microsoft.Azure.Cosmos.ItemResponse`1[T]] ReadItemAsync[T](System.String, Microsoft.Azure.Cosmos.PartitionKey, Microsoft.Azure.Cosmos.ItemRequestOptions, System.Threading.CancellationToken)": {
          "Type": "Method",
          "Attributes": [],
          "MethodInfo": "System.Threading.Tasks.Task`1[Microsoft.Azure.Cosmos.ItemResponse`1[T]] ReadItemAsync[T](System.String, Microsoft.Azure.Cosmos.PartitionKey, Microsoft.Azure.Cosmos.ItemRequestOptions, System.Threading.CancellationToken)"
        },
        "System.Threading.Tasks.Task`1[Microsoft.Azure.Cosmos.ItemResponse`1[T]] ReplaceItemAsync[T](T, System.String, System.Nullable`1[Microsoft.Azure.Cosmos.PartitionKey], Microsoft.Azure.Cosmos.ItemRequestOptions, System.Threading.CancellationToken)": {
          "Type": "Method",
          "Attributes": [],
          "MethodInfo": "System.Threading.Tasks.Task`1[Microsoft.Azure.Cosmos.ItemResponse`1[T]] ReplaceItemAsync[T](T, System.String, System.Nullable`1[Microsoft.Azure.Cosmos.PartitionKey], Microsoft.Azure.Cosmos.ItemRequestOptions, System.Threading.CancellationToken)"
        },
        "System.Threading.Tasks.Task`1[Microsoft.Azure.Cosmos.ItemResponse`1[T]] UpsertItemAsync[T](T, System.Nullable`1[Microsoft.Azure.Cosmos.PartitionKey], Microsoft.Azure.Cosmos.ItemRequestOptions, System.Threading.CancellationToken)": {
          "Type": "Method",
          "Attributes": [],
          "MethodInfo": "System.Threading.Tasks.Task`1[Microsoft.Azure.Cosmos.ItemResponse`1[T]] UpsertItemAsync[T](T, System.Nullable`1[Microsoft.Azure.Cosmos.PartitionKey], Microsoft.Azure.Cosmos.ItemRequestOptions, System.Threading.CancellationToken)"
        },
        "System.Threading.Tasks.Task`1[Microsoft.Azure.Cosmos.ResponseMessage] CreateItemStreamAsync(System.IO.Stream, Microsoft.Azure.Cosmos.PartitionKey, Microsoft.Azure.Cosmos.ItemRequestOptions, System.Threading.CancellationToken)": {
          "Type": "Method",
          "Attributes": [],
          "MethodInfo": "System.Threading.Tasks.Task`1[Microsoft.Azure.Cosmos.ResponseMessage] CreateItemStreamAsync(System.IO.Stream, Microsoft.Azure.Cosmos.PartitionKey, Microsoft.Azure.Cosmos.ItemRequestOptions, System.Threading.CancellationToken)"
        },
        "System.Threading.Tasks.Task`1[Microsoft.Azure.Cosmos.ResponseMessage] DeleteContainerStreamAsync(Microsoft.Azure.Cosmos.ContainerRequestOptions, System.Threading.CancellationToken)": {
          "Type": "Method",
          "Attributes": [],
          "MethodInfo": "System.Threading.Tasks.Task`1[Microsoft.Azure.Cosmos.ResponseMessage] DeleteContainerStreamAsync(Microsoft.Azure.Cosmos.ContainerRequestOptions, System.Threading.CancellationToken)"
        },
        "System.Threading.Tasks.Task`1[Microsoft.Azure.Cosmos.ResponseMessage] DeleteItemStreamAsync(System.String, Microsoft.Azure.Cosmos.PartitionKey, Microsoft.Azure.Cosmos.ItemRequestOptions, System.Threading.CancellationToken)": {
          "Type": "Method",
          "Attributes": [],
          "MethodInfo": "System.Threading.Tasks.Task`1[Microsoft.Azure.Cosmos.ResponseMessage] DeleteItemStreamAsync(System.String, Microsoft.Azure.Cosmos.PartitionKey, Microsoft.Azure.Cosmos.ItemRequestOptions, System.Threading.CancellationToken)"
        },
        "System.Threading.Tasks.Task`1[Microsoft.Azure.Cosmos.ResponseMessage] ReadContainerStreamAsync(Microsoft.Azure.Cosmos.ContainerRequestOptions, System.Threading.CancellationToken)": {
          "Type": "Method",
          "Attributes": [],
          "MethodInfo": "System.Threading.Tasks.Task`1[Microsoft.Azure.Cosmos.ResponseMessage] ReadContainerStreamAsync(Microsoft.Azure.Cosmos.ContainerRequestOptions, System.Threading.CancellationToken)"
        },
        "System.Threading.Tasks.Task`1[Microsoft.Azure.Cosmos.ResponseMessage] ReadItemStreamAsync(System.String, Microsoft.Azure.Cosmos.PartitionKey, Microsoft.Azure.Cosmos.ItemRequestOptions, System.Threading.CancellationToken)": {
          "Type": "Method",
          "Attributes": [],
          "MethodInfo": "System.Threading.Tasks.Task`1[Microsoft.Azure.Cosmos.ResponseMessage] ReadItemStreamAsync(System.String, Microsoft.Azure.Cosmos.PartitionKey, Microsoft.Azure.Cosmos.ItemRequestOptions, System.Threading.CancellationToken)"
        },
        "System.Threading.Tasks.Task`1[Microsoft.Azure.Cosmos.ResponseMessage] ReplaceContainerStreamAsync(Microsoft.Azure.Cosmos.ContainerProperties, Microsoft.Azure.Cosmos.ContainerRequestOptions, System.Threading.CancellationToken)": {
          "Type": "Method",
          "Attributes": [],
          "MethodInfo": "System.Threading.Tasks.Task`1[Microsoft.Azure.Cosmos.ResponseMessage] ReplaceContainerStreamAsync(Microsoft.Azure.Cosmos.ContainerProperties, Microsoft.Azure.Cosmos.ContainerRequestOptions, System.Threading.CancellationToken)"
        },
        "System.Threading.Tasks.Task`1[Microsoft.Azure.Cosmos.ResponseMessage] ReplaceItemStreamAsync(System.IO.Stream, System.String, Microsoft.Azure.Cosmos.PartitionKey, Microsoft.Azure.Cosmos.ItemRequestOptions, System.Threading.CancellationToken)": {
          "Type": "Method",
          "Attributes": [],
          "MethodInfo": "System.Threading.Tasks.Task`1[Microsoft.Azure.Cosmos.ResponseMessage] ReplaceItemStreamAsync(System.IO.Stream, System.String, Microsoft.Azure.Cosmos.PartitionKey, Microsoft.Azure.Cosmos.ItemRequestOptions, System.Threading.CancellationToken)"
        },
        "System.Threading.Tasks.Task`1[Microsoft.Azure.Cosmos.ResponseMessage] UpsertItemStreamAsync(System.IO.Stream, Microsoft.Azure.Cosmos.PartitionKey, Microsoft.Azure.Cosmos.ItemRequestOptions, System.Threading.CancellationToken)": {
          "Type": "Method",
          "Attributes": [],
          "MethodInfo": "System.Threading.Tasks.Task`1[Microsoft.Azure.Cosmos.ResponseMessage] UpsertItemStreamAsync(System.IO.Stream, Microsoft.Azure.Cosmos.PartitionKey, Microsoft.Azure.Cosmos.ItemRequestOptions, System.Threading.CancellationToken)"
        },
        "System.Threading.Tasks.Task`1[Microsoft.Azure.Cosmos.ThroughputResponse] ReadThroughputAsync(Microsoft.Azure.Cosmos.RequestOptions, System.Threading.CancellationToken)": {
          "Type": "Method",
          "Attributes": [],
          "MethodInfo": "System.Threading.Tasks.Task`1[Microsoft.Azure.Cosmos.ThroughputResponse] ReadThroughputAsync(Microsoft.Azure.Cosmos.RequestOptions, System.Threading.CancellationToken)"
        },
        "System.Threading.Tasks.Task`1[Microsoft.Azure.Cosmos.ThroughputResponse] ReplaceThroughputAsync(Int32, Microsoft.Azure.Cosmos.RequestOptions, System.Threading.CancellationToken)": {
          "Type": "Method",
          "Attributes": [],
          "MethodInfo": "System.Threading.Tasks.Task`1[Microsoft.Azure.Cosmos.ThroughputResponse] ReplaceThroughputAsync(Int32, Microsoft.Azure.Cosmos.RequestOptions, System.Threading.CancellationToken)"
        },
        "System.Threading.Tasks.Task`1[Microsoft.Azure.Cosmos.ThroughputResponse] ReplaceThroughputAsync(Microsoft.Azure.Cosmos.ThroughputProperties, Microsoft.Azure.Cosmos.RequestOptions, System.Threading.CancellationToken)": {
          "Type": "Method",
          "Attributes": [],
          "MethodInfo": "System.Threading.Tasks.Task`1[Microsoft.Azure.Cosmos.ThroughputResponse] ReplaceThroughputAsync(Microsoft.Azure.Cosmos.ThroughputProperties, Microsoft.Azure.Cosmos.RequestOptions, System.Threading.CancellationToken)"
        },
        "System.Threading.Tasks.Task`1[System.Collections.Generic.IEnumerable`1[System.String]] GetPartitionKeyRangesAsync(Microsoft.Azure.Cosmos.FeedRange, System.Threading.CancellationToken)": {
          "Type": "Method",
          "Attributes": [],
          "MethodInfo": "System.Threading.Tasks.Task`1[System.Collections.Generic.IEnumerable`1[System.String]] GetPartitionKeyRangesAsync(Microsoft.Azure.Cosmos.FeedRange, System.Threading.CancellationToken)"
        },
        "System.Threading.Tasks.Task`1[System.Collections.Generic.IReadOnlyList`1[Microsoft.Azure.Cosmos.FeedRange]] GetFeedRangesAsync(System.Threading.CancellationToken)": {
          "Type": "Method",
          "Attributes": [],
          "MethodInfo": "System.Threading.Tasks.Task`1[System.Collections.Generic.IReadOnlyList`1[Microsoft.Azure.Cosmos.FeedRange]] GetFeedRangesAsync(System.Threading.CancellationToken)"
        },
        "System.Threading.Tasks.Task`1[System.Nullable`1[System.Int32]] ReadThroughputAsync(System.Threading.CancellationToken)": {
          "Type": "Method",
          "Attributes": [],
          "MethodInfo": "System.Threading.Tasks.Task`1[System.Nullable`1[System.Int32]] ReadThroughputAsync(System.Threading.CancellationToken)"
        }
      },
      "NestedTypes": {
        "ChangesEstimationHandler": {
          "Subclasses": {},
          "Members": {
            "System.IAsyncResult BeginInvoke(Int64, System.Threading.CancellationToken, System.AsyncCallback, System.Object)": {
              "Type": "Method",
              "Attributes": [],
              "MethodInfo": "System.IAsyncResult BeginInvoke(Int64, System.Threading.CancellationToken, System.AsyncCallback, System.Object)"
            },
            "System.Threading.Tasks.Task EndInvoke(System.IAsyncResult)": {
              "Type": "Method",
              "Attributes": [],
              "MethodInfo": "System.Threading.Tasks.Task EndInvoke(System.IAsyncResult)"
            },
            "System.Threading.Tasks.Task Invoke(Int64, System.Threading.CancellationToken)": {
              "Type": "Method",
              "Attributes": [],
              "MethodInfo": "System.Threading.Tasks.Task Invoke(Int64, System.Threading.CancellationToken)"
            },
            "Void .ctor(System.Object, IntPtr)": {
              "Type": "Constructor",
              "Attributes": [],
              "MethodInfo": "Void .ctor(System.Object, IntPtr)"
            }
          },
          "NestedTypes": {}
        },
        "ChangesHandler`1": {
          "Subclasses": {},
          "Members": {
            "System.IAsyncResult BeginInvoke(System.Collections.Generic.IReadOnlyCollection`1[T], System.Threading.CancellationToken, System.AsyncCallback, System.Object)": {
              "Type": "Method",
              "Attributes": [],
              "MethodInfo": "System.IAsyncResult BeginInvoke(System.Collections.Generic.IReadOnlyCollection`1[T], System.Threading.CancellationToken, System.AsyncCallback, System.Object)"
            },
            "System.Threading.Tasks.Task EndInvoke(System.IAsyncResult)": {
              "Type": "Method",
              "Attributes": [],
              "MethodInfo": "System.Threading.Tasks.Task EndInvoke(System.IAsyncResult)"
            },
            "System.Threading.Tasks.Task Invoke(System.Collections.Generic.IReadOnlyCollection`1[T], System.Threading.CancellationToken)": {
              "Type": "Method",
              "Attributes": [],
              "MethodInfo": "System.Threading.Tasks.Task Invoke(System.Collections.Generic.IReadOnlyCollection`1[T], System.Threading.CancellationToken)"
            },
            "Void .ctor(System.Object, IntPtr)": {
              "Type": "Constructor",
              "Attributes": [],
              "MethodInfo": "Void .ctor(System.Object, IntPtr)"
            }
          },
          "NestedTypes": {}
        }
      }
    },
    "ChangesEstimationHandler": {
      "Subclasses": {},
      "Members": {
        "System.IAsyncResult BeginInvoke(Int64, System.Threading.CancellationToken, System.AsyncCallback, System.Object)": {
          "Type": "Method",
          "Attributes": [],
          "MethodInfo": "System.IAsyncResult BeginInvoke(Int64, System.Threading.CancellationToken, System.AsyncCallback, System.Object)"
        },
        "System.Threading.Tasks.Task EndInvoke(System.IAsyncResult)": {
          "Type": "Method",
          "Attributes": [],
          "MethodInfo": "System.Threading.Tasks.Task EndInvoke(System.IAsyncResult)"
        },
        "System.Threading.Tasks.Task Invoke(Int64, System.Threading.CancellationToken)": {
          "Type": "Method",
          "Attributes": [],
          "MethodInfo": "System.Threading.Tasks.Task Invoke(Int64, System.Threading.CancellationToken)"
        },
        "Void .ctor(System.Object, IntPtr)": {
          "Type": "Constructor",
          "Attributes": [],
          "MethodInfo": "Void .ctor(System.Object, IntPtr)"
        }
      },
      "NestedTypes": {}
    },
    "ChangesHandler`1": {
      "Subclasses": {},
      "Members": {
        "System.IAsyncResult BeginInvoke(System.Collections.Generic.IReadOnlyCollection`1[T], System.Threading.CancellationToken, System.AsyncCallback, System.Object)": {
          "Type": "Method",
          "Attributes": [],
          "MethodInfo": "System.IAsyncResult BeginInvoke(System.Collections.Generic.IReadOnlyCollection`1[T], System.Threading.CancellationToken, System.AsyncCallback, System.Object)"
        },
        "System.Threading.Tasks.Task EndInvoke(System.IAsyncResult)": {
          "Type": "Method",
          "Attributes": [],
          "MethodInfo": "System.Threading.Tasks.Task EndInvoke(System.IAsyncResult)"
        },
        "System.Threading.Tasks.Task Invoke(System.Collections.Generic.IReadOnlyCollection`1[T], System.Threading.CancellationToken)": {
          "Type": "Method",
          "Attributes": [],
          "MethodInfo": "System.Threading.Tasks.Task Invoke(System.Collections.Generic.IReadOnlyCollection`1[T], System.Threading.CancellationToken)"
        },
        "Void .ctor(System.Object, IntPtr)": {
          "Type": "Constructor",
          "Attributes": [],
          "MethodInfo": "Void .ctor(System.Object, IntPtr)"
        }
      },
      "NestedTypes": {}
    },
    "ContainerProperties": {
      "Subclasses": {},
      "Members": {
        "Microsoft.Azure.Cosmos.ConflictResolutionPolicy ConflictResolutionPolicy[Newtonsoft.Json.JsonIgnoreAttribute()]": {
          "Type": "Property",
          "Attributes": [
            "JsonIgnoreAttribute"
          ],
          "MethodInfo": null
        },
        "Microsoft.Azure.Cosmos.ConflictResolutionPolicy get_ConflictResolutionPolicy()": {
          "Type": "Method",
          "Attributes": [],
          "MethodInfo": "Microsoft.Azure.Cosmos.ConflictResolutionPolicy get_ConflictResolutionPolicy()"
        },
        "Microsoft.Azure.Cosmos.GeospatialConfig GeospatialConfig[Newtonsoft.Json.JsonIgnoreAttribute()]": {
          "Type": "Property",
          "Attributes": [
            "JsonIgnoreAttribute"
          ],
          "MethodInfo": null
        },
        "Microsoft.Azure.Cosmos.GeospatialConfig get_GeospatialConfig()": {
          "Type": "Method",
          "Attributes": [],
          "MethodInfo": "Microsoft.Azure.Cosmos.GeospatialConfig get_GeospatialConfig()"
        },
        "Microsoft.Azure.Cosmos.IndexingPolicy get_IndexingPolicy()": {
          "Type": "Method",
          "Attributes": [],
          "MethodInfo": "Microsoft.Azure.Cosmos.IndexingPolicy get_IndexingPolicy()"
        },
        "Microsoft.Azure.Cosmos.IndexingPolicy IndexingPolicy[Newtonsoft.Json.JsonIgnoreAttribute()]": {
          "Type": "Property",
          "Attributes": [
            "JsonIgnoreAttribute"
          ],
          "MethodInfo": null
        },
        "Microsoft.Azure.Cosmos.UniqueKeyPolicy get_UniqueKeyPolicy()": {
          "Type": "Method",
          "Attributes": [],
          "MethodInfo": "Microsoft.Azure.Cosmos.UniqueKeyPolicy get_UniqueKeyPolicy()"
        },
        "Microsoft.Azure.Cosmos.UniqueKeyPolicy UniqueKeyPolicy[Newtonsoft.Json.JsonIgnoreAttribute()]": {
          "Type": "Property",
          "Attributes": [
            "JsonIgnoreAttribute"
          ],
          "MethodInfo": null
        },
        "System.Nullable`1[Microsoft.Azure.Cosmos.PartitionKeyDefinitionVersion] get_PartitionKeyDefinitionVersion()": {
          "Type": "Method",
          "Attributes": [],
          "MethodInfo": "System.Nullable`1[Microsoft.Azure.Cosmos.PartitionKeyDefinitionVersion] get_PartitionKeyDefinitionVersion()"
        },
        "System.Nullable`1[Microsoft.Azure.Cosmos.PartitionKeyDefinitionVersion] PartitionKeyDefinitionVersion[Newtonsoft.Json.JsonIgnoreAttribute()]": {
          "Type": "Property",
          "Attributes": [
            "JsonIgnoreAttribute"
          ],
          "MethodInfo": null
        },
        "System.Nullable`1[System.DateTime] get_LastModified()[System.Runtime.CompilerServices.CompilerGeneratedAttribute()]": {
          "Type": "Method",
          "Attributes": [
            "CompilerGeneratedAttribute"
          ],
          "MethodInfo": "System.Nullable`1[System.DateTime] get_LastModified()"
        },
        "System.Nullable`1[System.DateTime] LastModified[Newtonsoft.Json.JsonPropertyAttribute(NullValueHandling = 1, PropertyName = \"_ts\")]-[Newtonsoft.Json.JsonConverterAttribute(typeof(Microsoft.Azure.Documents.UnixDateTimeConverter))]": {
          "Type": "Property",
          "Attributes": [
            "JsonConverterAttribute",
            "JsonPropertyAttribute"
          ],
          "MethodInfo": null
        },
        "System.Nullable`1[System.Int32] AnalyticalStoreTimeToLiveInSeconds[Newtonsoft.Json.JsonPropertyAttribute(NullValueHandling = 1, PropertyName = \"analyticalStorageTtl\")]": {
          "Type": "Property",
          "Attributes": [
            "JsonPropertyAttribute"
          ],
          "MethodInfo": null
        },
        "System.Nullable`1[System.Int32] DefaultTimeToLive[Newtonsoft.Json.JsonPropertyAttribute(NullValueHandling = 1, PropertyName = \"defaultTtl\")]": {
          "Type": "Property",
          "Attributes": [
            "JsonPropertyAttribute"
          ],
          "MethodInfo": null
        },
        "System.Nullable`1[System.Int32] get_AnalyticalStoreTimeToLiveInSeconds()[System.Runtime.CompilerServices.CompilerGeneratedAttribute()]": {
          "Type": "Method",
          "Attributes": [
            "CompilerGeneratedAttribute"
          ],
          "MethodInfo": "System.Nullable`1[System.Int32] get_AnalyticalStoreTimeToLiveInSeconds()"
        },
        "System.Nullable`1[System.Int32] get_DefaultTimeToLive()[System.Runtime.CompilerServices.CompilerGeneratedAttribute()]": {
          "Type": "Method",
          "Attributes": [
            "CompilerGeneratedAttribute"
          ],
          "MethodInfo": "System.Nullable`1[System.Int32] get_DefaultTimeToLive()"
        },
        "System.String ETag[Newtonsoft.Json.JsonPropertyAttribute(NullValueHandling = 1, PropertyName = \"_etag\")]": {
          "Type": "Property",
          "Attributes": [
            "JsonPropertyAttribute"
          ],
          "MethodInfo": null
        },
        "System.String get_ETag()[System.Runtime.CompilerServices.CompilerGeneratedAttribute()]": {
          "Type": "Method",
          "Attributes": [
            "CompilerGeneratedAttribute"
          ],
          "MethodInfo": "System.String get_ETag()"
        },
        "System.String get_Id()": {
          "Type": "Method",
          "Attributes": [],
          "MethodInfo": "System.String get_Id()"
        },
        "System.String get_PartitionKeyPath()": {
          "Type": "Method",
          "Attributes": [],
          "MethodInfo": "System.String get_PartitionKeyPath()"
        },
        "System.String get_SelfLink()[System.Runtime.CompilerServices.CompilerGeneratedAttribute()]": {
          "Type": "Method",
          "Attributes": [
            "CompilerGeneratedAttribute"
          ],
          "MethodInfo": "System.String get_SelfLink()"
        },
        "System.String get_TimeToLivePropertyPath()[System.Runtime.CompilerServices.CompilerGeneratedAttribute()]": {
          "Type": "Method",
          "Attributes": [
            "CompilerGeneratedAttribute"
          ],
          "MethodInfo": "System.String get_TimeToLivePropertyPath()"
        },
        "System.String Id[Newtonsoft.Json.JsonPropertyAttribute(PropertyName = \"id\")]": {
          "Type": "Property",
          "Attributes": [
            "JsonPropertyAttribute"
          ],
          "MethodInfo": null
        },
        "System.String PartitionKeyPath[Newtonsoft.Json.JsonIgnoreAttribute()]": {
          "Type": "Property",
          "Attributes": [
            "JsonIgnoreAttribute"
          ],
          "MethodInfo": null
        },
        "System.String SelfLink[Newtonsoft.Json.JsonPropertyAttribute(NullValueHandling = 1, PropertyName = \"_self\")]": {
          "Type": "Property",
          "Attributes": [
            "JsonPropertyAttribute"
          ],
          "MethodInfo": null
        },
        "System.String TimeToLivePropertyPath[System.ObsoleteAttribute()]-[Newtonsoft.Json.JsonPropertyAttribute(NullValueHandling = 1, PropertyName = \"ttlPropertyPath\")]": {
          "Type": "Property",
          "Attributes": [
            "JsonPropertyAttribute",
            "ObsoleteAttribute"
          ],
          "MethodInfo": null
        },
        "Void .ctor()": {
          "Type": "Constructor",
          "Attributes": [],
          "MethodInfo": "Void .ctor()"
        },
        "Void .ctor(System.String, System.String)": {
          "Type": "Constructor",
          "Attributes": [],
          "MethodInfo": "Void .ctor(System.String, System.String)"
        },
        "Void set_AnalyticalStoreTimeToLiveInSeconds(System.Nullable`1[System.Int32])[System.Runtime.CompilerServices.CompilerGeneratedAttribute()]": {
          "Type": "Method",
          "Attributes": [
            "CompilerGeneratedAttribute"
          ],
          "MethodInfo": "Void set_AnalyticalStoreTimeToLiveInSeconds(System.Nullable`1[System.Int32])"
        },
        "Void set_ConflictResolutionPolicy(Microsoft.Azure.Cosmos.ConflictResolutionPolicy)": {
          "Type": "Method",
          "Attributes": [],
          "MethodInfo": "Void set_ConflictResolutionPolicy(Microsoft.Azure.Cosmos.ConflictResolutionPolicy)"
        },
        "Void set_DefaultTimeToLive(System.Nullable`1[System.Int32])[System.Runtime.CompilerServices.CompilerGeneratedAttribute()]": {
          "Type": "Method",
          "Attributes": [
            "CompilerGeneratedAttribute"
          ],
          "MethodInfo": "Void set_DefaultTimeToLive(System.Nullable`1[System.Int32])"
        },
        "Void set_GeospatialConfig(Microsoft.Azure.Cosmos.GeospatialConfig)": {
          "Type": "Method",
          "Attributes": [],
          "MethodInfo": "Void set_GeospatialConfig(Microsoft.Azure.Cosmos.GeospatialConfig)"
        },
        "Void set_Id(System.String)": {
          "Type": "Method",
          "Attributes": [],
          "MethodInfo": "Void set_Id(System.String)"
        },
        "Void set_IndexingPolicy(Microsoft.Azure.Cosmos.IndexingPolicy)": {
          "Type": "Method",
          "Attributes": [],
          "MethodInfo": "Void set_IndexingPolicy(Microsoft.Azure.Cosmos.IndexingPolicy)"
        },
        "Void set_PartitionKeyDefinitionVersion(System.Nullable`1[Microsoft.Azure.Cosmos.PartitionKeyDefinitionVersion])": {
          "Type": "Method",
          "Attributes": [],
          "MethodInfo": "Void set_PartitionKeyDefinitionVersion(System.Nullable`1[Microsoft.Azure.Cosmos.PartitionKeyDefinitionVersion])"
        },
        "Void set_PartitionKeyPath(System.String)": {
          "Type": "Method",
          "Attributes": [],
          "MethodInfo": "Void set_PartitionKeyPath(System.String)"
        },
        "Void set_TimeToLivePropertyPath(System.String)[System.Runtime.CompilerServices.CompilerGeneratedAttribute()]": {
          "Type": "Method",
          "Attributes": [
            "CompilerGeneratedAttribute"
          ],
          "MethodInfo": "Void set_TimeToLivePropertyPath(System.String)"
        },
        "Void set_UniqueKeyPolicy(Microsoft.Azure.Cosmos.UniqueKeyPolicy)": {
          "Type": "Method",
          "Attributes": [],
          "MethodInfo": "Void set_UniqueKeyPolicy(Microsoft.Azure.Cosmos.UniqueKeyPolicy)"
        }
      },
      "NestedTypes": {}
    },
    "ContainerRequestOptions": {
      "Subclasses": {},
      "Members": {
        "Boolean get_PopulateQuotaInfo()[System.Runtime.CompilerServices.CompilerGeneratedAttribute()]": {
          "Type": "Method",
          "Attributes": [
            "CompilerGeneratedAttribute"
          ],
          "MethodInfo": "Boolean get_PopulateQuotaInfo()"
        },
        "Boolean PopulateQuotaInfo": {
          "Type": "Property",
          "Attributes": [],
          "MethodInfo": null
        },
        "Void .ctor()": {
          "Type": "Constructor",
          "Attributes": [],
          "MethodInfo": "Void .ctor()"
        },
        "Void set_PopulateQuotaInfo(Boolean)[System.Runtime.CompilerServices.CompilerGeneratedAttribute()]": {
          "Type": "Method",
          "Attributes": [
            "CompilerGeneratedAttribute"
          ],
          "MethodInfo": "Void set_PopulateQuotaInfo(Boolean)"
        }
      },
      "NestedTypes": {}
    },
    "ContainerResponse": {
      "Subclasses": {},
      "Members": {
        "Double get_RequestCharge()": {
          "Type": "Method",
          "Attributes": [],
          "MethodInfo": "Double get_RequestCharge()"
        },
        "Double RequestCharge": {
          "Type": "Property",
          "Attributes": [],
          "MethodInfo": null
        },
        "Microsoft.Azure.Cosmos.Container Container": {
          "Type": "Property",
          "Attributes": [],
          "MethodInfo": null
        },
        "Microsoft.Azure.Cosmos.Container get_Container()[System.Runtime.CompilerServices.CompilerGeneratedAttribute()]": {
          "Type": "Method",
          "Attributes": [
            "CompilerGeneratedAttribute"
          ],
          "MethodInfo": "Microsoft.Azure.Cosmos.Container get_Container()"
        },
        "Microsoft.Azure.Cosmos.Container op_Implicit(Microsoft.Azure.Cosmos.ContainerResponse)": {
          "Type": "Method",
          "Attributes": [],
          "MethodInfo": "Microsoft.Azure.Cosmos.Container op_Implicit(Microsoft.Azure.Cosmos.ContainerResponse)"
        },
        "Microsoft.Azure.Cosmos.ContainerProperties get_Resource()[System.Runtime.CompilerServices.CompilerGeneratedAttribute()]": {
          "Type": "Method",
          "Attributes": [
            "CompilerGeneratedAttribute"
          ],
          "MethodInfo": "Microsoft.Azure.Cosmos.ContainerProperties get_Resource()"
        },
        "Microsoft.Azure.Cosmos.ContainerProperties Resource": {
          "Type": "Property",
          "Attributes": [],
          "MethodInfo": null
        },
        "Microsoft.Azure.Cosmos.CosmosDiagnostics Diagnostics": {
          "Type": "Property",
          "Attributes": [],
          "MethodInfo": null
        },
        "Microsoft.Azure.Cosmos.CosmosDiagnostics get_Diagnostics()[System.Runtime.CompilerServices.CompilerGeneratedAttribute()]": {
          "Type": "Method",
          "Attributes": [
            "CompilerGeneratedAttribute"
          ],
          "MethodInfo": "Microsoft.Azure.Cosmos.CosmosDiagnostics get_Diagnostics()"
        },
        "Microsoft.Azure.Cosmos.Headers get_Headers()[System.Runtime.CompilerServices.CompilerGeneratedAttribute()]": {
          "Type": "Method",
          "Attributes": [
            "CompilerGeneratedAttribute"
          ],
          "MethodInfo": "Microsoft.Azure.Cosmos.Headers get_Headers()"
        },
        "Microsoft.Azure.Cosmos.Headers Headers": {
          "Type": "Property",
          "Attributes": [],
          "MethodInfo": null
        },
        "System.Net.HttpStatusCode get_StatusCode()[System.Runtime.CompilerServices.CompilerGeneratedAttribute()]": {
          "Type": "Method",
          "Attributes": [
            "CompilerGeneratedAttribute"
          ],
          "MethodInfo": "System.Net.HttpStatusCode get_StatusCode()"
        },
        "System.Net.HttpStatusCode StatusCode": {
          "Type": "Property",
          "Attributes": [],
          "MethodInfo": null
        },
        "System.String ActivityId": {
          "Type": "Property",
          "Attributes": [],
          "MethodInfo": null
        },
        "System.String ETag": {
          "Type": "Property",
          "Attributes": [],
          "MethodInfo": null
        },
        "System.String get_ActivityId()": {
          "Type": "Method",
          "Attributes": [],
          "MethodInfo": "System.String get_ActivityId()"
        },
        "System.String get_ETag()": {
          "Type": "Method",
          "Attributes": [],
          "MethodInfo": "System.String get_ETag()"
        }
      },
      "NestedTypes": {}
    },
    "CosmosClient": {
      "Subclasses": {},
      "Members": {
        "Microsoft.Azure.Cosmos.Container GetContainer(System.String, System.String)": {
          "Type": "Method",
          "Attributes": [],
          "MethodInfo": "Microsoft.Azure.Cosmos.Container GetContainer(System.String, System.String)"
        },
        "Microsoft.Azure.Cosmos.CosmosClientOptions ClientOptions": {
          "Type": "Property",
          "Attributes": [],
          "MethodInfo": null
        },
        "Microsoft.Azure.Cosmos.CosmosClientOptions get_ClientOptions()": {
          "Type": "Method",
          "Attributes": [],
          "MethodInfo": "Microsoft.Azure.Cosmos.CosmosClientOptions get_ClientOptions()"
        },
        "Microsoft.Azure.Cosmos.CosmosResponseFactory get_ResponseFactory()": {
          "Type": "Method",
          "Attributes": [],
          "MethodInfo": "Microsoft.Azure.Cosmos.CosmosResponseFactory get_ResponseFactory()"
        },
        "Microsoft.Azure.Cosmos.CosmosResponseFactory ResponseFactory": {
          "Type": "Property",
          "Attributes": [],
          "MethodInfo": null
        },
        "Microsoft.Azure.Cosmos.Database GetDatabase(System.String)": {
          "Type": "Method",
          "Attributes": [],
          "MethodInfo": "Microsoft.Azure.Cosmos.Database GetDatabase(System.String)"
        },
        "Microsoft.Azure.Cosmos.FeedIterator GetDatabaseQueryStreamIterator(Microsoft.Azure.Cosmos.QueryDefinition, System.String, Microsoft.Azure.Cosmos.QueryRequestOptions)": {
          "Type": "Method",
          "Attributes": [],
          "MethodInfo": "Microsoft.Azure.Cosmos.FeedIterator GetDatabaseQueryStreamIterator(Microsoft.Azure.Cosmos.QueryDefinition, System.String, Microsoft.Azure.Cosmos.QueryRequestOptions)"
        },
        "Microsoft.Azure.Cosmos.FeedIterator GetDatabaseQueryStreamIterator(System.String, System.String, Microsoft.Azure.Cosmos.QueryRequestOptions)": {
          "Type": "Method",
          "Attributes": [],
          "MethodInfo": "Microsoft.Azure.Cosmos.FeedIterator GetDatabaseQueryStreamIterator(System.String, System.String, Microsoft.Azure.Cosmos.QueryRequestOptions)"
        },
        "Microsoft.Azure.Cosmos.FeedIterator`1[T] GetDatabaseQueryIterator[T](Microsoft.Azure.Cosmos.QueryDefinition, System.String, Microsoft.Azure.Cosmos.QueryRequestOptions)": {
          "Type": "Method",
          "Attributes": [],
          "MethodInfo": "Microsoft.Azure.Cosmos.FeedIterator`1[T] GetDatabaseQueryIterator[T](Microsoft.Azure.Cosmos.QueryDefinition, System.String, Microsoft.Azure.Cosmos.QueryRequestOptions)"
        },
        "Microsoft.Azure.Cosmos.FeedIterator`1[T] GetDatabaseQueryIterator[T](System.String, System.String, Microsoft.Azure.Cosmos.QueryRequestOptions)": {
          "Type": "Method",
          "Attributes": [],
          "MethodInfo": "Microsoft.Azure.Cosmos.FeedIterator`1[T] GetDatabaseQueryIterator[T](System.String, System.String, Microsoft.Azure.Cosmos.QueryRequestOptions)"
        },
        "System.Threading.Tasks.Task`1[Microsoft.Azure.Cosmos.AccountProperties] ReadAccountAsync()": {
          "Type": "Method",
          "Attributes": [],
          "MethodInfo": "System.Threading.Tasks.Task`1[Microsoft.Azure.Cosmos.AccountProperties] ReadAccountAsync()"
        },
        "System.Threading.Tasks.Task`1[Microsoft.Azure.Cosmos.DatabaseResponse] CreateDatabaseAsync(System.String, Microsoft.Azure.Cosmos.ThroughputProperties, Microsoft.Azure.Cosmos.RequestOptions, System.Threading.CancellationToken)": {
          "Type": "Method",
          "Attributes": [],
          "MethodInfo": "System.Threading.Tasks.Task`1[Microsoft.Azure.Cosmos.DatabaseResponse] CreateDatabaseAsync(System.String, Microsoft.Azure.Cosmos.ThroughputProperties, Microsoft.Azure.Cosmos.RequestOptions, System.Threading.CancellationToken)"
        },
        "System.Threading.Tasks.Task`1[Microsoft.Azure.Cosmos.DatabaseResponse] CreateDatabaseAsync(System.String, System.Nullable`1[System.Int32], Microsoft.Azure.Cosmos.RequestOptions, System.Threading.CancellationToken)": {
          "Type": "Method",
          "Attributes": [],
          "MethodInfo": "System.Threading.Tasks.Task`1[Microsoft.Azure.Cosmos.DatabaseResponse] CreateDatabaseAsync(System.String, System.Nullable`1[System.Int32], Microsoft.Azure.Cosmos.RequestOptions, System.Threading.CancellationToken)"
        },
        "System.Threading.Tasks.Task`1[Microsoft.Azure.Cosmos.DatabaseResponse] CreateDatabaseIfNotExistsAsync(System.String, Microsoft.Azure.Cosmos.ThroughputProperties, Microsoft.Azure.Cosmos.RequestOptions, System.Threading.CancellationToken)": {
          "Type": "Method",
          "Attributes": [],
          "MethodInfo": "System.Threading.Tasks.Task`1[Microsoft.Azure.Cosmos.DatabaseResponse] CreateDatabaseIfNotExistsAsync(System.String, Microsoft.Azure.Cosmos.ThroughputProperties, Microsoft.Azure.Cosmos.RequestOptions, System.Threading.CancellationToken)"
        },
        "System.Threading.Tasks.Task`1[Microsoft.Azure.Cosmos.DatabaseResponse] CreateDatabaseIfNotExistsAsync(System.String, System.Nullable`1[System.Int32], Microsoft.Azure.Cosmos.RequestOptions, System.Threading.CancellationToken)": {
          "Type": "Method",
          "Attributes": [],
          "MethodInfo": "System.Threading.Tasks.Task`1[Microsoft.Azure.Cosmos.DatabaseResponse] CreateDatabaseIfNotExistsAsync(System.String, System.Nullable`1[System.Int32], Microsoft.Azure.Cosmos.RequestOptions, System.Threading.CancellationToken)"
        },
        "System.Threading.Tasks.Task`1[Microsoft.Azure.Cosmos.ResponseMessage] CreateDatabaseStreamAsync(Microsoft.Azure.Cosmos.DatabaseProperties, System.Nullable`1[System.Int32], Microsoft.Azure.Cosmos.RequestOptions, System.Threading.CancellationToken)": {
          "Type": "Method",
          "Attributes": [],
          "MethodInfo": "System.Threading.Tasks.Task`1[Microsoft.Azure.Cosmos.ResponseMessage] CreateDatabaseStreamAsync(Microsoft.Azure.Cosmos.DatabaseProperties, System.Nullable`1[System.Int32], Microsoft.Azure.Cosmos.RequestOptions, System.Threading.CancellationToken)"
        },
        "System.Uri Endpoint": {
          "Type": "Property",
          "Attributes": [],
          "MethodInfo": null
        },
        "System.Uri get_Endpoint()[System.Runtime.CompilerServices.CompilerGeneratedAttribute()]": {
          "Type": "Method",
          "Attributes": [
            "CompilerGeneratedAttribute"
          ],
          "MethodInfo": "System.Uri get_Endpoint()"
        },
        "Void .ctor(System.String, Microsoft.Azure.Cosmos.CosmosClientOptions)": {
          "Type": "Constructor",
          "Attributes": [],
          "MethodInfo": "Void .ctor(System.String, Microsoft.Azure.Cosmos.CosmosClientOptions)"
        },
        "Void .ctor(System.String, System.String, Microsoft.Azure.Cosmos.CosmosClientOptions)": {
          "Type": "Constructor",
          "Attributes": [],
          "MethodInfo": "Void .ctor(System.String, System.String, Microsoft.Azure.Cosmos.CosmosClientOptions)"
        },
        "Void Dispose()": {
          "Type": "Method",
          "Attributes": [],
          "MethodInfo": "Void Dispose()"
        }
      },
      "NestedTypes": {}
    },
    "CosmosClientOptions": {
      "Subclasses": {},
      "Members": {
        "Boolean AllowBulkExecution": {
          "Type": "Property",
          "Attributes": [],
          "MethodInfo": null
        },
        "Boolean EnableTcpConnectionEndpointRediscovery": {
          "Type": "Property",
          "Attributes": [],
          "MethodInfo": null
        },
        "Boolean get_AllowBulkExecution()[System.Runtime.CompilerServices.CompilerGeneratedAttribute()]": {
          "Type": "Method",
          "Attributes": [
            "CompilerGeneratedAttribute"
          ],
          "MethodInfo": "Boolean get_AllowBulkExecution()"
        },
        "Boolean get_EnableTcpConnectionEndpointRediscovery()[System.Runtime.CompilerServices.CompilerGeneratedAttribute()]": {
          "Type": "Method",
          "Attributes": [
            "CompilerGeneratedAttribute"
          ],
          "MethodInfo": "Boolean get_EnableTcpConnectionEndpointRediscovery()"
        },
        "Boolean get_LimitToEndpoint()[System.Runtime.CompilerServices.CompilerGeneratedAttribute()]": {
          "Type": "Method",
          "Attributes": [
            "CompilerGeneratedAttribute"
          ],
          "MethodInfo": "Boolean get_LimitToEndpoint()"
        },
        "Boolean LimitToEndpoint": {
          "Type": "Property",
          "Attributes": [],
          "MethodInfo": null
        },
        "Int32 GatewayModeMaxConnectionLimit": {
          "Type": "Property",
          "Attributes": [],
          "MethodInfo": null
        },
        "Int32 get_GatewayModeMaxConnectionLimit()": {
          "Type": "Method",
          "Attributes": [],
          "MethodInfo": "Int32 get_GatewayModeMaxConnectionLimit()"
        },
        "Microsoft.Azure.Cosmos.ConnectionMode ConnectionMode": {
          "Type": "Property",
          "Attributes": [],
          "MethodInfo": null
        },
        "Microsoft.Azure.Cosmos.ConnectionMode get_ConnectionMode()": {
          "Type": "Method",
          "Attributes": [],
          "MethodInfo": "Microsoft.Azure.Cosmos.ConnectionMode get_ConnectionMode()"
        },
        "Microsoft.Azure.Cosmos.CosmosSerializationOptions get_SerializerOptions()": {
          "Type": "Method",
          "Attributes": [],
          "MethodInfo": "Microsoft.Azure.Cosmos.CosmosSerializationOptions get_SerializerOptions()"
        },
        "Microsoft.Azure.Cosmos.CosmosSerializationOptions SerializerOptions": {
          "Type": "Property",
          "Attributes": [],
          "MethodInfo": null
        },
        "Microsoft.Azure.Cosmos.CosmosSerializer get_Serializer()": {
          "Type": "Method",
          "Attributes": [],
          "MethodInfo": "Microsoft.Azure.Cosmos.CosmosSerializer get_Serializer()"
        },
        "Microsoft.Azure.Cosmos.CosmosSerializer Serializer[Newtonsoft.Json.JsonConverterAttribute(typeof(Microsoft.Azure.Cosmos.CosmosClientOptions+ClientOptionJsonConverter))]": {
          "Type": "Property",
          "Attributes": [
            "JsonConverterAttribute"
          ],
          "MethodInfo": null
        },
        "Microsoft.Azure.Cosmos.Encryptor Encryptor[Newtonsoft.Json.JsonIgnoreAttribute()]": {
          "Type": "Property",
          "Attributes": [
            "JsonIgnoreAttribute"
          ],
          "MethodInfo": null
        },
        "Microsoft.Azure.Cosmos.Encryptor get_Encryptor()[System.Runtime.CompilerServices.CompilerGeneratedAttribute()]": {
          "Type": "Method",
          "Attributes": [
            "CompilerGeneratedAttribute"
          ],
          "MethodInfo": "Microsoft.Azure.Cosmos.Encryptor get_Encryptor()"
        },
        "System.Collections.Generic.IReadOnlyList`1[System.String] ApplicationPreferredRegions": {
          "Type": "Property",
          "Attributes": [],
          "MethodInfo": null
        },
        "System.Collections.Generic.IReadOnlyList`1[System.String] get_ApplicationPreferredRegions()[System.Runtime.CompilerServices.CompilerGeneratedAttribute()]": {
          "Type": "Method",
          "Attributes": [
            "CompilerGeneratedAttribute"
          ],
          "MethodInfo": "System.Collections.Generic.IReadOnlyList`1[System.String] get_ApplicationPreferredRegions()"
        },
        "System.Collections.ObjectModel.Collection`1[Microsoft.Azure.Cosmos.RequestHandler] CustomHandlers[Newtonsoft.Json.JsonConverterAttribute(typeof(Microsoft.Azure.Cosmos.CosmosClientOptions+ClientOptionJsonConverter))]": {
          "Type": "Property",
          "Attributes": [
            "JsonConverterAttribute"
          ],
          "MethodInfo": null
        },
        "System.Collections.ObjectModel.Collection`1[Microsoft.Azure.Cosmos.RequestHandler] get_CustomHandlers()[System.Runtime.CompilerServices.CompilerGeneratedAttribute()]": {
          "Type": "Method",
          "Attributes": [
            "CompilerGeneratedAttribute"
          ],
          "MethodInfo": "System.Collections.ObjectModel.Collection`1[Microsoft.Azure.Cosmos.RequestHandler] get_CustomHandlers()"
        },
        "System.Func`1[System.Net.Http.HttpClient] get_HttpClientFactory()": {
          "Type": "Method",
          "Attributes": [],
          "MethodInfo": "System.Func`1[System.Net.Http.HttpClient] get_HttpClientFactory()"
        },
        "System.Func`1[System.Net.Http.HttpClient] HttpClientFactory[Newtonsoft.Json.JsonIgnoreAttribute()]": {
          "Type": "Property",
          "Attributes": [
            "JsonIgnoreAttribute"
          ],
          "MethodInfo": null
        },
        "System.Net.IWebProxy get_WebProxy()": {
          "Type": "Method",
          "Attributes": [],
          "MethodInfo": "System.Net.IWebProxy get_WebProxy()"
        },
        "System.Net.IWebProxy WebProxy[Newtonsoft.Json.JsonIgnoreAttribute()]": {
          "Type": "Property",
          "Attributes": [
            "JsonIgnoreAttribute"
          ],
          "MethodInfo": null
        },
        "System.Nullable`1[Microsoft.Azure.Cosmos.ConsistencyLevel] ConsistencyLevel": {
          "Type": "Property",
          "Attributes": [],
          "MethodInfo": null
        },
        "System.Nullable`1[Microsoft.Azure.Cosmos.ConsistencyLevel] get_ConsistencyLevel()[System.Runtime.CompilerServices.CompilerGeneratedAttribute()]": {
          "Type": "Method",
          "Attributes": [
            "CompilerGeneratedAttribute"
          ],
          "MethodInfo": "System.Nullable`1[Microsoft.Azure.Cosmos.ConsistencyLevel] get_ConsistencyLevel()"
        },
        "System.Nullable`1[Microsoft.Azure.Cosmos.PortReuseMode] get_PortReuseMode()": {
          "Type": "Method",
          "Attributes": [],
          "MethodInfo": "System.Nullable`1[Microsoft.Azure.Cosmos.PortReuseMode] get_PortReuseMode()"
        },
        "System.Nullable`1[Microsoft.Azure.Cosmos.PortReuseMode] PortReuseMode": {
          "Type": "Property",
          "Attributes": [],
          "MethodInfo": null
        },
        "System.Nullable`1[System.Int32] get_MaxRequestsPerTcpConnection()": {
          "Type": "Method",
          "Attributes": [],
          "MethodInfo": "System.Nullable`1[System.Int32] get_MaxRequestsPerTcpConnection()"
        },
        "System.Nullable`1[System.Int32] get_MaxRetryAttemptsOnRateLimitedRequests()[System.Runtime.CompilerServices.CompilerGeneratedAttribute()]": {
          "Type": "Method",
          "Attributes": [
            "CompilerGeneratedAttribute"
          ],
          "MethodInfo": "System.Nullable`1[System.Int32] get_MaxRetryAttemptsOnRateLimitedRequests()"
        },
        "System.Nullable`1[System.Int32] get_MaxTcpConnectionsPerEndpoint()": {
          "Type": "Method",
          "Attributes": [],
          "MethodInfo": "System.Nullable`1[System.Int32] get_MaxTcpConnectionsPerEndpoint()"
        },
        "System.Nullable`1[System.Int32] MaxRequestsPerTcpConnection": {
          "Type": "Property",
          "Attributes": [],
          "MethodInfo": null
        },
        "System.Nullable`1[System.Int32] MaxRetryAttemptsOnRateLimitedRequests": {
          "Type": "Property",
          "Attributes": [],
          "MethodInfo": null
        },
        "System.Nullable`1[System.Int32] MaxTcpConnectionsPerEndpoint": {
          "Type": "Property",
          "Attributes": [],
          "MethodInfo": null
        },
        "System.Nullable`1[System.TimeSpan] get_IdleTcpConnectionTimeout()": {
          "Type": "Method",
          "Attributes": [],
          "MethodInfo": "System.Nullable`1[System.TimeSpan] get_IdleTcpConnectionTimeout()"
        },
        "System.Nullable`1[System.TimeSpan] get_MaxRetryWaitTimeOnRateLimitedRequests()[System.Runtime.CompilerServices.CompilerGeneratedAttribute()]": {
          "Type": "Method",
          "Attributes": [
            "CompilerGeneratedAttribute"
          ],
          "MethodInfo": "System.Nullable`1[System.TimeSpan] get_MaxRetryWaitTimeOnRateLimitedRequests()"
        },
        "System.Nullable`1[System.TimeSpan] get_OpenTcpConnectionTimeout()": {
          "Type": "Method",
          "Attributes": [],
          "MethodInfo": "System.Nullable`1[System.TimeSpan] get_OpenTcpConnectionTimeout()"
        },
        "System.Nullable`1[System.TimeSpan] IdleTcpConnectionTimeout": {
          "Type": "Property",
          "Attributes": [],
          "MethodInfo": null
        },
        "System.Nullable`1[System.TimeSpan] MaxRetryWaitTimeOnRateLimitedRequests": {
          "Type": "Property",
          "Attributes": [],
          "MethodInfo": null
        },
        "System.Nullable`1[System.TimeSpan] OpenTcpConnectionTimeout": {
          "Type": "Property",
          "Attributes": [],
          "MethodInfo": null
        },
        "System.String ApplicationName": {
          "Type": "Property",
          "Attributes": [],
          "MethodInfo": null
        },
        "System.String ApplicationRegion": {
          "Type": "Property",
          "Attributes": [],
          "MethodInfo": null
        },
        "System.String get_ApplicationName()[System.Runtime.CompilerServices.CompilerGeneratedAttribute()]": {
          "Type": "Method",
          "Attributes": [
            "CompilerGeneratedAttribute"
          ],
          "MethodInfo": "System.String get_ApplicationName()"
        },
        "System.String get_ApplicationRegion()[System.Runtime.CompilerServices.CompilerGeneratedAttribute()]": {
          "Type": "Method",
          "Attributes": [
            "CompilerGeneratedAttribute"
          ],
          "MethodInfo": "System.String get_ApplicationRegion()"
        },
        "System.TimeSpan get_RequestTimeout()[System.Runtime.CompilerServices.CompilerGeneratedAttribute()]": {
          "Type": "Method",
          "Attributes": [
            "CompilerGeneratedAttribute"
          ],
          "MethodInfo": "System.TimeSpan get_RequestTimeout()"
        },
        "System.TimeSpan RequestTimeout": {
          "Type": "Property",
          "Attributes": [],
          "MethodInfo": null
        },
        "Void .ctor()": {
          "Type": "Constructor",
          "Attributes": [],
          "MethodInfo": "Void .ctor()"
        },
        "Void set_AllowBulkExecution(Boolean)[System.Runtime.CompilerServices.CompilerGeneratedAttribute()]": {
          "Type": "Method",
          "Attributes": [
            "CompilerGeneratedAttribute"
          ],
          "MethodInfo": "Void set_AllowBulkExecution(Boolean)"
        },
        "Void set_ApplicationName(System.String)[System.Runtime.CompilerServices.CompilerGeneratedAttribute()]": {
          "Type": "Method",
          "Attributes": [
            "CompilerGeneratedAttribute"
          ],
          "MethodInfo": "Void set_ApplicationName(System.String)"
        },
        "Void set_ApplicationPreferredRegions(System.Collections.Generic.IReadOnlyList`1[System.String])[System.Runtime.CompilerServices.CompilerGeneratedAttribute()]": {
          "Type": "Method",
          "Attributes": [
            "CompilerGeneratedAttribute"
          ],
          "MethodInfo": "Void set_ApplicationPreferredRegions(System.Collections.Generic.IReadOnlyList`1[System.String])"
        },
        "Void set_ApplicationRegion(System.String)[System.Runtime.CompilerServices.CompilerGeneratedAttribute()]": {
          "Type": "Method",
          "Attributes": [
            "CompilerGeneratedAttribute"
          ],
          "MethodInfo": "Void set_ApplicationRegion(System.String)"
        },
        "Void set_ConnectionMode(Microsoft.Azure.Cosmos.ConnectionMode)": {
          "Type": "Method",
          "Attributes": [],
          "MethodInfo": "Void set_ConnectionMode(Microsoft.Azure.Cosmos.ConnectionMode)"
        },
        "Void set_ConsistencyLevel(System.Nullable`1[Microsoft.Azure.Cosmos.ConsistencyLevel])[System.Runtime.CompilerServices.CompilerGeneratedAttribute()]": {
          "Type": "Method",
          "Attributes": [
            "CompilerGeneratedAttribute"
          ],
          "MethodInfo": "Void set_ConsistencyLevel(System.Nullable`1[Microsoft.Azure.Cosmos.ConsistencyLevel])"
        },
        "Void set_EnableTcpConnectionEndpointRediscovery(Boolean)[System.Runtime.CompilerServices.CompilerGeneratedAttribute()]": {
          "Type": "Method",
          "Attributes": [
            "CompilerGeneratedAttribute"
          ],
          "MethodInfo": "Void set_EnableTcpConnectionEndpointRediscovery(Boolean)"
        },
        "Void set_Encryptor(Microsoft.Azure.Cosmos.Encryptor)[System.Runtime.CompilerServices.CompilerGeneratedAttribute()]": {
          "Type": "Method",
          "Attributes": [
            "CompilerGeneratedAttribute"
          ],
          "MethodInfo": "Void set_Encryptor(Microsoft.Azure.Cosmos.Encryptor)"
        },
        "Void set_GatewayModeMaxConnectionLimit(Int32)": {
          "Type": "Method",
          "Attributes": [],
          "MethodInfo": "Void set_GatewayModeMaxConnectionLimit(Int32)"
        },
        "Void set_HttpClientFactory(System.Func`1[System.Net.Http.HttpClient])": {
          "Type": "Method",
          "Attributes": [],
          "MethodInfo": "Void set_HttpClientFactory(System.Func`1[System.Net.Http.HttpClient])"
        },
        "Void set_IdleTcpConnectionTimeout(System.Nullable`1[System.TimeSpan])": {
          "Type": "Method",
          "Attributes": [],
          "MethodInfo": "Void set_IdleTcpConnectionTimeout(System.Nullable`1[System.TimeSpan])"
        },
        "Void set_LimitToEndpoint(Boolean)[System.Runtime.CompilerServices.CompilerGeneratedAttribute()]": {
          "Type": "Method",
          "Attributes": [
            "CompilerGeneratedAttribute"
          ],
          "MethodInfo": "Void set_LimitToEndpoint(Boolean)"
        },
        "Void set_MaxRequestsPerTcpConnection(System.Nullable`1[System.Int32])": {
          "Type": "Method",
          "Attributes": [],
          "MethodInfo": "Void set_MaxRequestsPerTcpConnection(System.Nullable`1[System.Int32])"
        },
        "Void set_MaxRetryAttemptsOnRateLimitedRequests(System.Nullable`1[System.Int32])[System.Runtime.CompilerServices.CompilerGeneratedAttribute()]": {
          "Type": "Method",
          "Attributes": [
            "CompilerGeneratedAttribute"
          ],
          "MethodInfo": "Void set_MaxRetryAttemptsOnRateLimitedRequests(System.Nullable`1[System.Int32])"
        },
        "Void set_MaxRetryWaitTimeOnRateLimitedRequests(System.Nullable`1[System.TimeSpan])[System.Runtime.CompilerServices.CompilerGeneratedAttribute()]": {
          "Type": "Method",
          "Attributes": [
            "CompilerGeneratedAttribute"
          ],
          "MethodInfo": "Void set_MaxRetryWaitTimeOnRateLimitedRequests(System.Nullable`1[System.TimeSpan])"
        },
        "Void set_MaxTcpConnectionsPerEndpoint(System.Nullable`1[System.Int32])": {
          "Type": "Method",
          "Attributes": [],
          "MethodInfo": "Void set_MaxTcpConnectionsPerEndpoint(System.Nullable`1[System.Int32])"
        },
        "Void set_OpenTcpConnectionTimeout(System.Nullable`1[System.TimeSpan])": {
          "Type": "Method",
          "Attributes": [],
          "MethodInfo": "Void set_OpenTcpConnectionTimeout(System.Nullable`1[System.TimeSpan])"
        },
        "Void set_PortReuseMode(System.Nullable`1[Microsoft.Azure.Cosmos.PortReuseMode])": {
          "Type": "Method",
          "Attributes": [],
          "MethodInfo": "Void set_PortReuseMode(System.Nullable`1[Microsoft.Azure.Cosmos.PortReuseMode])"
        },
        "Void set_RequestTimeout(System.TimeSpan)[System.Runtime.CompilerServices.CompilerGeneratedAttribute()]": {
          "Type": "Method",
          "Attributes": [
            "CompilerGeneratedAttribute"
          ],
          "MethodInfo": "Void set_RequestTimeout(System.TimeSpan)"
        },
        "Void set_Serializer(Microsoft.Azure.Cosmos.CosmosSerializer)": {
          "Type": "Method",
          "Attributes": [],
          "MethodInfo": "Void set_Serializer(Microsoft.Azure.Cosmos.CosmosSerializer)"
        },
        "Void set_SerializerOptions(Microsoft.Azure.Cosmos.CosmosSerializationOptions)": {
          "Type": "Method",
          "Attributes": [],
          "MethodInfo": "Void set_SerializerOptions(Microsoft.Azure.Cosmos.CosmosSerializationOptions)"
        },
        "Void set_WebProxy(System.Net.IWebProxy)": {
          "Type": "Method",
          "Attributes": [],
          "MethodInfo": "Void set_WebProxy(System.Net.IWebProxy)"
        }
      },
      "NestedTypes": {}
    },
    "CosmosDiagnostics": {
      "Subclasses": {},
      "Members": {
        "System.String ToString()": {
          "Type": "Method",
          "Attributes": [],
          "MethodInfo": "System.String ToString()"
        },
        "System.TimeSpan GetClientElapsedTime()": {
          "Type": "Method",
          "Attributes": [],
          "MethodInfo": "System.TimeSpan GetClientElapsedTime()"
        }
      },
      "NestedTypes": {}
    },
    "CosmosException": {
      "Subclasses": {},
      "Members": {
        "Boolean TryGetHeader(System.String, System.String ByRef)": {
          "Type": "Method",
          "Attributes": [],
          "MethodInfo": "Boolean TryGetHeader(System.String, System.String ByRef)"
        },
        "Double get_RequestCharge()[System.Runtime.CompilerServices.CompilerGeneratedAttribute()]": {
          "Type": "Method",
          "Attributes": [
            "CompilerGeneratedAttribute"
          ],
          "MethodInfo": "Double get_RequestCharge()"
        },
        "Double RequestCharge": {
          "Type": "Property",
          "Attributes": [],
          "MethodInfo": null
        },
        "Int32 get_SubStatusCode()[System.Runtime.CompilerServices.CompilerGeneratedAttribute()]": {
          "Type": "Method",
          "Attributes": [
            "CompilerGeneratedAttribute"
          ],
          "MethodInfo": "Int32 get_SubStatusCode()"
        },
        "Int32 SubStatusCode": {
          "Type": "Property",
          "Attributes": [],
          "MethodInfo": null
        },
        "Microsoft.Azure.Cosmos.CosmosDiagnostics Diagnostics": {
          "Type": "Property",
          "Attributes": [],
          "MethodInfo": null
        },
        "Microsoft.Azure.Cosmos.CosmosDiagnostics get_Diagnostics()": {
          "Type": "Method",
          "Attributes": [],
          "MethodInfo": "Microsoft.Azure.Cosmos.CosmosDiagnostics get_Diagnostics()"
        },
        "Microsoft.Azure.Cosmos.Headers get_Headers()[System.Runtime.CompilerServices.CompilerGeneratedAttribute()]": {
          "Type": "Method",
          "Attributes": [
            "CompilerGeneratedAttribute"
          ],
          "MethodInfo": "Microsoft.Azure.Cosmos.Headers get_Headers()"
        },
        "Microsoft.Azure.Cosmos.Headers Headers": {
          "Type": "Property",
          "Attributes": [],
          "MethodInfo": null
        },
        "System.Net.HttpStatusCode get_StatusCode()[System.Runtime.CompilerServices.CompilerGeneratedAttribute()]": {
          "Type": "Method",
          "Attributes": [
            "CompilerGeneratedAttribute"
          ],
          "MethodInfo": "System.Net.HttpStatusCode get_StatusCode()"
        },
        "System.Net.HttpStatusCode StatusCode": {
          "Type": "Property",
          "Attributes": [],
          "MethodInfo": null
        },
        "System.Nullable`1[System.TimeSpan] get_RetryAfter()[System.Runtime.CompilerServices.CompilerGeneratedAttribute()]": {
          "Type": "Method",
          "Attributes": [
            "CompilerGeneratedAttribute"
          ],
          "MethodInfo": "System.Nullable`1[System.TimeSpan] get_RetryAfter()"
        },
        "System.Nullable`1[System.TimeSpan] RetryAfter": {
          "Type": "Property",
          "Attributes": [],
          "MethodInfo": null
        },
        "System.String ActivityId": {
          "Type": "Property",
          "Attributes": [],
          "MethodInfo": null
        },
        "System.String get_ActivityId()[System.Runtime.CompilerServices.CompilerGeneratedAttribute()]": {
          "Type": "Method",
          "Attributes": [
            "CompilerGeneratedAttribute"
          ],
          "MethodInfo": "System.String get_ActivityId()"
        },
        "System.String get_ResponseBody()[System.Runtime.CompilerServices.CompilerGeneratedAttribute()]": {
          "Type": "Method",
          "Attributes": [
            "CompilerGeneratedAttribute"
          ],
          "MethodInfo": "System.String get_ResponseBody()"
        },
        "System.String get_StackTrace()": {
          "Type": "Method",
          "Attributes": [],
          "MethodInfo": "System.String get_StackTrace()"
        },
        "System.String ResponseBody": {
          "Type": "Property",
          "Attributes": [],
          "MethodInfo": null
        },
        "System.String StackTrace": {
          "Type": "Property",
          "Attributes": [],
          "MethodInfo": null
        },
        "System.String ToString()": {
          "Type": "Method",
          "Attributes": [],
          "MethodInfo": "System.String ToString()"
        },
        "Void .ctor(System.String, System.Net.HttpStatusCode, Int32, System.String, Double)": {
          "Type": "Constructor",
          "Attributes": [],
          "MethodInfo": "Void .ctor(System.String, System.Net.HttpStatusCode, Int32, System.String, Double)"
        }
      },
      "NestedTypes": {}
    },
    "CosmosPropertyNamingPolicy": {
      "Subclasses": {},
      "Members": {
        "Int32 value__": {
          "Type": "Field",
          "Attributes": [],
          "MethodInfo": null
        },
        "Microsoft.Azure.Cosmos.CosmosPropertyNamingPolicy CamelCase": {
          "Type": "Field",
          "Attributes": [],
          "MethodInfo": null
        },
        "Microsoft.Azure.Cosmos.CosmosPropertyNamingPolicy Default": {
          "Type": "Field",
          "Attributes": [],
          "MethodInfo": null
        }
      },
      "NestedTypes": {}
    },
    "CosmosResponseFactory": {
      "Subclasses": {},
      "Members": {
        "Microsoft.Azure.Cosmos.FeedResponse`1[T] CreateItemFeedResponse[T](Microsoft.Azure.Cosmos.ResponseMessage)": {
          "Type": "Method",
          "Attributes": [],
          "MethodInfo": "Microsoft.Azure.Cosmos.FeedResponse`1[T] CreateItemFeedResponse[T](Microsoft.Azure.Cosmos.ResponseMessage)"
        },
        "Microsoft.Azure.Cosmos.ItemResponse`1[T] CreateItemResponse[T](Microsoft.Azure.Cosmos.ResponseMessage)": {
          "Type": "Method",
          "Attributes": [],
          "MethodInfo": "Microsoft.Azure.Cosmos.ItemResponse`1[T] CreateItemResponse[T](Microsoft.Azure.Cosmos.ResponseMessage)"
        },
        "Microsoft.Azure.Cosmos.Scripts.StoredProcedureExecuteResponse`1[T] CreateStoredProcedureExecuteResponse[T](Microsoft.Azure.Cosmos.ResponseMessage)": {
          "Type": "Method",
          "Attributes": [],
          "MethodInfo": "Microsoft.Azure.Cosmos.Scripts.StoredProcedureExecuteResponse`1[T] CreateStoredProcedureExecuteResponse[T](Microsoft.Azure.Cosmos.ResponseMessage)"
        }
      },
      "NestedTypes": {}
    },
    "CosmosSerializationOptions": {
      "Subclasses": {},
      "Members": {
        "Boolean get_IgnoreNullValues()[System.Runtime.CompilerServices.CompilerGeneratedAttribute()]": {
          "Type": "Method",
          "Attributes": [
            "CompilerGeneratedAttribute"
          ],
          "MethodInfo": "Boolean get_IgnoreNullValues()"
        },
        "Boolean get_Indented()[System.Runtime.CompilerServices.CompilerGeneratedAttribute()]": {
          "Type": "Method",
          "Attributes": [
            "CompilerGeneratedAttribute"
          ],
          "MethodInfo": "Boolean get_Indented()"
        },
        "Boolean IgnoreNullValues": {
          "Type": "Property",
          "Attributes": [],
          "MethodInfo": null
        },
        "Boolean Indented": {
          "Type": "Property",
          "Attributes": [],
          "MethodInfo": null
        },
        "Microsoft.Azure.Cosmos.CosmosPropertyNamingPolicy get_PropertyNamingPolicy()[System.Runtime.CompilerServices.CompilerGeneratedAttribute()]": {
          "Type": "Method",
          "Attributes": [
            "CompilerGeneratedAttribute"
          ],
          "MethodInfo": "Microsoft.Azure.Cosmos.CosmosPropertyNamingPolicy get_PropertyNamingPolicy()"
        },
        "Microsoft.Azure.Cosmos.CosmosPropertyNamingPolicy PropertyNamingPolicy": {
          "Type": "Property",
          "Attributes": [],
          "MethodInfo": null
        },
        "Void .ctor()": {
          "Type": "Constructor",
          "Attributes": [],
          "MethodInfo": "Void .ctor()"
        },
        "Void set_IgnoreNullValues(Boolean)[System.Runtime.CompilerServices.CompilerGeneratedAttribute()]": {
          "Type": "Method",
          "Attributes": [
            "CompilerGeneratedAttribute"
          ],
          "MethodInfo": "Void set_IgnoreNullValues(Boolean)"
        },
        "Void set_Indented(Boolean)[System.Runtime.CompilerServices.CompilerGeneratedAttribute()]": {
          "Type": "Method",
          "Attributes": [
            "CompilerGeneratedAttribute"
          ],
          "MethodInfo": "Void set_Indented(Boolean)"
        },
        "Void set_PropertyNamingPolicy(Microsoft.Azure.Cosmos.CosmosPropertyNamingPolicy)[System.Runtime.CompilerServices.CompilerGeneratedAttribute()]": {
          "Type": "Method",
          "Attributes": [
            "CompilerGeneratedAttribute"
          ],
          "MethodInfo": "Void set_PropertyNamingPolicy(Microsoft.Azure.Cosmos.CosmosPropertyNamingPolicy)"
        }
      },
      "NestedTypes": {}
    },
    "CosmosSerializer": {
      "Subclasses": {},
      "Members": {
        "System.IO.Stream ToStream[T](T)": {
          "Type": "Method",
          "Attributes": [],
          "MethodInfo": "System.IO.Stream ToStream[T](T)"
        },
        "T FromStream[T](System.IO.Stream)": {
          "Type": "Method",
          "Attributes": [],
          "MethodInfo": "T FromStream[T](System.IO.Stream)"
        }
      },
      "NestedTypes": {}
    },
    "Database": {
      "Subclasses": {},
      "Members": {
        "Microsoft.Azure.Cosmos.Container GetContainer(System.String)": {
          "Type": "Method",
          "Attributes": [],
          "MethodInfo": "Microsoft.Azure.Cosmos.Container GetContainer(System.String)"
        },
        "Microsoft.Azure.Cosmos.CosmosClient Client": {
          "Type": "Property",
          "Attributes": [],
          "MethodInfo": null
        },
        "Microsoft.Azure.Cosmos.CosmosClient get_Client()": {
          "Type": "Method",
          "Attributes": [],
          "MethodInfo": "Microsoft.Azure.Cosmos.CosmosClient get_Client()"
        },
        "Microsoft.Azure.Cosmos.FeedIterator GetContainerQueryStreamIterator(Microsoft.Azure.Cosmos.QueryDefinition, System.String, Microsoft.Azure.Cosmos.QueryRequestOptions)": {
          "Type": "Method",
          "Attributes": [],
          "MethodInfo": "Microsoft.Azure.Cosmos.FeedIterator GetContainerQueryStreamIterator(Microsoft.Azure.Cosmos.QueryDefinition, System.String, Microsoft.Azure.Cosmos.QueryRequestOptions)"
        },
        "Microsoft.Azure.Cosmos.FeedIterator GetContainerQueryStreamIterator(System.String, System.String, Microsoft.Azure.Cosmos.QueryRequestOptions)": {
          "Type": "Method",
          "Attributes": [],
          "MethodInfo": "Microsoft.Azure.Cosmos.FeedIterator GetContainerQueryStreamIterator(System.String, System.String, Microsoft.Azure.Cosmos.QueryRequestOptions)"
        },
        "Microsoft.Azure.Cosmos.FeedIterator`1[T] GetContainerQueryIterator[T](Microsoft.Azure.Cosmos.QueryDefinition, System.String, Microsoft.Azure.Cosmos.QueryRequestOptions)": {
          "Type": "Method",
          "Attributes": [],
          "MethodInfo": "Microsoft.Azure.Cosmos.FeedIterator`1[T] GetContainerQueryIterator[T](Microsoft.Azure.Cosmos.QueryDefinition, System.String, Microsoft.Azure.Cosmos.QueryRequestOptions)"
        },
        "Microsoft.Azure.Cosmos.FeedIterator`1[T] GetContainerQueryIterator[T](System.String, System.String, Microsoft.Azure.Cosmos.QueryRequestOptions)": {
          "Type": "Method",
          "Attributes": [],
          "MethodInfo": "Microsoft.Azure.Cosmos.FeedIterator`1[T] GetContainerQueryIterator[T](System.String, System.String, Microsoft.Azure.Cosmos.QueryRequestOptions)"
        },
        "Microsoft.Azure.Cosmos.FeedIterator`1[T] GetUserQueryIterator[T](Microsoft.Azure.Cosmos.QueryDefinition, System.String, Microsoft.Azure.Cosmos.QueryRequestOptions)": {
          "Type": "Method",
          "Attributes": [],
          "MethodInfo": "Microsoft.Azure.Cosmos.FeedIterator`1[T] GetUserQueryIterator[T](Microsoft.Azure.Cosmos.QueryDefinition, System.String, Microsoft.Azure.Cosmos.QueryRequestOptions)"
        },
        "Microsoft.Azure.Cosmos.FeedIterator`1[T] GetUserQueryIterator[T](System.String, System.String, Microsoft.Azure.Cosmos.QueryRequestOptions)": {
          "Type": "Method",
          "Attributes": [],
          "MethodInfo": "Microsoft.Azure.Cosmos.FeedIterator`1[T] GetUserQueryIterator[T](System.String, System.String, Microsoft.Azure.Cosmos.QueryRequestOptions)"
        },
        "Microsoft.Azure.Cosmos.Fluent.ContainerBuilder DefineContainer(System.String, System.String)": {
          "Type": "Method",
          "Attributes": [],
          "MethodInfo": "Microsoft.Azure.Cosmos.Fluent.ContainerBuilder DefineContainer(System.String, System.String)"
        },
        "Microsoft.Azure.Cosmos.User GetUser(System.String)": {
          "Type": "Method",
          "Attributes": [],
          "MethodInfo": "Microsoft.Azure.Cosmos.User GetUser(System.String)"
        },
        "System.String get_Id()": {
          "Type": "Method",
          "Attributes": [],
          "MethodInfo": "System.String get_Id()"
        },
        "System.String Id": {
          "Type": "Property",
          "Attributes": [],
          "MethodInfo": null
        },
        "System.Threading.Tasks.Task`1[Microsoft.Azure.Cosmos.ContainerResponse] CreateContainerAsync(Microsoft.Azure.Cosmos.ContainerProperties, Microsoft.Azure.Cosmos.ThroughputProperties, Microsoft.Azure.Cosmos.RequestOptions, System.Threading.CancellationToken)": {
          "Type": "Method",
          "Attributes": [],
          "MethodInfo": "System.Threading.Tasks.Task`1[Microsoft.Azure.Cosmos.ContainerResponse] CreateContainerAsync(Microsoft.Azure.Cosmos.ContainerProperties, Microsoft.Azure.Cosmos.ThroughputProperties, Microsoft.Azure.Cosmos.RequestOptions, System.Threading.CancellationToken)"
        },
        "System.Threading.Tasks.Task`1[Microsoft.Azure.Cosmos.ContainerResponse] CreateContainerAsync(Microsoft.Azure.Cosmos.ContainerProperties, System.Nullable`1[System.Int32], Microsoft.Azure.Cosmos.RequestOptions, System.Threading.CancellationToken)": {
          "Type": "Method",
          "Attributes": [],
          "MethodInfo": "System.Threading.Tasks.Task`1[Microsoft.Azure.Cosmos.ContainerResponse] CreateContainerAsync(Microsoft.Azure.Cosmos.ContainerProperties, System.Nullable`1[System.Int32], Microsoft.Azure.Cosmos.RequestOptions, System.Threading.CancellationToken)"
        },
        "System.Threading.Tasks.Task`1[Microsoft.Azure.Cosmos.ContainerResponse] CreateContainerAsync(System.String, System.String, System.Nullable`1[System.Int32], Microsoft.Azure.Cosmos.RequestOptions, System.Threading.CancellationToken)": {
          "Type": "Method",
          "Attributes": [],
          "MethodInfo": "System.Threading.Tasks.Task`1[Microsoft.Azure.Cosmos.ContainerResponse] CreateContainerAsync(System.String, System.String, System.Nullable`1[System.Int32], Microsoft.Azure.Cosmos.RequestOptions, System.Threading.CancellationToken)"
        },
        "System.Threading.Tasks.Task`1[Microsoft.Azure.Cosmos.ContainerResponse] CreateContainerIfNotExistsAsync(Microsoft.Azure.Cosmos.ContainerProperties, Microsoft.Azure.Cosmos.ThroughputProperties, Microsoft.Azure.Cosmos.RequestOptions, System.Threading.CancellationToken)": {
          "Type": "Method",
          "Attributes": [],
          "MethodInfo": "System.Threading.Tasks.Task`1[Microsoft.Azure.Cosmos.ContainerResponse] CreateContainerIfNotExistsAsync(Microsoft.Azure.Cosmos.ContainerProperties, Microsoft.Azure.Cosmos.ThroughputProperties, Microsoft.Azure.Cosmos.RequestOptions, System.Threading.CancellationToken)"
        },
        "System.Threading.Tasks.Task`1[Microsoft.Azure.Cosmos.ContainerResponse] CreateContainerIfNotExistsAsync(Microsoft.Azure.Cosmos.ContainerProperties, System.Nullable`1[System.Int32], Microsoft.Azure.Cosmos.RequestOptions, System.Threading.CancellationToken)": {
          "Type": "Method",
          "Attributes": [],
          "MethodInfo": "System.Threading.Tasks.Task`1[Microsoft.Azure.Cosmos.ContainerResponse] CreateContainerIfNotExistsAsync(Microsoft.Azure.Cosmos.ContainerProperties, System.Nullable`1[System.Int32], Microsoft.Azure.Cosmos.RequestOptions, System.Threading.CancellationToken)"
        },
        "System.Threading.Tasks.Task`1[Microsoft.Azure.Cosmos.ContainerResponse] CreateContainerIfNotExistsAsync(System.String, System.String, System.Nullable`1[System.Int32], Microsoft.Azure.Cosmos.RequestOptions, System.Threading.CancellationToken)": {
          "Type": "Method",
          "Attributes": [],
          "MethodInfo": "System.Threading.Tasks.Task`1[Microsoft.Azure.Cosmos.ContainerResponse] CreateContainerIfNotExistsAsync(System.String, System.String, System.Nullable`1[System.Int32], Microsoft.Azure.Cosmos.RequestOptions, System.Threading.CancellationToken)"
        },
        "System.Threading.Tasks.Task`1[Microsoft.Azure.Cosmos.DatabaseResponse] DeleteAsync(Microsoft.Azure.Cosmos.RequestOptions, System.Threading.CancellationToken)": {
          "Type": "Method",
          "Attributes": [],
          "MethodInfo": "System.Threading.Tasks.Task`1[Microsoft.Azure.Cosmos.DatabaseResponse] DeleteAsync(Microsoft.Azure.Cosmos.RequestOptions, System.Threading.CancellationToken)"
        },
        "System.Threading.Tasks.Task`1[Microsoft.Azure.Cosmos.DatabaseResponse] ReadAsync(Microsoft.Azure.Cosmos.RequestOptions, System.Threading.CancellationToken)": {
          "Type": "Method",
          "Attributes": [],
          "MethodInfo": "System.Threading.Tasks.Task`1[Microsoft.Azure.Cosmos.DatabaseResponse] ReadAsync(Microsoft.Azure.Cosmos.RequestOptions, System.Threading.CancellationToken)"
        },
        "System.Threading.Tasks.Task`1[Microsoft.Azure.Cosmos.ResponseMessage] CreateContainerStreamAsync(Microsoft.Azure.Cosmos.ContainerProperties, Microsoft.Azure.Cosmos.ThroughputProperties, Microsoft.Azure.Cosmos.RequestOptions, System.Threading.CancellationToken)": {
          "Type": "Method",
          "Attributes": [],
          "MethodInfo": "System.Threading.Tasks.Task`1[Microsoft.Azure.Cosmos.ResponseMessage] CreateContainerStreamAsync(Microsoft.Azure.Cosmos.ContainerProperties, Microsoft.Azure.Cosmos.ThroughputProperties, Microsoft.Azure.Cosmos.RequestOptions, System.Threading.CancellationToken)"
        },
        "System.Threading.Tasks.Task`1[Microsoft.Azure.Cosmos.ResponseMessage] CreateContainerStreamAsync(Microsoft.Azure.Cosmos.ContainerProperties, System.Nullable`1[System.Int32], Microsoft.Azure.Cosmos.RequestOptions, System.Threading.CancellationToken)": {
          "Type": "Method",
          "Attributes": [],
          "MethodInfo": "System.Threading.Tasks.Task`1[Microsoft.Azure.Cosmos.ResponseMessage] CreateContainerStreamAsync(Microsoft.Azure.Cosmos.ContainerProperties, System.Nullable`1[System.Int32], Microsoft.Azure.Cosmos.RequestOptions, System.Threading.CancellationToken)"
        },
        "System.Threading.Tasks.Task`1[Microsoft.Azure.Cosmos.ResponseMessage] DeleteStreamAsync(Microsoft.Azure.Cosmos.RequestOptions, System.Threading.CancellationToken)": {
          "Type": "Method",
          "Attributes": [],
          "MethodInfo": "System.Threading.Tasks.Task`1[Microsoft.Azure.Cosmos.ResponseMessage] DeleteStreamAsync(Microsoft.Azure.Cosmos.RequestOptions, System.Threading.CancellationToken)"
        },
        "System.Threading.Tasks.Task`1[Microsoft.Azure.Cosmos.ResponseMessage] ReadStreamAsync(Microsoft.Azure.Cosmos.RequestOptions, System.Threading.CancellationToken)": {
          "Type": "Method",
          "Attributes": [],
          "MethodInfo": "System.Threading.Tasks.Task`1[Microsoft.Azure.Cosmos.ResponseMessage] ReadStreamAsync(Microsoft.Azure.Cosmos.RequestOptions, System.Threading.CancellationToken)"
        },
        "System.Threading.Tasks.Task`1[Microsoft.Azure.Cosmos.ThroughputResponse] ReadThroughputAsync(Microsoft.Azure.Cosmos.RequestOptions, System.Threading.CancellationToken)": {
          "Type": "Method",
          "Attributes": [],
          "MethodInfo": "System.Threading.Tasks.Task`1[Microsoft.Azure.Cosmos.ThroughputResponse] ReadThroughputAsync(Microsoft.Azure.Cosmos.RequestOptions, System.Threading.CancellationToken)"
        },
        "System.Threading.Tasks.Task`1[Microsoft.Azure.Cosmos.ThroughputResponse] ReplaceThroughputAsync(Int32, Microsoft.Azure.Cosmos.RequestOptions, System.Threading.CancellationToken)": {
          "Type": "Method",
          "Attributes": [],
          "MethodInfo": "System.Threading.Tasks.Task`1[Microsoft.Azure.Cosmos.ThroughputResponse] ReplaceThroughputAsync(Int32, Microsoft.Azure.Cosmos.RequestOptions, System.Threading.CancellationToken)"
        },
        "System.Threading.Tasks.Task`1[Microsoft.Azure.Cosmos.ThroughputResponse] ReplaceThroughputAsync(Microsoft.Azure.Cosmos.ThroughputProperties, Microsoft.Azure.Cosmos.RequestOptions, System.Threading.CancellationToken)": {
          "Type": "Method",
          "Attributes": [],
          "MethodInfo": "System.Threading.Tasks.Task`1[Microsoft.Azure.Cosmos.ThroughputResponse] ReplaceThroughputAsync(Microsoft.Azure.Cosmos.ThroughputProperties, Microsoft.Azure.Cosmos.RequestOptions, System.Threading.CancellationToken)"
        },
        "System.Threading.Tasks.Task`1[Microsoft.Azure.Cosmos.UserResponse] CreateUserAsync(System.String, Microsoft.Azure.Cosmos.RequestOptions, System.Threading.CancellationToken)": {
          "Type": "Method",
          "Attributes": [],
          "MethodInfo": "System.Threading.Tasks.Task`1[Microsoft.Azure.Cosmos.UserResponse] CreateUserAsync(System.String, Microsoft.Azure.Cosmos.RequestOptions, System.Threading.CancellationToken)"
        },
        "System.Threading.Tasks.Task`1[Microsoft.Azure.Cosmos.UserResponse] UpsertUserAsync(System.String, Microsoft.Azure.Cosmos.RequestOptions, System.Threading.CancellationToken)": {
          "Type": "Method",
          "Attributes": [],
          "MethodInfo": "System.Threading.Tasks.Task`1[Microsoft.Azure.Cosmos.UserResponse] UpsertUserAsync(System.String, Microsoft.Azure.Cosmos.RequestOptions, System.Threading.CancellationToken)"
        },
        "System.Threading.Tasks.Task`1[System.Nullable`1[System.Int32]] ReadThroughputAsync(System.Threading.CancellationToken)": {
          "Type": "Method",
          "Attributes": [],
          "MethodInfo": "System.Threading.Tasks.Task`1[System.Nullable`1[System.Int32]] ReadThroughputAsync(System.Threading.CancellationToken)"
        }
      },
      "NestedTypes": {}
    },
    "DatabaseProperties": {
      "Subclasses": {},
      "Members": {
        "System.Nullable`1[System.DateTime] get_LastModified()[System.Runtime.CompilerServices.CompilerGeneratedAttribute()]": {
          "Type": "Method",
          "Attributes": [
            "CompilerGeneratedAttribute"
          ],
          "MethodInfo": "System.Nullable`1[System.DateTime] get_LastModified()"
        },
        "System.Nullable`1[System.DateTime] LastModified[Newtonsoft.Json.JsonConverterAttribute(typeof(Microsoft.Azure.Documents.UnixDateTimeConverter))]-[Newtonsoft.Json.JsonPropertyAttribute(NullValueHandling = 1, PropertyName = \"_ts\")]": {
          "Type": "Property",
          "Attributes": [
            "JsonConverterAttribute",
            "JsonPropertyAttribute"
          ],
          "MethodInfo": null
        },
        "System.String ETag[Newtonsoft.Json.JsonPropertyAttribute(NullValueHandling = 1, PropertyName = \"_etag\")]": {
          "Type": "Property",
          "Attributes": [
            "JsonPropertyAttribute"
          ],
          "MethodInfo": null
        },
        "System.String get_ETag()[System.Runtime.CompilerServices.CompilerGeneratedAttribute()]": {
          "Type": "Method",
          "Attributes": [
            "CompilerGeneratedAttribute"
          ],
          "MethodInfo": "System.String get_ETag()"
        },
        "System.String get_Id()": {
          "Type": "Method",
          "Attributes": [],
          "MethodInfo": "System.String get_Id()"
        },
        "System.String get_SelfLink()[System.Runtime.CompilerServices.CompilerGeneratedAttribute()]": {
          "Type": "Method",
          "Attributes": [
            "CompilerGeneratedAttribute"
          ],
          "MethodInfo": "System.String get_SelfLink()"
        },
        "System.String Id[Newtonsoft.Json.JsonPropertyAttribute(PropertyName = \"id\")]": {
          "Type": "Property",
          "Attributes": [
            "JsonPropertyAttribute"
          ],
          "MethodInfo": null
        },
        "System.String SelfLink[Newtonsoft.Json.JsonPropertyAttribute(NullValueHandling = 1, PropertyName = \"_self\")]": {
          "Type": "Property",
          "Attributes": [
            "JsonPropertyAttribute"
          ],
          "MethodInfo": null
        },
        "Void .ctor()": {
          "Type": "Constructor",
          "Attributes": [],
          "MethodInfo": "Void .ctor()"
        },
        "Void .ctor(System.String)": {
          "Type": "Constructor",
          "Attributes": [],
          "MethodInfo": "Void .ctor(System.String)"
        },
        "Void set_Id(System.String)": {
          "Type": "Method",
          "Attributes": [],
          "MethodInfo": "Void set_Id(System.String)"
        }
      },
      "NestedTypes": {}
    },
    "DatabaseResponse": {
      "Subclasses": {},
      "Members": {
        "Double get_RequestCharge()": {
          "Type": "Method",
          "Attributes": [],
          "MethodInfo": "Double get_RequestCharge()"
        },
        "Double RequestCharge": {
          "Type": "Property",
          "Attributes": [],
          "MethodInfo": null
        },
        "Microsoft.Azure.Cosmos.CosmosDiagnostics Diagnostics": {
          "Type": "Property",
          "Attributes": [],
          "MethodInfo": null
        },
        "Microsoft.Azure.Cosmos.CosmosDiagnostics get_Diagnostics()[System.Runtime.CompilerServices.CompilerGeneratedAttribute()]": {
          "Type": "Method",
          "Attributes": [
            "CompilerGeneratedAttribute"
          ],
          "MethodInfo": "Microsoft.Azure.Cosmos.CosmosDiagnostics get_Diagnostics()"
        },
        "Microsoft.Azure.Cosmos.Database Database": {
          "Type": "Property",
          "Attributes": [],
          "MethodInfo": null
        },
        "Microsoft.Azure.Cosmos.Database get_Database()[System.Runtime.CompilerServices.CompilerGeneratedAttribute()]": {
          "Type": "Method",
          "Attributes": [
            "CompilerGeneratedAttribute"
          ],
          "MethodInfo": "Microsoft.Azure.Cosmos.Database get_Database()"
        },
        "Microsoft.Azure.Cosmos.Database op_Implicit(Microsoft.Azure.Cosmos.DatabaseResponse)": {
          "Type": "Method",
          "Attributes": [],
          "MethodInfo": "Microsoft.Azure.Cosmos.Database op_Implicit(Microsoft.Azure.Cosmos.DatabaseResponse)"
        },
        "Microsoft.Azure.Cosmos.DatabaseProperties get_Resource()[System.Runtime.CompilerServices.CompilerGeneratedAttribute()]": {
          "Type": "Method",
          "Attributes": [
            "CompilerGeneratedAttribute"
          ],
          "MethodInfo": "Microsoft.Azure.Cosmos.DatabaseProperties get_Resource()"
        },
        "Microsoft.Azure.Cosmos.DatabaseProperties Resource": {
          "Type": "Property",
          "Attributes": [],
          "MethodInfo": null
        },
        "Microsoft.Azure.Cosmos.Headers get_Headers()[System.Runtime.CompilerServices.CompilerGeneratedAttribute()]": {
          "Type": "Method",
          "Attributes": [
            "CompilerGeneratedAttribute"
          ],
          "MethodInfo": "Microsoft.Azure.Cosmos.Headers get_Headers()"
        },
        "Microsoft.Azure.Cosmos.Headers Headers": {
          "Type": "Property",
          "Attributes": [],
          "MethodInfo": null
        },
        "System.Net.HttpStatusCode get_StatusCode()[System.Runtime.CompilerServices.CompilerGeneratedAttribute()]": {
          "Type": "Method",
          "Attributes": [
            "CompilerGeneratedAttribute"
          ],
          "MethodInfo": "System.Net.HttpStatusCode get_StatusCode()"
        },
        "System.Net.HttpStatusCode StatusCode": {
          "Type": "Property",
          "Attributes": [],
          "MethodInfo": null
        },
        "System.String ActivityId": {
          "Type": "Property",
          "Attributes": [],
          "MethodInfo": null
        },
        "System.String ETag": {
          "Type": "Property",
          "Attributes": [],
          "MethodInfo": null
        },
        "System.String get_ActivityId()": {
          "Type": "Method",
          "Attributes": [],
          "MethodInfo": "System.String get_ActivityId()"
        },
        "System.String get_ETag()": {
          "Type": "Method",
          "Attributes": [],
          "MethodInfo": "System.String get_ETag()"
        }
      },
      "NestedTypes": {}
    },
    "DataType": {
      "Subclasses": {},
      "Members": {
        "Int32 value__": {
          "Type": "Field",
          "Attributes": [],
          "MethodInfo": null
        },
        "Microsoft.Azure.Cosmos.DataType LineString": {
          "Type": "Field",
          "Attributes": [],
          "MethodInfo": null
        },
        "Microsoft.Azure.Cosmos.DataType MultiPolygon": {
          "Type": "Field",
          "Attributes": [],
          "MethodInfo": null
        },
        "Microsoft.Azure.Cosmos.DataType Number": {
          "Type": "Field",
          "Attributes": [],
          "MethodInfo": null
        },
        "Microsoft.Azure.Cosmos.DataType Point": {
          "Type": "Field",
          "Attributes": [],
          "MethodInfo": null
        },
        "Microsoft.Azure.Cosmos.DataType Polygon": {
          "Type": "Field",
          "Attributes": [],
          "MethodInfo": null
        },
        "Microsoft.Azure.Cosmos.DataType String": {
          "Type": "Field",
          "Attributes": [],
          "MethodInfo": null
        }
      },
      "NestedTypes": {}
    },
    "EncryptionOptions": {
      "Subclasses": {},
      "Members": {
        "System.Collections.Generic.List`1[System.String] get_PathsToEncrypt()[System.Runtime.CompilerServices.CompilerGeneratedAttribute()]": {
          "Type": "Method",
          "Attributes": [
            "CompilerGeneratedAttribute"
          ],
          "MethodInfo": "System.Collections.Generic.List`1[System.String] get_PathsToEncrypt()"
        },
        "System.Collections.Generic.List`1[System.String] PathsToEncrypt": {
          "Type": "Property",
          "Attributes": [],
          "MethodInfo": null
        },
        "System.String DataEncryptionKeyId": {
          "Type": "Property",
          "Attributes": [],
          "MethodInfo": null
        },
        "System.String EncryptionAlgorithm": {
          "Type": "Property",
          "Attributes": [],
          "MethodInfo": null
        },
        "System.String get_DataEncryptionKeyId()[System.Runtime.CompilerServices.CompilerGeneratedAttribute()]": {
          "Type": "Method",
          "Attributes": [
            "CompilerGeneratedAttribute"
          ],
          "MethodInfo": "System.String get_DataEncryptionKeyId()"
        },
        "System.String get_EncryptionAlgorithm()[System.Runtime.CompilerServices.CompilerGeneratedAttribute()]": {
          "Type": "Method",
          "Attributes": [
            "CompilerGeneratedAttribute"
          ],
          "MethodInfo": "System.String get_EncryptionAlgorithm()"
        },
        "Void .ctor()": {
          "Type": "Constructor",
          "Attributes": [],
          "MethodInfo": "Void .ctor()"
        },
        "Void set_DataEncryptionKeyId(System.String)[System.Runtime.CompilerServices.CompilerGeneratedAttribute()]": {
          "Type": "Method",
          "Attributes": [
            "CompilerGeneratedAttribute"
          ],
          "MethodInfo": "Void set_DataEncryptionKeyId(System.String)"
        },
        "Void set_EncryptionAlgorithm(System.String)[System.Runtime.CompilerServices.CompilerGeneratedAttribute()]": {
          "Type": "Method",
          "Attributes": [
            "CompilerGeneratedAttribute"
          ],
          "MethodInfo": "Void set_EncryptionAlgorithm(System.String)"
        },
        "Void set_PathsToEncrypt(System.Collections.Generic.List`1[System.String])[System.Runtime.CompilerServices.CompilerGeneratedAttribute()]": {
          "Type": "Method",
          "Attributes": [
            "CompilerGeneratedAttribute"
          ],
          "MethodInfo": "Void set_PathsToEncrypt(System.Collections.Generic.List`1[System.String])"
        }
      },
      "NestedTypes": {}
    },
    "Encryptor": {
      "Subclasses": {},
      "Members": {
        "System.Threading.Tasks.Task`1[System.Byte[]] DecryptAsync(Byte[], System.String, System.String, System.Threading.CancellationToken)": {
          "Type": "Method",
          "Attributes": [],
          "MethodInfo": "System.Threading.Tasks.Task`1[System.Byte[]] DecryptAsync(Byte[], System.String, System.String, System.Threading.CancellationToken)"
        },
        "System.Threading.Tasks.Task`1[System.Byte[]] EncryptAsync(Byte[], System.String, System.String, System.Threading.CancellationToken)": {
          "Type": "Method",
          "Attributes": [],
          "MethodInfo": "System.Threading.Tasks.Task`1[System.Byte[]] EncryptAsync(Byte[], System.String, System.String, System.Threading.CancellationToken)"
        }
      },
      "NestedTypes": {}
    },
    "ExcludedPath": {
      "Subclasses": {},
      "Members": {
        "System.String get_Path()[System.Runtime.CompilerServices.CompilerGeneratedAttribute()]": {
          "Type": "Method",
          "Attributes": [
            "CompilerGeneratedAttribute"
          ],
          "MethodInfo": "System.String get_Path()"
        },
        "System.String Path[Newtonsoft.Json.JsonPropertyAttribute(PropertyName = \"path\")]": {
          "Type": "Property",
          "Attributes": [
            "JsonPropertyAttribute"
          ],
          "MethodInfo": null
        },
        "Void .ctor()": {
          "Type": "Constructor",
          "Attributes": [],
          "MethodInfo": "Void .ctor()"
        },
        "Void set_Path(System.String)[System.Runtime.CompilerServices.CompilerGeneratedAttribute()]": {
          "Type": "Method",
          "Attributes": [
            "CompilerGeneratedAttribute"
          ],
          "MethodInfo": "Void set_Path(System.String)"
        }
      },
      "NestedTypes": {}
    },
    "FeedIterator": {
      "Subclasses": {},
      "Members": {
        "Boolean get_HasMoreResults()": {
          "Type": "Method",
          "Attributes": [],
          "MethodInfo": "Boolean get_HasMoreResults()"
        },
        "Boolean HasMoreResults": {
          "Type": "Property",
          "Attributes": [],
          "MethodInfo": null
        },
        "System.Threading.Tasks.Task`1[Microsoft.Azure.Cosmos.ResponseMessage] ReadNextAsync(System.Threading.CancellationToken)": {
          "Type": "Method",
          "Attributes": [],
          "MethodInfo": "System.Threading.Tasks.Task`1[Microsoft.Azure.Cosmos.ResponseMessage] ReadNextAsync(System.Threading.CancellationToken)"
        }
      },
      "NestedTypes": {}
    },
    "FeedIterator`1": {
      "Subclasses": {},
      "Members": {
        "Boolean get_HasMoreResults()": {
          "Type": "Method",
          "Attributes": [],
          "MethodInfo": "Boolean get_HasMoreResults()"
        },
        "Boolean HasMoreResults": {
          "Type": "Property",
          "Attributes": [],
          "MethodInfo": null
        },
        "System.Threading.Tasks.Task`1[Microsoft.Azure.Cosmos.FeedResponse`1[T]] ReadNextAsync(System.Threading.CancellationToken)": {
          "Type": "Method",
          "Attributes": [],
          "MethodInfo": "System.Threading.Tasks.Task`1[Microsoft.Azure.Cosmos.FeedResponse`1[T]] ReadNextAsync(System.Threading.CancellationToken)"
        }
      },
      "NestedTypes": {}
    },
    "FeedRange": {
      "Subclasses": {},
      "Members": {
        "Microsoft.Azure.Cosmos.FeedRange FromJsonString(System.String)": {
          "Type": "Method",
          "Attributes": [],
          "MethodInfo": "Microsoft.Azure.Cosmos.FeedRange FromJsonString(System.String)"
        },
        "System.String ToJsonString()": {
          "Type": "Method",
          "Attributes": [],
          "MethodInfo": "System.String ToJsonString()"
        }
      },
      "NestedTypes": {}
    },
    "FeedResponse`1": {
      "Subclasses": {},
      "Members": {
        "Double get_RequestCharge()": {
          "Type": "Method",
          "Attributes": [],
          "MethodInfo": "Double get_RequestCharge()"
        },
        "Double RequestCharge": {
          "Type": "Property",
          "Attributes": [],
          "MethodInfo": null
        },
        "Int32 Count": {
          "Type": "Property",
          "Attributes": [],
          "MethodInfo": null
        },
        "Int32 get_Count()": {
          "Type": "Method",
          "Attributes": [],
          "MethodInfo": "Int32 get_Count()"
        },
        "System.Collections.Generic.IEnumerator`1[T] GetEnumerator()": {
          "Type": "Method",
          "Attributes": [],
          "MethodInfo": "System.Collections.Generic.IEnumerator`1[T] GetEnumerator()"
        },
        "System.String ActivityId": {
          "Type": "Property",
          "Attributes": [],
          "MethodInfo": null
        },
        "System.String ContinuationToken": {
          "Type": "Property",
          "Attributes": [],
          "MethodInfo": null
        },
        "System.String ETag": {
          "Type": "Property",
          "Attributes": [],
          "MethodInfo": null
        },
        "System.String get_ActivityId()": {
          "Type": "Method",
          "Attributes": [],
          "MethodInfo": "System.String get_ActivityId()"
        },
        "System.String get_ContinuationToken()": {
          "Type": "Method",
          "Attributes": [],
          "MethodInfo": "System.String get_ContinuationToken()"
        },
        "System.String get_ETag()": {
          "Type": "Method",
          "Attributes": [],
          "MethodInfo": "System.String get_ETag()"
        }
      },
      "NestedTypes": {}
    },
    "CompositeIndexDefinition`1": {
      "Subclasses": {},
      "Members": {
        "Microsoft.Azure.Cosmos.Fluent.CompositeIndexDefinition`1[T] Path(System.String)": {
          "Type": "Method",
          "Attributes": [],
          "MethodInfo": "Microsoft.Azure.Cosmos.Fluent.CompositeIndexDefinition`1[T] Path(System.String)"
        },
        "Microsoft.Azure.Cosmos.Fluent.CompositeIndexDefinition`1[T] Path(System.String, Microsoft.Azure.Cosmos.CompositePathSortOrder)": {
          "Type": "Method",
          "Attributes": [],
          "MethodInfo": "Microsoft.Azure.Cosmos.Fluent.CompositeIndexDefinition`1[T] Path(System.String, Microsoft.Azure.Cosmos.CompositePathSortOrder)"
        },
        "T Attach()": {
          "Type": "Method",
          "Attributes": [],
          "MethodInfo": "T Attach()"
        }
      },
      "NestedTypes": {}
    },
    "ConflictResolutionDefinition": {
      "Subclasses": {},
      "Members": {
        "Microsoft.Azure.Cosmos.Fluent.ConflictResolutionDefinition WithCustomStoredProcedureResolution(System.String)": {
          "Type": "Method",
          "Attributes": [],
          "MethodInfo": "Microsoft.Azure.Cosmos.Fluent.ConflictResolutionDefinition WithCustomStoredProcedureResolution(System.String)"
        },
        "Microsoft.Azure.Cosmos.Fluent.ConflictResolutionDefinition WithLastWriterWinsResolution(System.String)": {
          "Type": "Method",
          "Attributes": [],
          "MethodInfo": "Microsoft.Azure.Cosmos.Fluent.ConflictResolutionDefinition WithLastWriterWinsResolution(System.String)"
        },
        "Microsoft.Azure.Cosmos.Fluent.ContainerBuilder Attach()": {
          "Type": "Method",
          "Attributes": [],
          "MethodInfo": "Microsoft.Azure.Cosmos.Fluent.ContainerBuilder Attach()"
        }
      },
      "NestedTypes": {}
    },
    "ContainerBuilder": {
      "Subclasses": {},
      "Members": {
        "Microsoft.Azure.Cosmos.ContainerProperties Build()": {
          "Type": "Method",
          "Attributes": [],
          "MethodInfo": "Microsoft.Azure.Cosmos.ContainerProperties Build()"
        },
        "Microsoft.Azure.Cosmos.Fluent.ConflictResolutionDefinition WithConflictResolution()": {
          "Type": "Method",
          "Attributes": [],
          "MethodInfo": "Microsoft.Azure.Cosmos.Fluent.ConflictResolutionDefinition WithConflictResolution()"
        },
        "Microsoft.Azure.Cosmos.Fluent.UniqueKeyDefinition WithUniqueKey()": {
          "Type": "Method",
          "Attributes": [],
          "MethodInfo": "Microsoft.Azure.Cosmos.Fluent.UniqueKeyDefinition WithUniqueKey()"
        },
        "System.Threading.Tasks.Task`1[Microsoft.Azure.Cosmos.ContainerResponse] CreateAsync(System.Nullable`1[System.Int32])[System.Runtime.CompilerServices.AsyncStateMachineAttribute(typeof(Microsoft.Azure.Cosmos.Fluent.ContainerBuilder+<CreateAsync>d__9))]": {
          "Type": "Method",
          "Attributes": [
            "AsyncStateMachineAttribute"
          ],
          "MethodInfo": "System.Threading.Tasks.Task`1[Microsoft.Azure.Cosmos.ContainerResponse] CreateAsync(System.Nullable`1[System.Int32])"
        },
        "System.Threading.Tasks.Task`1[Microsoft.Azure.Cosmos.ContainerResponse] CreateIfNotExistsAsync(System.Nullable`1[System.Int32])[System.Runtime.CompilerServices.AsyncStateMachineAttribute(typeof(Microsoft.Azure.Cosmos.Fluent.ContainerBuilder+<CreateIfNotExistsAsync>d__10))]": {
          "Type": "Method",
          "Attributes": [
            "AsyncStateMachineAttribute"
          ],
          "MethodInfo": "System.Threading.Tasks.Task`1[Microsoft.Azure.Cosmos.ContainerResponse] CreateIfNotExistsAsync(System.Nullable`1[System.Int32])"
        }
      },
      "NestedTypes": {}
    },
    "ContainerDefinition`1": {
      "Subclasses": {},
      "Members": {
        "Microsoft.Azure.Cosmos.ContainerProperties Build()": {
          "Type": "Method",
          "Attributes": [],
          "MethodInfo": "Microsoft.Azure.Cosmos.ContainerProperties Build()"
        },
        "Microsoft.Azure.Cosmos.Fluent.IndexingPolicyDefinition`1[T] WithIndexingPolicy()": {
          "Type": "Method",
          "Attributes": [],
          "MethodInfo": "Microsoft.Azure.Cosmos.Fluent.IndexingPolicyDefinition`1[T] WithIndexingPolicy()"
        },
        "T WithDefaultTimeToLive(Int32)": {
          "Type": "Method",
          "Attributes": [],
          "MethodInfo": "T WithDefaultTimeToLive(Int32)"
        },
        "T WithDefaultTimeToLive(System.TimeSpan)": {
          "Type": "Method",
          "Attributes": [],
          "MethodInfo": "T WithDefaultTimeToLive(System.TimeSpan)"
        },
        "T WithPartitionKeyDefinitionVersion(Microsoft.Azure.Cosmos.PartitionKeyDefinitionVersion)": {
          "Type": "Method",
          "Attributes": [],
          "MethodInfo": "T WithPartitionKeyDefinitionVersion(Microsoft.Azure.Cosmos.PartitionKeyDefinitionVersion)"
        },
        "T WithTimeToLivePropertyPath(System.String)": {
          "Type": "Method",
          "Attributes": [],
          "MethodInfo": "T WithTimeToLivePropertyPath(System.String)"
        },
        "Void .ctor()": {
          "Type": "Constructor",
          "Attributes": [],
          "MethodInfo": "Void .ctor()"
        }
      },
      "NestedTypes": {}
    },
    "CosmosClientBuilder": {
      "Subclasses": {},
      "Members": {
        "Microsoft.Azure.Cosmos.CosmosClient Build()": {
          "Type": "Method",
          "Attributes": [],
          "MethodInfo": "Microsoft.Azure.Cosmos.CosmosClient Build()"
        },
        "Microsoft.Azure.Cosmos.Fluent.CosmosClientBuilder AddCustomHandlers(Microsoft.Azure.Cosmos.RequestHandler[])": {
          "Type": "Method",
          "Attributes": [],
          "MethodInfo": "Microsoft.Azure.Cosmos.Fluent.CosmosClientBuilder AddCustomHandlers(Microsoft.Azure.Cosmos.RequestHandler[])"
        },
        "Microsoft.Azure.Cosmos.Fluent.CosmosClientBuilder WithApplicationName(System.String)": {
          "Type": "Method",
          "Attributes": [],
          "MethodInfo": "Microsoft.Azure.Cosmos.Fluent.CosmosClientBuilder WithApplicationName(System.String)"
        },
        "Microsoft.Azure.Cosmos.Fluent.CosmosClientBuilder WithApplicationPreferredRegions(System.Collections.Generic.IReadOnlyList`1[System.String])": {
          "Type": "Method",
          "Attributes": [],
          "MethodInfo": "Microsoft.Azure.Cosmos.Fluent.CosmosClientBuilder WithApplicationPreferredRegions(System.Collections.Generic.IReadOnlyList`1[System.String])"
        },
        "Microsoft.Azure.Cosmos.Fluent.CosmosClientBuilder WithApplicationRegion(System.String)": {
          "Type": "Method",
          "Attributes": [],
          "MethodInfo": "Microsoft.Azure.Cosmos.Fluent.CosmosClientBuilder WithApplicationRegion(System.String)"
        },
        "Microsoft.Azure.Cosmos.Fluent.CosmosClientBuilder WithBulkExecution(Boolean)": {
          "Type": "Method",
          "Attributes": [],
          "MethodInfo": "Microsoft.Azure.Cosmos.Fluent.CosmosClientBuilder WithBulkExecution(Boolean)"
        },
        "Microsoft.Azure.Cosmos.Fluent.CosmosClientBuilder WithConnectionModeDirect()": {
          "Type": "Method",
          "Attributes": [],
          "MethodInfo": "Microsoft.Azure.Cosmos.Fluent.CosmosClientBuilder WithConnectionModeDirect()"
        },
        "Microsoft.Azure.Cosmos.Fluent.CosmosClientBuilder WithConnectionModeDirect(System.Nullable`1[System.TimeSpan], System.Nullable`1[System.TimeSpan], System.Nullable`1[System.Int32], System.Nullable`1[System.Int32], System.Nullable`1[Microsoft.Azure.Cosmos.PortReuseMode], System.Nullable`1[System.Boolean])": {
          "Type": "Method",
          "Attributes": [],
          "MethodInfo": "Microsoft.Azure.Cosmos.Fluent.CosmosClientBuilder WithConnectionModeDirect(System.Nullable`1[System.TimeSpan], System.Nullable`1[System.TimeSpan], System.Nullable`1[System.Int32], System.Nullable`1[System.Int32], System.Nullable`1[Microsoft.Azure.Cosmos.PortReuseMode], System.Nullable`1[System.Boolean])"
        },
        "Microsoft.Azure.Cosmos.Fluent.CosmosClientBuilder WithConnectionModeGateway(System.Nullable`1[System.Int32], System.Net.IWebProxy)": {
          "Type": "Method",
          "Attributes": [],
          "MethodInfo": "Microsoft.Azure.Cosmos.Fluent.CosmosClientBuilder WithConnectionModeGateway(System.Nullable`1[System.Int32], System.Net.IWebProxy)"
        },
        "Microsoft.Azure.Cosmos.Fluent.CosmosClientBuilder WithConsistencyLevel(Microsoft.Azure.Cosmos.ConsistencyLevel)": {
          "Type": "Method",
          "Attributes": [],
          "MethodInfo": "Microsoft.Azure.Cosmos.Fluent.CosmosClientBuilder WithConsistencyLevel(Microsoft.Azure.Cosmos.ConsistencyLevel)"
        },
        "Microsoft.Azure.Cosmos.Fluent.CosmosClientBuilder WithCustomSerializer(Microsoft.Azure.Cosmos.CosmosSerializer)": {
          "Type": "Method",
          "Attributes": [],
          "MethodInfo": "Microsoft.Azure.Cosmos.Fluent.CosmosClientBuilder WithCustomSerializer(Microsoft.Azure.Cosmos.CosmosSerializer)"
        },
        "Microsoft.Azure.Cosmos.Fluent.CosmosClientBuilder WithEncryptor(Microsoft.Azure.Cosmos.Encryptor)": {
          "Type": "Method",
          "Attributes": [],
          "MethodInfo": "Microsoft.Azure.Cosmos.Fluent.CosmosClientBuilder WithEncryptor(Microsoft.Azure.Cosmos.Encryptor)"
        },
        "Microsoft.Azure.Cosmos.Fluent.CosmosClientBuilder WithHttpClientFactory(System.Func`1[System.Net.Http.HttpClient])": {
          "Type": "Method",
          "Attributes": [],
          "MethodInfo": "Microsoft.Azure.Cosmos.Fluent.CosmosClientBuilder WithHttpClientFactory(System.Func`1[System.Net.Http.HttpClient])"
        },
        "Microsoft.Azure.Cosmos.Fluent.CosmosClientBuilder WithLimitToEndpoint(Boolean)": {
          "Type": "Method",
          "Attributes": [],
          "MethodInfo": "Microsoft.Azure.Cosmos.Fluent.CosmosClientBuilder WithLimitToEndpoint(Boolean)"
        },
        "Microsoft.Azure.Cosmos.Fluent.CosmosClientBuilder WithRequestTimeout(System.TimeSpan)": {
          "Type": "Method",
          "Attributes": [],
          "MethodInfo": "Microsoft.Azure.Cosmos.Fluent.CosmosClientBuilder WithRequestTimeout(System.TimeSpan)"
        },
        "Microsoft.Azure.Cosmos.Fluent.CosmosClientBuilder WithSerializerOptions(Microsoft.Azure.Cosmos.CosmosSerializationOptions)": {
          "Type": "Method",
          "Attributes": [],
          "MethodInfo": "Microsoft.Azure.Cosmos.Fluent.CosmosClientBuilder WithSerializerOptions(Microsoft.Azure.Cosmos.CosmosSerializationOptions)"
        },
        "Microsoft.Azure.Cosmos.Fluent.CosmosClientBuilder WithThrottlingRetryOptions(System.TimeSpan, Int32)": {
          "Type": "Method",
          "Attributes": [],
          "MethodInfo": "Microsoft.Azure.Cosmos.Fluent.CosmosClientBuilder WithThrottlingRetryOptions(System.TimeSpan, Int32)"
        },
        "Void .ctor(System.String)": {
          "Type": "Constructor",
          "Attributes": [],
          "MethodInfo": "Void .ctor(System.String)"
        },
        "Void .ctor(System.String, System.String)": {
          "Type": "Constructor",
          "Attributes": [],
          "MethodInfo": "Void .ctor(System.String, System.String)"
        }
      },
      "NestedTypes": {}
    },
    "IndexingPolicyDefinition`1": {
      "Subclasses": {},
      "Members": {
        "Microsoft.Azure.Cosmos.Fluent.CompositeIndexDefinition`1[Microsoft.Azure.Cosmos.Fluent.IndexingPolicyDefinition`1[T]] WithCompositeIndex()": {
          "Type": "Method",
          "Attributes": [],
          "MethodInfo": "Microsoft.Azure.Cosmos.Fluent.CompositeIndexDefinition`1[Microsoft.Azure.Cosmos.Fluent.IndexingPolicyDefinition`1[T]] WithCompositeIndex()"
        },
        "Microsoft.Azure.Cosmos.Fluent.IndexingPolicyDefinition`1[T] WithAutomaticIndexing(Boolean)": {
          "Type": "Method",
          "Attributes": [],
          "MethodInfo": "Microsoft.Azure.Cosmos.Fluent.IndexingPolicyDefinition`1[T] WithAutomaticIndexing(Boolean)"
        },
        "Microsoft.Azure.Cosmos.Fluent.IndexingPolicyDefinition`1[T] WithIndexingMode(Microsoft.Azure.Cosmos.IndexingMode)": {
          "Type": "Method",
          "Attributes": [],
          "MethodInfo": "Microsoft.Azure.Cosmos.Fluent.IndexingPolicyDefinition`1[T] WithIndexingMode(Microsoft.Azure.Cosmos.IndexingMode)"
        },
        "Microsoft.Azure.Cosmos.Fluent.PathsDefinition`1[Microsoft.Azure.Cosmos.Fluent.IndexingPolicyDefinition`1[T]] WithExcludedPaths()": {
          "Type": "Method",
          "Attributes": [],
          "MethodInfo": "Microsoft.Azure.Cosmos.Fluent.PathsDefinition`1[Microsoft.Azure.Cosmos.Fluent.IndexingPolicyDefinition`1[T]] WithExcludedPaths()"
        },
        "Microsoft.Azure.Cosmos.Fluent.PathsDefinition`1[Microsoft.Azure.Cosmos.Fluent.IndexingPolicyDefinition`1[T]] WithIncludedPaths()": {
          "Type": "Method",
          "Attributes": [],
          "MethodInfo": "Microsoft.Azure.Cosmos.Fluent.PathsDefinition`1[Microsoft.Azure.Cosmos.Fluent.IndexingPolicyDefinition`1[T]] WithIncludedPaths()"
        },
        "Microsoft.Azure.Cosmos.Fluent.SpatialIndexDefinition`1[Microsoft.Azure.Cosmos.Fluent.IndexingPolicyDefinition`1[T]] WithSpatialIndex()": {
          "Type": "Method",
          "Attributes": [],
          "MethodInfo": "Microsoft.Azure.Cosmos.Fluent.SpatialIndexDefinition`1[Microsoft.Azure.Cosmos.Fluent.IndexingPolicyDefinition`1[T]] WithSpatialIndex()"
        },
        "T Attach()": {
          "Type": "Method",
          "Attributes": [],
          "MethodInfo": "T Attach()"
        },
        "Void .ctor()": {
          "Type": "Constructor",
          "Attributes": [],
          "MethodInfo": "Void .ctor()"
        }
      },
      "NestedTypes": {}
    },
    "PathsDefinition`1": {
      "Subclasses": {},
      "Members": {
        "Microsoft.Azure.Cosmos.Fluent.PathsDefinition`1[T] Path(System.String)": {
          "Type": "Method",
          "Attributes": [],
          "MethodInfo": "Microsoft.Azure.Cosmos.Fluent.PathsDefinition`1[T] Path(System.String)"
        },
        "T Attach()": {
          "Type": "Method",
          "Attributes": [],
          "MethodInfo": "T Attach()"
        }
      },
      "NestedTypes": {}
    },
    "SpatialIndexDefinition`1": {
      "Subclasses": {},
      "Members": {
        "Microsoft.Azure.Cosmos.Fluent.SpatialIndexDefinition`1[T] Path(System.String)": {
          "Type": "Method",
          "Attributes": [],
          "MethodInfo": "Microsoft.Azure.Cosmos.Fluent.SpatialIndexDefinition`1[T] Path(System.String)"
        },
        "Microsoft.Azure.Cosmos.Fluent.SpatialIndexDefinition`1[T] Path(System.String, Microsoft.Azure.Cosmos.SpatialType[])": {
          "Type": "Method",
          "Attributes": [],
          "MethodInfo": "Microsoft.Azure.Cosmos.Fluent.SpatialIndexDefinition`1[T] Path(System.String, Microsoft.Azure.Cosmos.SpatialType[])"
        },
        "T Attach()": {
          "Type": "Method",
          "Attributes": [],
          "MethodInfo": "T Attach()"
        }
      },
      "NestedTypes": {}
    },
    "UniqueKeyDefinition": {
      "Subclasses": {},
      "Members": {
        "Microsoft.Azure.Cosmos.Fluent.ContainerBuilder Attach()": {
          "Type": "Method",
          "Attributes": [],
          "MethodInfo": "Microsoft.Azure.Cosmos.Fluent.ContainerBuilder Attach()"
        },
        "Microsoft.Azure.Cosmos.Fluent.UniqueKeyDefinition Path(System.String)": {
          "Type": "Method",
          "Attributes": [],
          "MethodInfo": "Microsoft.Azure.Cosmos.Fluent.UniqueKeyDefinition Path(System.String)"
        }
      },
      "NestedTypes": {}
    },
    "GeospatialConfig": {
      "Subclasses": {},
      "Members": {
        "Microsoft.Azure.Cosmos.GeospatialType GeospatialType[Newtonsoft.Json.JsonPropertyAttribute(PropertyName = \"type\")]-[Newtonsoft.Json.JsonConverterAttribute(typeof(Newtonsoft.Json.Converters.StringEnumConverter))]": {
          "Type": "Property",
          "Attributes": [
            "JsonConverterAttribute",
            "JsonPropertyAttribute"
          ],
          "MethodInfo": null
        },
        "Microsoft.Azure.Cosmos.GeospatialType get_GeospatialType()[System.Runtime.CompilerServices.CompilerGeneratedAttribute()]": {
          "Type": "Method",
          "Attributes": [
            "CompilerGeneratedAttribute"
          ],
          "MethodInfo": "Microsoft.Azure.Cosmos.GeospatialType get_GeospatialType()"
        },
        "Void .ctor()": {
          "Type": "Constructor",
          "Attributes": [],
          "MethodInfo": "Void .ctor()"
        },
        "Void .ctor(Microsoft.Azure.Cosmos.GeospatialType)": {
          "Type": "Constructor",
          "Attributes": [],
          "MethodInfo": "Void .ctor(Microsoft.Azure.Cosmos.GeospatialType)"
        },
        "Void set_GeospatialType(Microsoft.Azure.Cosmos.GeospatialType)[System.Runtime.CompilerServices.CompilerGeneratedAttribute()]": {
          "Type": "Method",
          "Attributes": [
            "CompilerGeneratedAttribute"
          ],
          "MethodInfo": "Void set_GeospatialType(Microsoft.Azure.Cosmos.GeospatialType)"
        }
      },
      "NestedTypes": {}
    },
    "GeospatialType": {
      "Subclasses": {},
      "Members": {
        "Int32 value__": {
          "Type": "Field",
          "Attributes": [],
          "MethodInfo": null
        },
        "Microsoft.Azure.Cosmos.GeospatialType Geography": {
          "Type": "Field",
          "Attributes": [],
          "MethodInfo": null
        },
        "Microsoft.Azure.Cosmos.GeospatialType Geometry": {
          "Type": "Field",
          "Attributes": [],
          "MethodInfo": null
        }
      },
      "NestedTypes": {}
    },
    "Headers": {
      "Subclasses": {},
      "Members": {
        "Boolean TryGetValue(System.String, System.String ByRef)": {
          "Type": "Method",
          "Attributes": [],
          "MethodInfo": "Boolean TryGetValue(System.String, System.String ByRef)"
        },
        "Double get_RequestCharge()[System.Runtime.CompilerServices.CompilerGeneratedAttribute()]": {
          "Type": "Method",
          "Attributes": [
            "CompilerGeneratedAttribute"
          ],
          "MethodInfo": "Double get_RequestCharge()"
        },
        "Double RequestCharge": {
          "Type": "Property",
          "Attributes": [],
          "MethodInfo": null
        },
        "System.Collections.Generic.IEnumerator`1[System.String] GetEnumerator()": {
          "Type": "Method",
          "Attributes": [],
          "MethodInfo": "System.Collections.Generic.IEnumerator`1[System.String] GetEnumerator()"
        },
        "System.String ActivityId[Microsoft.Azure.Cosmos.CosmosKnownHeaderAttribute(HeaderName = \"x-ms-activity-id\")]": {
          "Type": "Property",
          "Attributes": [
            "CosmosKnownHeaderAttribute"
          ],
          "MethodInfo": null
        },
        "System.String ContentLength[Microsoft.Azure.Cosmos.CosmosKnownHeaderAttribute(HeaderName = \"Content-Length\")]": {
          "Type": "Property",
          "Attributes": [
            "CosmosKnownHeaderAttribute"
          ],
          "MethodInfo": null
        },
        "System.String ContentType[Microsoft.Azure.Cosmos.CosmosKnownHeaderAttribute(HeaderName = \"Content-Type\")]": {
          "Type": "Property",
          "Attributes": [
            "CosmosKnownHeaderAttribute"
          ],
          "MethodInfo": null
        },
        "System.String ContinuationToken[Microsoft.Azure.Cosmos.CosmosKnownHeaderAttribute(HeaderName = \"x-ms-continuation\")]": {
          "Type": "Property",
          "Attributes": [
            "CosmosKnownHeaderAttribute"
          ],
          "MethodInfo": null
        },
        "System.String ETag[Microsoft.Azure.Cosmos.CosmosKnownHeaderAttribute(HeaderName = \"etag\")]": {
          "Type": "Property",
          "Attributes": [
            "CosmosKnownHeaderAttribute"
          ],
          "MethodInfo": null
        },
        "System.String Get(System.String)": {
          "Type": "Method",
          "Attributes": [],
          "MethodInfo": "System.String Get(System.String)"
        },
        "System.String get_ActivityId()[System.Runtime.CompilerServices.CompilerGeneratedAttribute()]": {
          "Type": "Method",
          "Attributes": [
            "CompilerGeneratedAttribute"
          ],
          "MethodInfo": "System.String get_ActivityId()"
        },
        "System.String get_ContentLength()": {
          "Type": "Method",
          "Attributes": [],
          "MethodInfo": "System.String get_ContentLength()"
        },
        "System.String get_ContentType()[System.Runtime.CompilerServices.CompilerGeneratedAttribute()]": {
          "Type": "Method",
          "Attributes": [
            "CompilerGeneratedAttribute"
          ],
          "MethodInfo": "System.String get_ContentType()"
        },
        "System.String get_ContinuationToken()[System.Runtime.CompilerServices.CompilerGeneratedAttribute()]": {
          "Type": "Method",
          "Attributes": [
            "CompilerGeneratedAttribute"
          ],
          "MethodInfo": "System.String get_ContinuationToken()"
        },
        "System.String get_ETag()[System.Runtime.CompilerServices.CompilerGeneratedAttribute()]": {
          "Type": "Method",
          "Attributes": [
            "CompilerGeneratedAttribute"
          ],
          "MethodInfo": "System.String get_ETag()"
        },
        "System.String get_Item(System.String)": {
          "Type": "Method",
          "Attributes": [],
          "MethodInfo": "System.String get_Item(System.String)"
        },
        "System.String get_Location()[System.Runtime.CompilerServices.CompilerGeneratedAttribute()]": {
          "Type": "Method",
          "Attributes": [
            "CompilerGeneratedAttribute"
          ],
          "MethodInfo": "System.String get_Location()"
        },
        "System.String get_Session()[System.Runtime.CompilerServices.CompilerGeneratedAttribute()]": {
          "Type": "Method",
          "Attributes": [
            "CompilerGeneratedAttribute"
          ],
          "MethodInfo": "System.String get_Session()"
        },
        "System.String GetValueOrDefault(System.String)": {
          "Type": "Method",
          "Attributes": [],
          "MethodInfo": "System.String GetValueOrDefault(System.String)"
        },
        "System.String Item [System.String]": {
          "Type": "Property",
          "Attributes": [],
          "MethodInfo": null
        },
        "System.String Location[Microsoft.Azure.Cosmos.CosmosKnownHeaderAttribute(HeaderName = \"Location\")]": {
          "Type": "Property",
          "Attributes": [
            "CosmosKnownHeaderAttribute"
          ],
          "MethodInfo": null
        },
        "System.String Session[Microsoft.Azure.Cosmos.CosmosKnownHeaderAttribute(HeaderName = \"x-ms-session-token\")]": {
          "Type": "Property",
          "Attributes": [
            "CosmosKnownHeaderAttribute"
          ],
          "MethodInfo": null
        },
        "System.String[] AllKeys()": {
          "Type": "Method",
          "Attributes": [],
          "MethodInfo": "System.String[] AllKeys()"
        },
        "T GetHeaderValue[T](System.String)": {
          "Type": "Method",
          "Attributes": [],
          "MethodInfo": "T GetHeaderValue[T](System.String)"
        },
        "Void .ctor()": {
          "Type": "Constructor",
          "Attributes": [],
          "MethodInfo": "Void .ctor()"
        },
        "Void Add(System.String, System.Collections.Generic.IEnumerable`1[System.String])": {
          "Type": "Method",
          "Attributes": [],
          "MethodInfo": "Void Add(System.String, System.Collections.Generic.IEnumerable`1[System.String])"
        },
        "Void Add(System.String, System.String)": {
          "Type": "Method",
          "Attributes": [],
          "MethodInfo": "Void Add(System.String, System.String)"
        },
        "Void Remove(System.String)": {
          "Type": "Method",
          "Attributes": [],
          "MethodInfo": "Void Remove(System.String)"
        },
        "Void Set(System.String, System.String)": {
          "Type": "Method",
          "Attributes": [],
          "MethodInfo": "Void Set(System.String, System.String)"
        },
        "Void set_ContentLength(System.String)": {
          "Type": "Method",
          "Attributes": [],
          "MethodInfo": "Void set_ContentLength(System.String)"
        },
        "Void set_Item(System.String, System.String)": {
          "Type": "Method",
          "Attributes": [],
          "MethodInfo": "Void set_Item(System.String, System.String)"
        }
      },
      "NestedTypes": {}
    },
    "IncludedPath": {
      "Subclasses": {},
      "Members": {
        "System.String get_Path()[System.Runtime.CompilerServices.CompilerGeneratedAttribute()]": {
          "Type": "Method",
          "Attributes": [
            "CompilerGeneratedAttribute"
          ],
          "MethodInfo": "System.String get_Path()"
        },
        "System.String Path[Newtonsoft.Json.JsonPropertyAttribute(PropertyName = \"path\")]": {
          "Type": "Property",
          "Attributes": [
            "JsonPropertyAttribute"
          ],
          "MethodInfo": null
        },
        "Void .ctor()": {
          "Type": "Constructor",
          "Attributes": [],
          "MethodInfo": "Void .ctor()"
        },
        "Void set_Path(System.String)[System.Runtime.CompilerServices.CompilerGeneratedAttribute()]": {
          "Type": "Method",
          "Attributes": [
            "CompilerGeneratedAttribute"
          ],
          "MethodInfo": "Void set_Path(System.String)"
        }
      },
      "NestedTypes": {}
    },
    "IndexingDirective": {
      "Subclasses": {},
      "Members": {
        "Int32 value__": {
          "Type": "Field",
          "Attributes": [],
          "MethodInfo": null
        },
        "Microsoft.Azure.Cosmos.IndexingDirective Default": {
          "Type": "Field",
          "Attributes": [],
          "MethodInfo": null
        },
        "Microsoft.Azure.Cosmos.IndexingDirective Exclude": {
          "Type": "Field",
          "Attributes": [],
          "MethodInfo": null
        },
        "Microsoft.Azure.Cosmos.IndexingDirective Include": {
          "Type": "Field",
          "Attributes": [],
          "MethodInfo": null
        }
      },
      "NestedTypes": {}
    },
    "IndexingMode": {
      "Subclasses": {},
      "Members": {
        "Int32 value__": {
          "Type": "Field",
          "Attributes": [],
          "MethodInfo": null
        },
        "Microsoft.Azure.Cosmos.IndexingMode Consistent": {
          "Type": "Field",
          "Attributes": [],
          "MethodInfo": null
        },
        "Microsoft.Azure.Cosmos.IndexingMode Lazy": {
          "Type": "Field",
          "Attributes": [],
          "MethodInfo": null
        },
        "Microsoft.Azure.Cosmos.IndexingMode None": {
          "Type": "Field",
          "Attributes": [],
          "MethodInfo": null
        }
      },
      "NestedTypes": {}
    },
    "IndexingPolicy": {
      "Subclasses": {},
      "Members": {
        "Boolean Automatic[Newtonsoft.Json.JsonPropertyAttribute(PropertyName = \"automatic\")]": {
          "Type": "Property",
          "Attributes": [
            "JsonPropertyAttribute"
          ],
          "MethodInfo": null
        },
        "Boolean get_Automatic()[System.Runtime.CompilerServices.CompilerGeneratedAttribute()]": {
          "Type": "Method",
          "Attributes": [
            "CompilerGeneratedAttribute"
          ],
          "MethodInfo": "Boolean get_Automatic()"
        },
        "Microsoft.Azure.Cosmos.IndexingMode get_IndexingMode()[System.Runtime.CompilerServices.CompilerGeneratedAttribute()]": {
          "Type": "Method",
          "Attributes": [
            "CompilerGeneratedAttribute"
          ],
          "MethodInfo": "Microsoft.Azure.Cosmos.IndexingMode get_IndexingMode()"
        },
        "Microsoft.Azure.Cosmos.IndexingMode IndexingMode[Newtonsoft.Json.JsonPropertyAttribute(PropertyName = \"indexingMode\")]-[Newtonsoft.Json.JsonConverterAttribute(typeof(Newtonsoft.Json.Converters.StringEnumConverter))]": {
          "Type": "Property",
          "Attributes": [
            "JsonConverterAttribute",
            "JsonPropertyAttribute"
          ],
          "MethodInfo": null
        },
        "System.Collections.ObjectModel.Collection`1[Microsoft.Azure.Cosmos.ExcludedPath] ExcludedPaths[Newtonsoft.Json.JsonPropertyAttribute(PropertyName = \"excludedPaths\")]": {
          "Type": "Property",
          "Attributes": [
            "JsonPropertyAttribute"
          ],
          "MethodInfo": null
        },
        "System.Collections.ObjectModel.Collection`1[Microsoft.Azure.Cosmos.ExcludedPath] get_ExcludedPaths()[System.Runtime.CompilerServices.CompilerGeneratedAttribute()]": {
          "Type": "Method",
          "Attributes": [
            "CompilerGeneratedAttribute"
          ],
          "MethodInfo": "System.Collections.ObjectModel.Collection`1[Microsoft.Azure.Cosmos.ExcludedPath] get_ExcludedPaths()"
        },
        "System.Collections.ObjectModel.Collection`1[Microsoft.Azure.Cosmos.IncludedPath] get_IncludedPaths()[System.Runtime.CompilerServices.CompilerGeneratedAttribute()]": {
          "Type": "Method",
          "Attributes": [
            "CompilerGeneratedAttribute"
          ],
          "MethodInfo": "System.Collections.ObjectModel.Collection`1[Microsoft.Azure.Cosmos.IncludedPath] get_IncludedPaths()"
        },
        "System.Collections.ObjectModel.Collection`1[Microsoft.Azure.Cosmos.IncludedPath] IncludedPaths[Newtonsoft.Json.JsonPropertyAttribute(PropertyName = \"includedPaths\")]": {
          "Type": "Property",
          "Attributes": [
            "JsonPropertyAttribute"
          ],
          "MethodInfo": null
        },
        "System.Collections.ObjectModel.Collection`1[Microsoft.Azure.Cosmos.SpatialPath] get_SpatialIndexes()[System.Runtime.CompilerServices.CompilerGeneratedAttribute()]": {
          "Type": "Method",
          "Attributes": [
            "CompilerGeneratedAttribute"
          ],
          "MethodInfo": "System.Collections.ObjectModel.Collection`1[Microsoft.Azure.Cosmos.SpatialPath] get_SpatialIndexes()"
        },
        "System.Collections.ObjectModel.Collection`1[Microsoft.Azure.Cosmos.SpatialPath] SpatialIndexes[Newtonsoft.Json.JsonPropertyAttribute(PropertyName = \"spatialIndexes\")]": {
          "Type": "Property",
          "Attributes": [
            "JsonPropertyAttribute"
          ],
          "MethodInfo": null
        },
        "System.Collections.ObjectModel.Collection`1[System.Collections.ObjectModel.Collection`1[Microsoft.Azure.Cosmos.CompositePath]] CompositeIndexes[Newtonsoft.Json.JsonPropertyAttribute(PropertyName = \"compositeIndexes\")]": {
          "Type": "Property",
          "Attributes": [
            "JsonPropertyAttribute"
          ],
          "MethodInfo": null
        },
        "System.Collections.ObjectModel.Collection`1[System.Collections.ObjectModel.Collection`1[Microsoft.Azure.Cosmos.CompositePath]] get_CompositeIndexes()[System.Runtime.CompilerServices.CompilerGeneratedAttribute()]": {
          "Type": "Method",
          "Attributes": [
            "CompilerGeneratedAttribute"
          ],
          "MethodInfo": "System.Collections.ObjectModel.Collection`1[System.Collections.ObjectModel.Collection`1[Microsoft.Azure.Cosmos.CompositePath]] get_CompositeIndexes()"
        },
        "Void .ctor()": {
          "Type": "Constructor",
          "Attributes": [],
          "MethodInfo": "Void .ctor()"
        },
        "Void set_Automatic(Boolean)[System.Runtime.CompilerServices.CompilerGeneratedAttribute()]": {
          "Type": "Method",
          "Attributes": [
            "CompilerGeneratedAttribute"
          ],
          "MethodInfo": "Void set_Automatic(Boolean)"
        },
        "Void set_IndexingMode(Microsoft.Azure.Cosmos.IndexingMode)[System.Runtime.CompilerServices.CompilerGeneratedAttribute()]": {
          "Type": "Method",
          "Attributes": [
            "CompilerGeneratedAttribute"
          ],
          "MethodInfo": "Void set_IndexingMode(Microsoft.Azure.Cosmos.IndexingMode)"
        }
      },
      "NestedTypes": {}
    },
    "IndexKind": {
      "Subclasses": {},
      "Members": {
        "Int32 value__": {
          "Type": "Field",
          "Attributes": [],
          "MethodInfo": null
        },
        "Microsoft.Azure.Cosmos.IndexKind Hash": {
          "Type": "Field",
          "Attributes": [],
          "MethodInfo": null
        },
        "Microsoft.Azure.Cosmos.IndexKind Range": {
          "Type": "Field",
          "Attributes": [],
          "MethodInfo": null
        },
        "Microsoft.Azure.Cosmos.IndexKind Spatial": {
          "Type": "Field",
          "Attributes": [],
          "MethodInfo": null
        }
      },
      "NestedTypes": {}
    },
    "ItemRequestOptions": {
      "Subclasses": {},
      "Members": {
        "Microsoft.Azure.Cosmos.EncryptionOptions EncryptionOptions": {
          "Type": "Property",
          "Attributes": [],
          "MethodInfo": null
        },
        "Microsoft.Azure.Cosmos.EncryptionOptions get_EncryptionOptions()[System.Runtime.CompilerServices.CompilerGeneratedAttribute()]": {
          "Type": "Method",
          "Attributes": [
            "CompilerGeneratedAttribute"
          ],
          "MethodInfo": "Microsoft.Azure.Cosmos.EncryptionOptions get_EncryptionOptions()"
        },
        "System.Collections.Generic.IEnumerable`1[System.String] get_PostTriggers()[System.Runtime.CompilerServices.CompilerGeneratedAttribute()]": {
          "Type": "Method",
          "Attributes": [
            "CompilerGeneratedAttribute"
          ],
          "MethodInfo": "System.Collections.Generic.IEnumerable`1[System.String] get_PostTriggers()"
        },
        "System.Collections.Generic.IEnumerable`1[System.String] get_PreTriggers()[System.Runtime.CompilerServices.CompilerGeneratedAttribute()]": {
          "Type": "Method",
          "Attributes": [
            "CompilerGeneratedAttribute"
          ],
          "MethodInfo": "System.Collections.Generic.IEnumerable`1[System.String] get_PreTriggers()"
        },
        "System.Collections.Generic.IEnumerable`1[System.String] PostTriggers": {
          "Type": "Property",
          "Attributes": [],
          "MethodInfo": null
        },
        "System.Collections.Generic.IEnumerable`1[System.String] PreTriggers": {
          "Type": "Property",
          "Attributes": [],
          "MethodInfo": null
        },
        "System.Nullable`1[Microsoft.Azure.Cosmos.ConsistencyLevel] ConsistencyLevel": {
          "Type": "Property",
          "Attributes": [],
          "MethodInfo": null
        },
        "System.Nullable`1[Microsoft.Azure.Cosmos.ConsistencyLevel] get_ConsistencyLevel()": {
          "Type": "Method",
          "Attributes": [],
          "MethodInfo": "System.Nullable`1[Microsoft.Azure.Cosmos.ConsistencyLevel] get_ConsistencyLevel()"
        },
        "System.Nullable`1[Microsoft.Azure.Cosmos.IndexingDirective] get_IndexingDirective()[System.Runtime.CompilerServices.CompilerGeneratedAttribute()]": {
          "Type": "Method",
          "Attributes": [
            "CompilerGeneratedAttribute"
          ],
          "MethodInfo": "System.Nullable`1[Microsoft.Azure.Cosmos.IndexingDirective] get_IndexingDirective()"
        },
        "System.Nullable`1[Microsoft.Azure.Cosmos.IndexingDirective] IndexingDirective": {
          "Type": "Property",
          "Attributes": [],
          "MethodInfo": null
        },
        "System.Nullable`1[System.Boolean] EnableContentResponseOnWrite": {
          "Type": "Property",
          "Attributes": [],
          "MethodInfo": null
        },
        "System.Nullable`1[System.Boolean] get_EnableContentResponseOnWrite()[System.Runtime.CompilerServices.CompilerGeneratedAttribute()]": {
          "Type": "Method",
          "Attributes": [
            "CompilerGeneratedAttribute"
          ],
          "MethodInfo": "System.Nullable`1[System.Boolean] get_EnableContentResponseOnWrite()"
        },
        "System.String get_SessionToken()[System.Runtime.CompilerServices.CompilerGeneratedAttribute()]": {
          "Type": "Method",
          "Attributes": [
            "CompilerGeneratedAttribute"
          ],
          "MethodInfo": "System.String get_SessionToken()"
        },
        "System.String SessionToken": {
          "Type": "Property",
          "Attributes": [],
          "MethodInfo": null
        },
        "Void .ctor()": {
          "Type": "Constructor",
          "Attributes": [],
          "MethodInfo": "Void .ctor()"
        },
        "Void set_ConsistencyLevel(System.Nullable`1[Microsoft.Azure.Cosmos.ConsistencyLevel])": {
          "Type": "Method",
          "Attributes": [],
          "MethodInfo": "Void set_ConsistencyLevel(System.Nullable`1[Microsoft.Azure.Cosmos.ConsistencyLevel])"
        },
<<<<<<< HEAD
        "Void set_EncryptionOptions(Microsoft.Azure.Cosmos.EncryptionOptions)[System.Runtime.CompilerServices.CompilerGeneratedAttribute()]": {
=======
        "Void set_EnableContentResponseOnWrite(System.Nullable`1[System.Boolean])[System.Runtime.CompilerServices.CompilerGeneratedAttribute()]": {
>>>>>>> 359e4857
          "Type": "Method",
          "Attributes": [
            "CompilerGeneratedAttribute"
          ],
<<<<<<< HEAD
          "MethodInfo": "Void set_EncryptionOptions(Microsoft.Azure.Cosmos.EncryptionOptions)"
=======
          "MethodInfo": "Void set_EnableContentResponseOnWrite(System.Nullable`1[System.Boolean])"
>>>>>>> 359e4857
        },
        "Void set_IndexingDirective(System.Nullable`1[Microsoft.Azure.Cosmos.IndexingDirective])[System.Runtime.CompilerServices.CompilerGeneratedAttribute()]": {
          "Type": "Method",
          "Attributes": [
            "CompilerGeneratedAttribute"
          ],
          "MethodInfo": "Void set_IndexingDirective(System.Nullable`1[Microsoft.Azure.Cosmos.IndexingDirective])"
        },
        "Void set_PostTriggers(System.Collections.Generic.IEnumerable`1[System.String])[System.Runtime.CompilerServices.CompilerGeneratedAttribute()]": {
          "Type": "Method",
          "Attributes": [
            "CompilerGeneratedAttribute"
          ],
          "MethodInfo": "Void set_PostTriggers(System.Collections.Generic.IEnumerable`1[System.String])"
        },
        "Void set_PreTriggers(System.Collections.Generic.IEnumerable`1[System.String])[System.Runtime.CompilerServices.CompilerGeneratedAttribute()]": {
          "Type": "Method",
          "Attributes": [
            "CompilerGeneratedAttribute"
          ],
          "MethodInfo": "Void set_PreTriggers(System.Collections.Generic.IEnumerable`1[System.String])"
        },
        "Void set_SessionToken(System.String)[System.Runtime.CompilerServices.CompilerGeneratedAttribute()]": {
          "Type": "Method",
          "Attributes": [
            "CompilerGeneratedAttribute"
          ],
          "MethodInfo": "Void set_SessionToken(System.String)"
        }
      },
      "NestedTypes": {}
    },
    "ItemResponse`1": {
      "Subclasses": {},
      "Members": {
        "Double get_RequestCharge()": {
          "Type": "Method",
          "Attributes": [],
          "MethodInfo": "Double get_RequestCharge()"
        },
        "Double RequestCharge": {
          "Type": "Property",
          "Attributes": [],
          "MethodInfo": null
        },
        "Microsoft.Azure.Cosmos.CosmosDiagnostics Diagnostics": {
          "Type": "Property",
          "Attributes": [],
          "MethodInfo": null
        },
        "Microsoft.Azure.Cosmos.CosmosDiagnostics get_Diagnostics()[System.Runtime.CompilerServices.CompilerGeneratedAttribute()]": {
          "Type": "Method",
          "Attributes": [
            "CompilerGeneratedAttribute"
          ],
          "MethodInfo": "Microsoft.Azure.Cosmos.CosmosDiagnostics get_Diagnostics()"
        },
        "Microsoft.Azure.Cosmos.Headers get_Headers()[System.Runtime.CompilerServices.CompilerGeneratedAttribute()]": {
          "Type": "Method",
          "Attributes": [
            "CompilerGeneratedAttribute"
          ],
          "MethodInfo": "Microsoft.Azure.Cosmos.Headers get_Headers()"
        },
        "Microsoft.Azure.Cosmos.Headers Headers": {
          "Type": "Property",
          "Attributes": [],
          "MethodInfo": null
        },
        "System.Net.HttpStatusCode get_StatusCode()[System.Runtime.CompilerServices.CompilerGeneratedAttribute()]": {
          "Type": "Method",
          "Attributes": [
            "CompilerGeneratedAttribute"
          ],
          "MethodInfo": "System.Net.HttpStatusCode get_StatusCode()"
        },
        "System.Net.HttpStatusCode StatusCode": {
          "Type": "Property",
          "Attributes": [],
          "MethodInfo": null
        },
        "System.String ActivityId": {
          "Type": "Property",
          "Attributes": [],
          "MethodInfo": null
        },
        "System.String ETag": {
          "Type": "Property",
          "Attributes": [],
          "MethodInfo": null
        },
        "System.String get_ActivityId()": {
          "Type": "Method",
          "Attributes": [],
          "MethodInfo": "System.String get_ActivityId()"
        },
        "System.String get_ETag()": {
          "Type": "Method",
          "Attributes": [],
          "MethodInfo": "System.String get_ETag()"
        },
        "T get_Resource()[System.Runtime.CompilerServices.CompilerGeneratedAttribute()]": {
          "Type": "Method",
          "Attributes": [
            "CompilerGeneratedAttribute"
          ],
          "MethodInfo": "T get_Resource()"
        },
        "T Resource": {
          "Type": "Property",
          "Attributes": [],
          "MethodInfo": null
        }
      },
      "NestedTypes": {}
    },
    "CosmosLinqExtensions": {
      "Subclasses": {},
      "Members": {
        "Boolean IsDefined(System.Object)[System.Runtime.CompilerServices.ExtensionAttribute()]": {
          "Type": "Method",
          "Attributes": [
            "ExtensionAttribute"
          ],
          "MethodInfo": "Boolean IsDefined(System.Object)"
        },
        "Boolean IsNull(System.Object)[System.Runtime.CompilerServices.ExtensionAttribute()]": {
          "Type": "Method",
          "Attributes": [
            "ExtensionAttribute"
          ],
          "MethodInfo": "Boolean IsNull(System.Object)"
        },
        "Boolean IsPrimitive(System.Object)[System.Runtime.CompilerServices.ExtensionAttribute()]": {
          "Type": "Method",
          "Attributes": [
            "ExtensionAttribute"
          ],
          "MethodInfo": "Boolean IsPrimitive(System.Object)"
        },
        "Microsoft.Azure.Cosmos.FeedIterator ToStreamIterator[T](System.Linq.IQueryable`1[T])[System.Runtime.CompilerServices.ExtensionAttribute()]": {
          "Type": "Method",
          "Attributes": [
            "ExtensionAttribute"
          ],
          "MethodInfo": "Microsoft.Azure.Cosmos.FeedIterator ToStreamIterator[T](System.Linq.IQueryable`1[T])"
        },
        "Microsoft.Azure.Cosmos.FeedIterator`1[T] ToFeedIterator[T](System.Linq.IQueryable`1[T])[System.Runtime.CompilerServices.ExtensionAttribute()]": {
          "Type": "Method",
          "Attributes": [
            "ExtensionAttribute"
          ],
          "MethodInfo": "Microsoft.Azure.Cosmos.FeedIterator`1[T] ToFeedIterator[T](System.Linq.IQueryable`1[T])"
        },
        "Microsoft.Azure.Cosmos.QueryDefinition ToQueryDefinition[T](System.Linq.IQueryable`1[T])[System.Runtime.CompilerServices.ExtensionAttribute()]": {
          "Type": "Method",
          "Attributes": [
            "ExtensionAttribute"
          ],
          "MethodInfo": "Microsoft.Azure.Cosmos.QueryDefinition ToQueryDefinition[T](System.Linq.IQueryable`1[T])"
        },
        "Microsoft.Azure.Cosmos.QueryDefinition ToQueryDefinition[T](System.Linq.IQueryable`1[T], System.Collections.Generic.IDictionary`2[System.Object,System.String])[System.Runtime.CompilerServices.ExtensionAttribute()]": {
          "Type": "Method",
          "Attributes": [
            "ExtensionAttribute"
          ],
          "MethodInfo": "Microsoft.Azure.Cosmos.QueryDefinition ToQueryDefinition[T](System.Linq.IQueryable`1[T], System.Collections.Generic.IDictionary`2[System.Object,System.String])"
        },
        "System.Threading.Tasks.Task`1[Microsoft.Azure.Cosmos.Response`1[System.Decimal]] AverageAsync(System.Linq.IQueryable`1[System.Decimal], System.Threading.CancellationToken)[System.Runtime.CompilerServices.ExtensionAttribute()]": {
          "Type": "Method",
          "Attributes": [
            "ExtensionAttribute"
          ],
          "MethodInfo": "System.Threading.Tasks.Task`1[Microsoft.Azure.Cosmos.Response`1[System.Decimal]] AverageAsync(System.Linq.IQueryable`1[System.Decimal], System.Threading.CancellationToken)"
        },
        "System.Threading.Tasks.Task`1[Microsoft.Azure.Cosmos.Response`1[System.Decimal]] SumAsync(System.Linq.IQueryable`1[System.Decimal], System.Threading.CancellationToken)[System.Runtime.CompilerServices.ExtensionAttribute()]": {
          "Type": "Method",
          "Attributes": [
            "ExtensionAttribute"
          ],
          "MethodInfo": "System.Threading.Tasks.Task`1[Microsoft.Azure.Cosmos.Response`1[System.Decimal]] SumAsync(System.Linq.IQueryable`1[System.Decimal], System.Threading.CancellationToken)"
        },
        "System.Threading.Tasks.Task`1[Microsoft.Azure.Cosmos.Response`1[System.Double]] AverageAsync(System.Linq.IQueryable`1[System.Double], System.Threading.CancellationToken)[System.Runtime.CompilerServices.ExtensionAttribute()]": {
          "Type": "Method",
          "Attributes": [
            "ExtensionAttribute"
          ],
          "MethodInfo": "System.Threading.Tasks.Task`1[Microsoft.Azure.Cosmos.Response`1[System.Double]] AverageAsync(System.Linq.IQueryable`1[System.Double], System.Threading.CancellationToken)"
        },
        "System.Threading.Tasks.Task`1[Microsoft.Azure.Cosmos.Response`1[System.Double]] AverageAsync(System.Linq.IQueryable`1[System.Int32], System.Threading.CancellationToken)[System.Runtime.CompilerServices.ExtensionAttribute()]": {
          "Type": "Method",
          "Attributes": [
            "ExtensionAttribute"
          ],
          "MethodInfo": "System.Threading.Tasks.Task`1[Microsoft.Azure.Cosmos.Response`1[System.Double]] AverageAsync(System.Linq.IQueryable`1[System.Int32], System.Threading.CancellationToken)"
        },
        "System.Threading.Tasks.Task`1[Microsoft.Azure.Cosmos.Response`1[System.Double]] AverageAsync(System.Linq.IQueryable`1[System.Int64], System.Threading.CancellationToken)[System.Runtime.CompilerServices.ExtensionAttribute()]": {
          "Type": "Method",
          "Attributes": [
            "ExtensionAttribute"
          ],
          "MethodInfo": "System.Threading.Tasks.Task`1[Microsoft.Azure.Cosmos.Response`1[System.Double]] AverageAsync(System.Linq.IQueryable`1[System.Int64], System.Threading.CancellationToken)"
        },
        "System.Threading.Tasks.Task`1[Microsoft.Azure.Cosmos.Response`1[System.Double]] SumAsync(System.Linq.IQueryable`1[System.Double], System.Threading.CancellationToken)[System.Runtime.CompilerServices.ExtensionAttribute()]": {
          "Type": "Method",
          "Attributes": [
            "ExtensionAttribute"
          ],
          "MethodInfo": "System.Threading.Tasks.Task`1[Microsoft.Azure.Cosmos.Response`1[System.Double]] SumAsync(System.Linq.IQueryable`1[System.Double], System.Threading.CancellationToken)"
        },
        "System.Threading.Tasks.Task`1[Microsoft.Azure.Cosmos.Response`1[System.Int32]] CountAsync[TSource](System.Linq.IQueryable`1[TSource], System.Threading.CancellationToken)[System.Runtime.CompilerServices.ExtensionAttribute()]": {
          "Type": "Method",
          "Attributes": [
            "ExtensionAttribute"
          ],
          "MethodInfo": "System.Threading.Tasks.Task`1[Microsoft.Azure.Cosmos.Response`1[System.Int32]] CountAsync[TSource](System.Linq.IQueryable`1[TSource], System.Threading.CancellationToken)"
        },
        "System.Threading.Tasks.Task`1[Microsoft.Azure.Cosmos.Response`1[System.Int32]] SumAsync(System.Linq.IQueryable`1[System.Int32], System.Threading.CancellationToken)[System.Runtime.CompilerServices.ExtensionAttribute()]": {
          "Type": "Method",
          "Attributes": [
            "ExtensionAttribute"
          ],
          "MethodInfo": "System.Threading.Tasks.Task`1[Microsoft.Azure.Cosmos.Response`1[System.Int32]] SumAsync(System.Linq.IQueryable`1[System.Int32], System.Threading.CancellationToken)"
        },
        "System.Threading.Tasks.Task`1[Microsoft.Azure.Cosmos.Response`1[System.Int64]] SumAsync(System.Linq.IQueryable`1[System.Int64], System.Threading.CancellationToken)[System.Runtime.CompilerServices.ExtensionAttribute()]": {
          "Type": "Method",
          "Attributes": [
            "ExtensionAttribute"
          ],
          "MethodInfo": "System.Threading.Tasks.Task`1[Microsoft.Azure.Cosmos.Response`1[System.Int64]] SumAsync(System.Linq.IQueryable`1[System.Int64], System.Threading.CancellationToken)"
        },
        "System.Threading.Tasks.Task`1[Microsoft.Azure.Cosmos.Response`1[System.Nullable`1[System.Decimal]]] AverageAsync(System.Linq.IQueryable`1[System.Nullable`1[System.Decimal]], System.Threading.CancellationToken)[System.Runtime.CompilerServices.ExtensionAttribute()]": {
          "Type": "Method",
          "Attributes": [
            "ExtensionAttribute"
          ],
          "MethodInfo": "System.Threading.Tasks.Task`1[Microsoft.Azure.Cosmos.Response`1[System.Nullable`1[System.Decimal]]] AverageAsync(System.Linq.IQueryable`1[System.Nullable`1[System.Decimal]], System.Threading.CancellationToken)"
        },
        "System.Threading.Tasks.Task`1[Microsoft.Azure.Cosmos.Response`1[System.Nullable`1[System.Decimal]]] SumAsync(System.Linq.IQueryable`1[System.Nullable`1[System.Decimal]], System.Threading.CancellationToken)[System.Runtime.CompilerServices.ExtensionAttribute()]": {
          "Type": "Method",
          "Attributes": [
            "ExtensionAttribute"
          ],
          "MethodInfo": "System.Threading.Tasks.Task`1[Microsoft.Azure.Cosmos.Response`1[System.Nullable`1[System.Decimal]]] SumAsync(System.Linq.IQueryable`1[System.Nullable`1[System.Decimal]], System.Threading.CancellationToken)"
        },
        "System.Threading.Tasks.Task`1[Microsoft.Azure.Cosmos.Response`1[System.Nullable`1[System.Double]]] AverageAsync(System.Linq.IQueryable`1[System.Nullable`1[System.Double]], System.Threading.CancellationToken)[System.Runtime.CompilerServices.ExtensionAttribute()]": {
          "Type": "Method",
          "Attributes": [
            "ExtensionAttribute"
          ],
          "MethodInfo": "System.Threading.Tasks.Task`1[Microsoft.Azure.Cosmos.Response`1[System.Nullable`1[System.Double]]] AverageAsync(System.Linq.IQueryable`1[System.Nullable`1[System.Double]], System.Threading.CancellationToken)"
        },
        "System.Threading.Tasks.Task`1[Microsoft.Azure.Cosmos.Response`1[System.Nullable`1[System.Double]]] AverageAsync(System.Linq.IQueryable`1[System.Nullable`1[System.Int32]], System.Threading.CancellationToken)[System.Runtime.CompilerServices.ExtensionAttribute()]": {
          "Type": "Method",
          "Attributes": [
            "ExtensionAttribute"
          ],
          "MethodInfo": "System.Threading.Tasks.Task`1[Microsoft.Azure.Cosmos.Response`1[System.Nullable`1[System.Double]]] AverageAsync(System.Linq.IQueryable`1[System.Nullable`1[System.Int32]], System.Threading.CancellationToken)"
        },
        "System.Threading.Tasks.Task`1[Microsoft.Azure.Cosmos.Response`1[System.Nullable`1[System.Double]]] AverageAsync(System.Linq.IQueryable`1[System.Nullable`1[System.Int64]], System.Threading.CancellationToken)[System.Runtime.CompilerServices.ExtensionAttribute()]": {
          "Type": "Method",
          "Attributes": [
            "ExtensionAttribute"
          ],
          "MethodInfo": "System.Threading.Tasks.Task`1[Microsoft.Azure.Cosmos.Response`1[System.Nullable`1[System.Double]]] AverageAsync(System.Linq.IQueryable`1[System.Nullable`1[System.Int64]], System.Threading.CancellationToken)"
        },
        "System.Threading.Tasks.Task`1[Microsoft.Azure.Cosmos.Response`1[System.Nullable`1[System.Double]]] SumAsync(System.Linq.IQueryable`1[System.Nullable`1[System.Double]], System.Threading.CancellationToken)[System.Runtime.CompilerServices.ExtensionAttribute()]": {
          "Type": "Method",
          "Attributes": [
            "ExtensionAttribute"
          ],
          "MethodInfo": "System.Threading.Tasks.Task`1[Microsoft.Azure.Cosmos.Response`1[System.Nullable`1[System.Double]]] SumAsync(System.Linq.IQueryable`1[System.Nullable`1[System.Double]], System.Threading.CancellationToken)"
        },
        "System.Threading.Tasks.Task`1[Microsoft.Azure.Cosmos.Response`1[System.Nullable`1[System.Int32]]] SumAsync(System.Linq.IQueryable`1[System.Nullable`1[System.Int32]], System.Threading.CancellationToken)[System.Runtime.CompilerServices.ExtensionAttribute()]": {
          "Type": "Method",
          "Attributes": [
            "ExtensionAttribute"
          ],
          "MethodInfo": "System.Threading.Tasks.Task`1[Microsoft.Azure.Cosmos.Response`1[System.Nullable`1[System.Int32]]] SumAsync(System.Linq.IQueryable`1[System.Nullable`1[System.Int32]], System.Threading.CancellationToken)"
        },
        "System.Threading.Tasks.Task`1[Microsoft.Azure.Cosmos.Response`1[System.Nullable`1[System.Int64]]] SumAsync(System.Linq.IQueryable`1[System.Nullable`1[System.Int64]], System.Threading.CancellationToken)[System.Runtime.CompilerServices.ExtensionAttribute()]": {
          "Type": "Method",
          "Attributes": [
            "ExtensionAttribute"
          ],
          "MethodInfo": "System.Threading.Tasks.Task`1[Microsoft.Azure.Cosmos.Response`1[System.Nullable`1[System.Int64]]] SumAsync(System.Linq.IQueryable`1[System.Nullable`1[System.Int64]], System.Threading.CancellationToken)"
        },
        "System.Threading.Tasks.Task`1[Microsoft.Azure.Cosmos.Response`1[System.Nullable`1[System.Single]]] AverageAsync(System.Linq.IQueryable`1[System.Nullable`1[System.Single]], System.Threading.CancellationToken)[System.Runtime.CompilerServices.ExtensionAttribute()]": {
          "Type": "Method",
          "Attributes": [
            "ExtensionAttribute"
          ],
          "MethodInfo": "System.Threading.Tasks.Task`1[Microsoft.Azure.Cosmos.Response`1[System.Nullable`1[System.Single]]] AverageAsync(System.Linq.IQueryable`1[System.Nullable`1[System.Single]], System.Threading.CancellationToken)"
        },
        "System.Threading.Tasks.Task`1[Microsoft.Azure.Cosmos.Response`1[System.Nullable`1[System.Single]]] SumAsync(System.Linq.IQueryable`1[System.Nullable`1[System.Single]], System.Threading.CancellationToken)[System.Runtime.CompilerServices.ExtensionAttribute()]": {
          "Type": "Method",
          "Attributes": [
            "ExtensionAttribute"
          ],
          "MethodInfo": "System.Threading.Tasks.Task`1[Microsoft.Azure.Cosmos.Response`1[System.Nullable`1[System.Single]]] SumAsync(System.Linq.IQueryable`1[System.Nullable`1[System.Single]], System.Threading.CancellationToken)"
        },
        "System.Threading.Tasks.Task`1[Microsoft.Azure.Cosmos.Response`1[System.Single]] AverageAsync(System.Linq.IQueryable`1[System.Single], System.Threading.CancellationToken)[System.Runtime.CompilerServices.ExtensionAttribute()]": {
          "Type": "Method",
          "Attributes": [
            "ExtensionAttribute"
          ],
          "MethodInfo": "System.Threading.Tasks.Task`1[Microsoft.Azure.Cosmos.Response`1[System.Single]] AverageAsync(System.Linq.IQueryable`1[System.Single], System.Threading.CancellationToken)"
        },
        "System.Threading.Tasks.Task`1[Microsoft.Azure.Cosmos.Response`1[System.Single]] SumAsync(System.Linq.IQueryable`1[System.Single], System.Threading.CancellationToken)[System.Runtime.CompilerServices.ExtensionAttribute()]": {
          "Type": "Method",
          "Attributes": [
            "ExtensionAttribute"
          ],
          "MethodInfo": "System.Threading.Tasks.Task`1[Microsoft.Azure.Cosmos.Response`1[System.Single]] SumAsync(System.Linq.IQueryable`1[System.Single], System.Threading.CancellationToken)"
        },
        "System.Threading.Tasks.Task`1[Microsoft.Azure.Cosmos.Response`1[TSource]] MaxAsync[TSource](System.Linq.IQueryable`1[TSource], System.Threading.CancellationToken)[System.Runtime.CompilerServices.ExtensionAttribute()]": {
          "Type": "Method",
          "Attributes": [
            "ExtensionAttribute"
          ],
          "MethodInfo": "System.Threading.Tasks.Task`1[Microsoft.Azure.Cosmos.Response`1[TSource]] MaxAsync[TSource](System.Linq.IQueryable`1[TSource], System.Threading.CancellationToken)"
        },
        "System.Threading.Tasks.Task`1[Microsoft.Azure.Cosmos.Response`1[TSource]] MinAsync[TSource](System.Linq.IQueryable`1[TSource], System.Threading.CancellationToken)[System.Runtime.CompilerServices.ExtensionAttribute()]": {
          "Type": "Method",
          "Attributes": [
            "ExtensionAttribute"
          ],
          "MethodInfo": "System.Threading.Tasks.Task`1[Microsoft.Azure.Cosmos.Response`1[TSource]] MinAsync[TSource](System.Linq.IQueryable`1[TSource], System.Threading.CancellationToken)"
        }
      },
      "NestedTypes": {}
    },
    "OperationKind": {
      "Subclasses": {},
      "Members": {
        "Int32 value__": {
          "Type": "Field",
          "Attributes": [],
          "MethodInfo": null
        },
        "Microsoft.Azure.Cosmos.OperationKind Create": {
          "Type": "Field",
          "Attributes": [],
          "MethodInfo": null
        },
        "Microsoft.Azure.Cosmos.OperationKind Delete": {
          "Type": "Field",
          "Attributes": [],
          "MethodInfo": null
        },
        "Microsoft.Azure.Cosmos.OperationKind Invalid": {
          "Type": "Field",
          "Attributes": [],
          "MethodInfo": null
        },
        "Microsoft.Azure.Cosmos.OperationKind Read[System.ObsoleteAttribute(\"This item is obsolete as it does not apply to Conflict.\")]": {
          "Type": "Field",
          "Attributes": [
            "ObsoleteAttribute"
          ],
          "MethodInfo": null
        },
        "Microsoft.Azure.Cosmos.OperationKind Replace": {
          "Type": "Field",
          "Attributes": [],
          "MethodInfo": null
        }
      },
      "NestedTypes": {}
    },
    "PartitionKey": {
      "Subclasses": {},
      "Members": {
        "Boolean Equals(Microsoft.Azure.Cosmos.PartitionKey)": {
          "Type": "Method",
          "Attributes": [],
          "MethodInfo": "Boolean Equals(Microsoft.Azure.Cosmos.PartitionKey)"
        },
        "Boolean Equals(System.Object)": {
          "Type": "Method",
          "Attributes": [],
          "MethodInfo": "Boolean Equals(System.Object)"
        },
        "Boolean op_Equality(Microsoft.Azure.Cosmos.PartitionKey, Microsoft.Azure.Cosmos.PartitionKey)": {
          "Type": "Method",
          "Attributes": [],
          "MethodInfo": "Boolean op_Equality(Microsoft.Azure.Cosmos.PartitionKey, Microsoft.Azure.Cosmos.PartitionKey)"
        },
        "Boolean op_Inequality(Microsoft.Azure.Cosmos.PartitionKey, Microsoft.Azure.Cosmos.PartitionKey)": {
          "Type": "Method",
          "Attributes": [],
          "MethodInfo": "Boolean op_Inequality(Microsoft.Azure.Cosmos.PartitionKey, Microsoft.Azure.Cosmos.PartitionKey)"
        },
        "Int32 GetHashCode()": {
          "Type": "Method",
          "Attributes": [],
          "MethodInfo": "Int32 GetHashCode()"
        },
        "Microsoft.Azure.Cosmos.PartitionKey None": {
          "Type": "Field",
          "Attributes": [],
          "MethodInfo": null
        },
        "Microsoft.Azure.Cosmos.PartitionKey Null": {
          "Type": "Field",
          "Attributes": [],
          "MethodInfo": null
        },
        "System.String SystemKeyName": {
          "Type": "Field",
          "Attributes": [],
          "MethodInfo": null
        },
        "System.String SystemKeyPath": {
          "Type": "Field",
          "Attributes": [],
          "MethodInfo": null
        },
        "System.String ToString()": {
          "Type": "Method",
          "Attributes": [],
          "MethodInfo": "System.String ToString()"
        },
        "Void .ctor(Boolean)": {
          "Type": "Constructor",
          "Attributes": [],
          "MethodInfo": "Void .ctor(Boolean)"
        },
        "Void .ctor(Double)": {
          "Type": "Constructor",
          "Attributes": [],
          "MethodInfo": "Void .ctor(Double)"
        },
        "Void .ctor(System.String)": {
          "Type": "Constructor",
          "Attributes": [],
          "MethodInfo": "Void .ctor(System.String)"
        }
      },
      "NestedTypes": {}
    },
    "PartitionKeyDefinitionVersion": {
      "Subclasses": {},
      "Members": {
        "Int32 value__": {
          "Type": "Field",
          "Attributes": [],
          "MethodInfo": null
        },
        "Microsoft.Azure.Cosmos.PartitionKeyDefinitionVersion V1": {
          "Type": "Field",
          "Attributes": [],
          "MethodInfo": null
        },
        "Microsoft.Azure.Cosmos.PartitionKeyDefinitionVersion V2": {
          "Type": "Field",
          "Attributes": [],
          "MethodInfo": null
        }
      },
      "NestedTypes": {}
    },
    "Permission": {
      "Subclasses": {},
      "Members": {
        "System.String get_Id()": {
          "Type": "Method",
          "Attributes": [],
          "MethodInfo": "System.String get_Id()"
        },
        "System.String Id": {
          "Type": "Property",
          "Attributes": [],
          "MethodInfo": null
        },
        "System.Threading.Tasks.Task`1[Microsoft.Azure.Cosmos.PermissionResponse] DeleteAsync(Microsoft.Azure.Cosmos.RequestOptions, System.Threading.CancellationToken)": {
          "Type": "Method",
          "Attributes": [],
          "MethodInfo": "System.Threading.Tasks.Task`1[Microsoft.Azure.Cosmos.PermissionResponse] DeleteAsync(Microsoft.Azure.Cosmos.RequestOptions, System.Threading.CancellationToken)"
        },
        "System.Threading.Tasks.Task`1[Microsoft.Azure.Cosmos.PermissionResponse] ReadAsync(System.Nullable`1[System.Int32], Microsoft.Azure.Cosmos.RequestOptions, System.Threading.CancellationToken)": {
          "Type": "Method",
          "Attributes": [],
          "MethodInfo": "System.Threading.Tasks.Task`1[Microsoft.Azure.Cosmos.PermissionResponse] ReadAsync(System.Nullable`1[System.Int32], Microsoft.Azure.Cosmos.RequestOptions, System.Threading.CancellationToken)"
        },
        "System.Threading.Tasks.Task`1[Microsoft.Azure.Cosmos.PermissionResponse] ReplaceAsync(Microsoft.Azure.Cosmos.PermissionProperties, System.Nullable`1[System.Int32], Microsoft.Azure.Cosmos.RequestOptions, System.Threading.CancellationToken)": {
          "Type": "Method",
          "Attributes": [],
          "MethodInfo": "System.Threading.Tasks.Task`1[Microsoft.Azure.Cosmos.PermissionResponse] ReplaceAsync(Microsoft.Azure.Cosmos.PermissionProperties, System.Nullable`1[System.Int32], Microsoft.Azure.Cosmos.RequestOptions, System.Threading.CancellationToken)"
        }
      },
      "NestedTypes": {}
    },
    "PermissionMode": {
      "Subclasses": {},
      "Members": {
        "Byte value__": {
          "Type": "Field",
          "Attributes": [],
          "MethodInfo": null
        },
        "Microsoft.Azure.Cosmos.PermissionMode All": {
          "Type": "Field",
          "Attributes": [],
          "MethodInfo": null
        },
        "Microsoft.Azure.Cosmos.PermissionMode Read": {
          "Type": "Field",
          "Attributes": [],
          "MethodInfo": null
        }
      },
      "NestedTypes": {}
    },
    "PermissionProperties": {
      "Subclasses": {},
      "Members": {
        "Microsoft.Azure.Cosmos.PermissionMode get_PermissionMode()[System.Runtime.CompilerServices.CompilerGeneratedAttribute()]": {
          "Type": "Method",
          "Attributes": [
            "CompilerGeneratedAttribute"
          ],
          "MethodInfo": "Microsoft.Azure.Cosmos.PermissionMode get_PermissionMode()"
        },
        "Microsoft.Azure.Cosmos.PermissionMode PermissionMode[Newtonsoft.Json.JsonConverterAttribute(typeof(Newtonsoft.Json.Converters.StringEnumConverter))]-[Newtonsoft.Json.JsonPropertyAttribute(PropertyName = \"permissionMode\")]": {
          "Type": "Property",
          "Attributes": [
            "JsonConverterAttribute",
            "JsonPropertyAttribute"
          ],
          "MethodInfo": null
        },
        "System.Nullable`1[Microsoft.Azure.Cosmos.PartitionKey] get_ResourcePartitionKey()": {
          "Type": "Method",
          "Attributes": [],
          "MethodInfo": "System.Nullable`1[Microsoft.Azure.Cosmos.PartitionKey] get_ResourcePartitionKey()"
        },
        "System.Nullable`1[Microsoft.Azure.Cosmos.PartitionKey] ResourcePartitionKey[Newtonsoft.Json.JsonIgnoreAttribute()]": {
          "Type": "Property",
          "Attributes": [
            "JsonIgnoreAttribute"
          ],
          "MethodInfo": null
        },
        "System.Nullable`1[System.DateTime] get_LastModified()[System.Runtime.CompilerServices.CompilerGeneratedAttribute()]": {
          "Type": "Method",
          "Attributes": [
            "CompilerGeneratedAttribute"
          ],
          "MethodInfo": "System.Nullable`1[System.DateTime] get_LastModified()"
        },
        "System.Nullable`1[System.DateTime] LastModified[Newtonsoft.Json.JsonConverterAttribute(typeof(Microsoft.Azure.Documents.UnixDateTimeConverter))]-[Newtonsoft.Json.JsonPropertyAttribute(NullValueHandling = 1, PropertyName = \"_ts\")]": {
          "Type": "Property",
          "Attributes": [
            "JsonConverterAttribute",
            "JsonPropertyAttribute"
          ],
          "MethodInfo": null
        },
        "System.String ETag[Newtonsoft.Json.JsonPropertyAttribute(NullValueHandling = 1, PropertyName = \"_etag\")]": {
          "Type": "Property",
          "Attributes": [
            "JsonPropertyAttribute"
          ],
          "MethodInfo": null
        },
        "System.String get_ETag()[System.Runtime.CompilerServices.CompilerGeneratedAttribute()]": {
          "Type": "Method",
          "Attributes": [
            "CompilerGeneratedAttribute"
          ],
          "MethodInfo": "System.String get_ETag()"
        },
        "System.String get_Id()[System.Runtime.CompilerServices.CompilerGeneratedAttribute()]": {
          "Type": "Method",
          "Attributes": [
            "CompilerGeneratedAttribute"
          ],
          "MethodInfo": "System.String get_Id()"
        },
        "System.String get_ResourceUri()[System.Runtime.CompilerServices.CompilerGeneratedAttribute()]": {
          "Type": "Method",
          "Attributes": [
            "CompilerGeneratedAttribute"
          ],
          "MethodInfo": "System.String get_ResourceUri()"
        },
        "System.String get_SelfLink()[System.Runtime.CompilerServices.CompilerGeneratedAttribute()]": {
          "Type": "Method",
          "Attributes": [
            "CompilerGeneratedAttribute"
          ],
          "MethodInfo": "System.String get_SelfLink()"
        },
        "System.String get_Token()[System.Runtime.CompilerServices.CompilerGeneratedAttribute()]": {
          "Type": "Method",
          "Attributes": [
            "CompilerGeneratedAttribute"
          ],
          "MethodInfo": "System.String get_Token()"
        },
        "System.String Id[Newtonsoft.Json.JsonPropertyAttribute(PropertyName = \"id\")]": {
          "Type": "Property",
          "Attributes": [
            "JsonPropertyAttribute"
          ],
          "MethodInfo": null
        },
        "System.String ResourceUri[Newtonsoft.Json.JsonPropertyAttribute(PropertyName = \"resource\")]": {
          "Type": "Property",
          "Attributes": [
            "JsonPropertyAttribute"
          ],
          "MethodInfo": null
        },
        "System.String SelfLink[Newtonsoft.Json.JsonPropertyAttribute(NullValueHandling = 1, PropertyName = \"_self\")]": {
          "Type": "Property",
          "Attributes": [
            "JsonPropertyAttribute"
          ],
          "MethodInfo": null
        },
        "System.String Token[Newtonsoft.Json.JsonPropertyAttribute(NullValueHandling = 1, PropertyName = \"_token\")]": {
          "Type": "Property",
          "Attributes": [
            "JsonPropertyAttribute"
          ],
          "MethodInfo": null
        },
        "Void .ctor(System.String, Microsoft.Azure.Cosmos.PermissionMode, Microsoft.Azure.Cosmos.Container, Microsoft.Azure.Cosmos.PartitionKey, System.String)": {
          "Type": "Constructor",
          "Attributes": [],
          "MethodInfo": "Void .ctor(System.String, Microsoft.Azure.Cosmos.PermissionMode, Microsoft.Azure.Cosmos.Container, Microsoft.Azure.Cosmos.PartitionKey, System.String)"
        },
        "Void .ctor(System.String, Microsoft.Azure.Cosmos.PermissionMode, Microsoft.Azure.Cosmos.Container, System.Nullable`1[Microsoft.Azure.Cosmos.PartitionKey])": {
          "Type": "Constructor",
          "Attributes": [],
          "MethodInfo": "Void .ctor(System.String, Microsoft.Azure.Cosmos.PermissionMode, Microsoft.Azure.Cosmos.Container, System.Nullable`1[Microsoft.Azure.Cosmos.PartitionKey])"
        },
        "Void set_ResourcePartitionKey(System.Nullable`1[Microsoft.Azure.Cosmos.PartitionKey])": {
          "Type": "Method",
          "Attributes": [],
          "MethodInfo": "Void set_ResourcePartitionKey(System.Nullable`1[Microsoft.Azure.Cosmos.PartitionKey])"
        }
      },
      "NestedTypes": {}
    },
    "PermissionResponse": {
      "Subclasses": {},
      "Members": {
        "Double get_RequestCharge()": {
          "Type": "Method",
          "Attributes": [],
          "MethodInfo": "Double get_RequestCharge()"
        },
        "Double RequestCharge": {
          "Type": "Property",
          "Attributes": [],
          "MethodInfo": null
        },
        "Microsoft.Azure.Cosmos.CosmosDiagnostics Diagnostics": {
          "Type": "Property",
          "Attributes": [],
          "MethodInfo": null
        },
        "Microsoft.Azure.Cosmos.CosmosDiagnostics get_Diagnostics()[System.Runtime.CompilerServices.CompilerGeneratedAttribute()]": {
          "Type": "Method",
          "Attributes": [
            "CompilerGeneratedAttribute"
          ],
          "MethodInfo": "Microsoft.Azure.Cosmos.CosmosDiagnostics get_Diagnostics()"
        },
        "Microsoft.Azure.Cosmos.Headers get_Headers()[System.Runtime.CompilerServices.CompilerGeneratedAttribute()]": {
          "Type": "Method",
          "Attributes": [
            "CompilerGeneratedAttribute"
          ],
          "MethodInfo": "Microsoft.Azure.Cosmos.Headers get_Headers()"
        },
        "Microsoft.Azure.Cosmos.Headers Headers": {
          "Type": "Property",
          "Attributes": [],
          "MethodInfo": null
        },
        "Microsoft.Azure.Cosmos.Permission get_Permission()[System.Runtime.CompilerServices.CompilerGeneratedAttribute()]": {
          "Type": "Method",
          "Attributes": [
            "CompilerGeneratedAttribute"
          ],
          "MethodInfo": "Microsoft.Azure.Cosmos.Permission get_Permission()"
        },
        "Microsoft.Azure.Cosmos.Permission op_Implicit(Microsoft.Azure.Cosmos.PermissionResponse)": {
          "Type": "Method",
          "Attributes": [],
          "MethodInfo": "Microsoft.Azure.Cosmos.Permission op_Implicit(Microsoft.Azure.Cosmos.PermissionResponse)"
        },
        "Microsoft.Azure.Cosmos.Permission Permission": {
          "Type": "Property",
          "Attributes": [],
          "MethodInfo": null
        },
        "Microsoft.Azure.Cosmos.PermissionProperties get_Resource()[System.Runtime.CompilerServices.CompilerGeneratedAttribute()]": {
          "Type": "Method",
          "Attributes": [
            "CompilerGeneratedAttribute"
          ],
          "MethodInfo": "Microsoft.Azure.Cosmos.PermissionProperties get_Resource()"
        },
        "Microsoft.Azure.Cosmos.PermissionProperties Resource": {
          "Type": "Property",
          "Attributes": [],
          "MethodInfo": null
        },
        "System.Net.HttpStatusCode get_StatusCode()[System.Runtime.CompilerServices.CompilerGeneratedAttribute()]": {
          "Type": "Method",
          "Attributes": [
            "CompilerGeneratedAttribute"
          ],
          "MethodInfo": "System.Net.HttpStatusCode get_StatusCode()"
        },
        "System.Net.HttpStatusCode StatusCode": {
          "Type": "Property",
          "Attributes": [],
          "MethodInfo": null
        },
        "System.String ActivityId": {
          "Type": "Property",
          "Attributes": [],
          "MethodInfo": null
        },
        "System.String ETag": {
          "Type": "Property",
          "Attributes": [],
          "MethodInfo": null
        },
        "System.String get_ActivityId()": {
          "Type": "Method",
          "Attributes": [],
          "MethodInfo": "System.String get_ActivityId()"
        },
        "System.String get_ETag()": {
          "Type": "Method",
          "Attributes": [],
          "MethodInfo": "System.String get_ETag()"
        }
      },
      "NestedTypes": {}
    },
    "PortReuseMode": {
      "Subclasses": {},
      "Members": {
        "Int32 value__": {
          "Type": "Field",
          "Attributes": [],
          "MethodInfo": null
        },
        "Microsoft.Azure.Cosmos.PortReuseMode PrivatePortPool": {
          "Type": "Field",
          "Attributes": [],
          "MethodInfo": null
        },
        "Microsoft.Azure.Cosmos.PortReuseMode ReuseUnicastPort": {
          "Type": "Field",
          "Attributes": [],
          "MethodInfo": null
        }
      },
      "NestedTypes": {}
    },
    "QueryDefinition": {
      "Subclasses": {},
      "Members": {
        "Microsoft.Azure.Cosmos.QueryDefinition WithParameter(System.String, System.Object)": {
          "Type": "Method",
          "Attributes": [],
          "MethodInfo": "Microsoft.Azure.Cosmos.QueryDefinition WithParameter(System.String, System.Object)"
        },
        "System.String get_QueryText()[System.Runtime.CompilerServices.CompilerGeneratedAttribute()]": {
          "Type": "Method",
          "Attributes": [
            "CompilerGeneratedAttribute"
          ],
          "MethodInfo": "System.String get_QueryText()"
        },
        "System.String QueryText": {
          "Type": "Property",
          "Attributes": [],
          "MethodInfo": null
        },
        "Void .ctor(System.String)": {
          "Type": "Constructor",
          "Attributes": [],
          "MethodInfo": "Void .ctor(System.String)"
        }
      },
      "NestedTypes": {}
    },
    "QueryRequestOptions": {
      "Subclasses": {},
      "Members": {
        "System.Nullable`1[Microsoft.Azure.Cosmos.ConsistencyLevel] ConsistencyLevel": {
          "Type": "Property",
          "Attributes": [],
          "MethodInfo": null
        },
        "System.Nullable`1[Microsoft.Azure.Cosmos.ConsistencyLevel] get_ConsistencyLevel()": {
          "Type": "Method",
          "Attributes": [],
          "MethodInfo": "System.Nullable`1[Microsoft.Azure.Cosmos.ConsistencyLevel] get_ConsistencyLevel()"
        },
        "System.Nullable`1[Microsoft.Azure.Cosmos.PartitionKey] get_PartitionKey()[System.Runtime.CompilerServices.CompilerGeneratedAttribute()]": {
          "Type": "Method",
          "Attributes": [
            "CompilerGeneratedAttribute"
          ],
          "MethodInfo": "System.Nullable`1[Microsoft.Azure.Cosmos.PartitionKey] get_PartitionKey()"
        },
        "System.Nullable`1[Microsoft.Azure.Cosmos.PartitionKey] PartitionKey": {
          "Type": "Property",
          "Attributes": [],
          "MethodInfo": null
        },
        "System.Nullable`1[System.Boolean] EnableLowPrecisionOrderBy": {
          "Type": "Property",
          "Attributes": [],
          "MethodInfo": null
        },
        "System.Nullable`1[System.Boolean] EnableScanInQuery": {
          "Type": "Property",
          "Attributes": [],
          "MethodInfo": null
        },
        "System.Nullable`1[System.Boolean] get_EnableLowPrecisionOrderBy()[System.Runtime.CompilerServices.CompilerGeneratedAttribute()]": {
          "Type": "Method",
          "Attributes": [
            "CompilerGeneratedAttribute"
          ],
          "MethodInfo": "System.Nullable`1[System.Boolean] get_EnableLowPrecisionOrderBy()"
        },
        "System.Nullable`1[System.Boolean] get_EnableScanInQuery()[System.Runtime.CompilerServices.CompilerGeneratedAttribute()]": {
          "Type": "Method",
          "Attributes": [
            "CompilerGeneratedAttribute"
          ],
          "MethodInfo": "System.Nullable`1[System.Boolean] get_EnableScanInQuery()"
        },
        "System.Nullable`1[System.Int32] get_MaxBufferedItemCount()[System.Runtime.CompilerServices.CompilerGeneratedAttribute()]": {
          "Type": "Method",
          "Attributes": [
            "CompilerGeneratedAttribute"
          ],
          "MethodInfo": "System.Nullable`1[System.Int32] get_MaxBufferedItemCount()"
        },
        "System.Nullable`1[System.Int32] get_MaxConcurrency()[System.Runtime.CompilerServices.CompilerGeneratedAttribute()]": {
          "Type": "Method",
          "Attributes": [
            "CompilerGeneratedAttribute"
          ],
          "MethodInfo": "System.Nullable`1[System.Int32] get_MaxConcurrency()"
        },
        "System.Nullable`1[System.Int32] get_MaxItemCount()[System.Runtime.CompilerServices.CompilerGeneratedAttribute()]": {
          "Type": "Method",
          "Attributes": [
            "CompilerGeneratedAttribute"
          ],
          "MethodInfo": "System.Nullable`1[System.Int32] get_MaxItemCount()"
        },
        "System.Nullable`1[System.Int32] get_ResponseContinuationTokenLimitInKb()[System.Runtime.CompilerServices.CompilerGeneratedAttribute()]": {
          "Type": "Method",
          "Attributes": [
            "CompilerGeneratedAttribute"
          ],
          "MethodInfo": "System.Nullable`1[System.Int32] get_ResponseContinuationTokenLimitInKb()"
        },
        "System.Nullable`1[System.Int32] MaxBufferedItemCount": {
          "Type": "Property",
          "Attributes": [],
          "MethodInfo": null
        },
        "System.Nullable`1[System.Int32] MaxConcurrency": {
          "Type": "Property",
          "Attributes": [],
          "MethodInfo": null
        },
        "System.Nullable`1[System.Int32] MaxItemCount": {
          "Type": "Property",
          "Attributes": [],
          "MethodInfo": null
        },
        "System.Nullable`1[System.Int32] ResponseContinuationTokenLimitInKb": {
          "Type": "Property",
          "Attributes": [],
          "MethodInfo": null
        },
        "System.String get_SessionToken()[System.Runtime.CompilerServices.CompilerGeneratedAttribute()]": {
          "Type": "Method",
          "Attributes": [
            "CompilerGeneratedAttribute"
          ],
          "MethodInfo": "System.String get_SessionToken()"
        },
        "System.String SessionToken": {
          "Type": "Property",
          "Attributes": [],
          "MethodInfo": null
        },
        "Void .ctor()": {
          "Type": "Constructor",
          "Attributes": [],
          "MethodInfo": "Void .ctor()"
        },
        "Void set_ConsistencyLevel(System.Nullable`1[Microsoft.Azure.Cosmos.ConsistencyLevel])": {
          "Type": "Method",
          "Attributes": [],
          "MethodInfo": "Void set_ConsistencyLevel(System.Nullable`1[Microsoft.Azure.Cosmos.ConsistencyLevel])"
        },
        "Void set_EnableLowPrecisionOrderBy(System.Nullable`1[System.Boolean])[System.Runtime.CompilerServices.CompilerGeneratedAttribute()]": {
          "Type": "Method",
          "Attributes": [
            "CompilerGeneratedAttribute"
          ],
          "MethodInfo": "Void set_EnableLowPrecisionOrderBy(System.Nullable`1[System.Boolean])"
        },
        "Void set_EnableScanInQuery(System.Nullable`1[System.Boolean])[System.Runtime.CompilerServices.CompilerGeneratedAttribute()]": {
          "Type": "Method",
          "Attributes": [
            "CompilerGeneratedAttribute"
          ],
          "MethodInfo": "Void set_EnableScanInQuery(System.Nullable`1[System.Boolean])"
        },
        "Void set_MaxBufferedItemCount(System.Nullable`1[System.Int32])[System.Runtime.CompilerServices.CompilerGeneratedAttribute()]": {
          "Type": "Method",
          "Attributes": [
            "CompilerGeneratedAttribute"
          ],
          "MethodInfo": "Void set_MaxBufferedItemCount(System.Nullable`1[System.Int32])"
        },
        "Void set_MaxConcurrency(System.Nullable`1[System.Int32])[System.Runtime.CompilerServices.CompilerGeneratedAttribute()]": {
          "Type": "Method",
          "Attributes": [
            "CompilerGeneratedAttribute"
          ],
          "MethodInfo": "Void set_MaxConcurrency(System.Nullable`1[System.Int32])"
        },
        "Void set_MaxItemCount(System.Nullable`1[System.Int32])[System.Runtime.CompilerServices.CompilerGeneratedAttribute()]": {
          "Type": "Method",
          "Attributes": [
            "CompilerGeneratedAttribute"
          ],
          "MethodInfo": "Void set_MaxItemCount(System.Nullable`1[System.Int32])"
        },
        "Void set_PartitionKey(System.Nullable`1[Microsoft.Azure.Cosmos.PartitionKey])[System.Runtime.CompilerServices.CompilerGeneratedAttribute()]": {
          "Type": "Method",
          "Attributes": [
            "CompilerGeneratedAttribute"
          ],
          "MethodInfo": "Void set_PartitionKey(System.Nullable`1[Microsoft.Azure.Cosmos.PartitionKey])"
        },
        "Void set_ResponseContinuationTokenLimitInKb(System.Nullable`1[System.Int32])[System.Runtime.CompilerServices.CompilerGeneratedAttribute()]": {
          "Type": "Method",
          "Attributes": [
            "CompilerGeneratedAttribute"
          ],
          "MethodInfo": "Void set_ResponseContinuationTokenLimitInKb(System.Nullable`1[System.Int32])"
        },
        "Void set_SessionToken(System.String)[System.Runtime.CompilerServices.CompilerGeneratedAttribute()]": {
          "Type": "Method",
          "Attributes": [
            "CompilerGeneratedAttribute"
          ],
          "MethodInfo": "Void set_SessionToken(System.String)"
        }
      },
      "NestedTypes": {}
    },
    "Regions": {
      "Subclasses": {},
      "Members": {
        "System.String AustraliaCentral": {
          "Type": "Field",
          "Attributes": [],
          "MethodInfo": null
        },
        "System.String AustraliaCentral2": {
          "Type": "Field",
          "Attributes": [],
          "MethodInfo": null
        },
        "System.String AustraliaEast": {
          "Type": "Field",
          "Attributes": [],
          "MethodInfo": null
        },
        "System.String AustraliaSoutheast": {
          "Type": "Field",
          "Attributes": [],
          "MethodInfo": null
        },
        "System.String BrazilSouth": {
          "Type": "Field",
          "Attributes": [],
          "MethodInfo": null
        },
        "System.String CanadaCentral": {
          "Type": "Field",
          "Attributes": [],
          "MethodInfo": null
        },
        "System.String CanadaEast": {
          "Type": "Field",
          "Attributes": [],
          "MethodInfo": null
        },
        "System.String CentralIndia": {
          "Type": "Field",
          "Attributes": [],
          "MethodInfo": null
        },
        "System.String CentralUS": {
          "Type": "Field",
          "Attributes": [],
          "MethodInfo": null
        },
        "System.String CentralUSEUAP": {
          "Type": "Field",
          "Attributes": [],
          "MethodInfo": null
        },
        "System.String ChinaEast": {
          "Type": "Field",
          "Attributes": [],
          "MethodInfo": null
        },
        "System.String ChinaEast2": {
          "Type": "Field",
          "Attributes": [],
          "MethodInfo": null
        },
        "System.String ChinaNorth": {
          "Type": "Field",
          "Attributes": [],
          "MethodInfo": null
        },
        "System.String ChinaNorth2": {
          "Type": "Field",
          "Attributes": [],
          "MethodInfo": null
        },
        "System.String EastAsia": {
          "Type": "Field",
          "Attributes": [],
          "MethodInfo": null
        },
        "System.String EastUS": {
          "Type": "Field",
          "Attributes": [],
          "MethodInfo": null
        },
        "System.String EastUS2": {
          "Type": "Field",
          "Attributes": [],
          "MethodInfo": null
        },
        "System.String EastUS2EUAP": {
          "Type": "Field",
          "Attributes": [],
          "MethodInfo": null
        },
        "System.String FranceCentral": {
          "Type": "Field",
          "Attributes": [],
          "MethodInfo": null
        },
        "System.String FranceSouth": {
          "Type": "Field",
          "Attributes": [],
          "MethodInfo": null
        },
        "System.String GermanyCentral": {
          "Type": "Field",
          "Attributes": [],
          "MethodInfo": null
        },
        "System.String GermanyNorth": {
          "Type": "Field",
          "Attributes": [],
          "MethodInfo": null
        },
        "System.String GermanyNortheast": {
          "Type": "Field",
          "Attributes": [],
          "MethodInfo": null
        },
        "System.String GermanyWestCentral": {
          "Type": "Field",
          "Attributes": [],
          "MethodInfo": null
        },
        "System.String JapanEast": {
          "Type": "Field",
          "Attributes": [],
          "MethodInfo": null
        },
        "System.String JapanWest": {
          "Type": "Field",
          "Attributes": [],
          "MethodInfo": null
        },
        "System.String KoreaCentral": {
          "Type": "Field",
          "Attributes": [],
          "MethodInfo": null
        },
        "System.String KoreaSouth": {
          "Type": "Field",
          "Attributes": [],
          "MethodInfo": null
        },
        "System.String NorthCentralUS": {
          "Type": "Field",
          "Attributes": [],
          "MethodInfo": null
        },
        "System.String NorthEurope": {
          "Type": "Field",
          "Attributes": [],
          "MethodInfo": null
        },
        "System.String NorwayEast": {
          "Type": "Field",
          "Attributes": [],
          "MethodInfo": null
        },
        "System.String NorwayWest": {
          "Type": "Field",
          "Attributes": [],
          "MethodInfo": null
        },
        "System.String SouthAfricaNorth": {
          "Type": "Field",
          "Attributes": [],
          "MethodInfo": null
        },
        "System.String SouthAfricaWest": {
          "Type": "Field",
          "Attributes": [],
          "MethodInfo": null
        },
        "System.String SouthCentralUS": {
          "Type": "Field",
          "Attributes": [],
          "MethodInfo": null
        },
        "System.String SoutheastAsia": {
          "Type": "Field",
          "Attributes": [],
          "MethodInfo": null
        },
        "System.String SouthIndia": {
          "Type": "Field",
          "Attributes": [],
          "MethodInfo": null
        },
        "System.String SwitzerlandNorth": {
          "Type": "Field",
          "Attributes": [],
          "MethodInfo": null
        },
        "System.String SwitzerlandWest": {
          "Type": "Field",
          "Attributes": [],
          "MethodInfo": null
        },
        "System.String UAECentral": {
          "Type": "Field",
          "Attributes": [],
          "MethodInfo": null
        },
        "System.String UAENorth": {
          "Type": "Field",
          "Attributes": [],
          "MethodInfo": null
        },
        "System.String UKSouth": {
          "Type": "Field",
          "Attributes": [],
          "MethodInfo": null
        },
        "System.String UKWest": {
          "Type": "Field",
          "Attributes": [],
          "MethodInfo": null
        },
        "System.String USDoDCentral": {
          "Type": "Field",
          "Attributes": [],
          "MethodInfo": null
        },
        "System.String USDoDEast": {
          "Type": "Field",
          "Attributes": [],
          "MethodInfo": null
        },
        "System.String USGovArizona": {
          "Type": "Field",
          "Attributes": [],
          "MethodInfo": null
        },
        "System.String USGovTexas": {
          "Type": "Field",
          "Attributes": [],
          "MethodInfo": null
        },
        "System.String USGovVirginia": {
          "Type": "Field",
          "Attributes": [],
          "MethodInfo": null
        },
        "System.String USNatEast": {
          "Type": "Field",
          "Attributes": [],
          "MethodInfo": null
        },
        "System.String USNatWest": {
          "Type": "Field",
          "Attributes": [],
          "MethodInfo": null
        },
        "System.String USSecEast": {
          "Type": "Field",
          "Attributes": [],
          "MethodInfo": null
        },
        "System.String USSecWest": {
          "Type": "Field",
          "Attributes": [],
          "MethodInfo": null
        },
        "System.String WestCentralUS": {
          "Type": "Field",
          "Attributes": [],
          "MethodInfo": null
        },
        "System.String WestEurope": {
          "Type": "Field",
          "Attributes": [],
          "MethodInfo": null
        },
        "System.String WestIndia": {
          "Type": "Field",
          "Attributes": [],
          "MethodInfo": null
        },
        "System.String WestUS": {
          "Type": "Field",
          "Attributes": [],
          "MethodInfo": null
        },
        "System.String WestUS2": {
          "Type": "Field",
          "Attributes": [],
          "MethodInfo": null
        }
      },
      "NestedTypes": {}
    },
    "RequestHandler": {
      "Subclasses": {},
      "Members": {
        "Microsoft.Azure.Cosmos.RequestHandler get_InnerHandler()[System.Runtime.CompilerServices.CompilerGeneratedAttribute()]": {
          "Type": "Method",
          "Attributes": [
            "CompilerGeneratedAttribute"
          ],
          "MethodInfo": "Microsoft.Azure.Cosmos.RequestHandler get_InnerHandler()"
        },
        "Microsoft.Azure.Cosmos.RequestHandler InnerHandler": {
          "Type": "Property",
          "Attributes": [],
          "MethodInfo": null
        },
        "System.Threading.Tasks.Task`1[Microsoft.Azure.Cosmos.ResponseMessage] SendAsync(Microsoft.Azure.Cosmos.RequestMessage, System.Threading.CancellationToken)[System.Runtime.CompilerServices.AsyncStateMachineAttribute(typeof(Microsoft.Azure.Cosmos.RequestHandler+<SendAsync>d__4))]": {
          "Type": "Method",
          "Attributes": [
            "AsyncStateMachineAttribute"
          ],
          "MethodInfo": "System.Threading.Tasks.Task`1[Microsoft.Azure.Cosmos.ResponseMessage] SendAsync(Microsoft.Azure.Cosmos.RequestMessage, System.Threading.CancellationToken)"
        },
        "Void set_InnerHandler(Microsoft.Azure.Cosmos.RequestHandler)[System.Runtime.CompilerServices.CompilerGeneratedAttribute()]": {
          "Type": "Method",
          "Attributes": [
            "CompilerGeneratedAttribute"
          ],
          "MethodInfo": "Void set_InnerHandler(Microsoft.Azure.Cosmos.RequestHandler)"
        }
      },
      "NestedTypes": {}
    },
    "RequestMessage": {
      "Subclasses": {},
      "Members": {
        "Microsoft.Azure.Cosmos.Headers get_Headers()": {
          "Type": "Method",
          "Attributes": [],
          "MethodInfo": "Microsoft.Azure.Cosmos.Headers get_Headers()"
        },
        "Microsoft.Azure.Cosmos.Headers Headers": {
          "Type": "Property",
          "Attributes": [],
          "MethodInfo": null
        },
        "System.Collections.Generic.Dictionary`2[System.String,System.Object] get_Properties()": {
          "Type": "Method",
          "Attributes": [],
          "MethodInfo": "System.Collections.Generic.Dictionary`2[System.String,System.Object] get_Properties()"
        },
        "System.Collections.Generic.Dictionary`2[System.String,System.Object] Properties": {
          "Type": "Property",
          "Attributes": [],
          "MethodInfo": null
        },
        "System.IO.Stream Content": {
          "Type": "Property",
          "Attributes": [],
          "MethodInfo": null
        },
        "System.IO.Stream get_Content()": {
          "Type": "Method",
          "Attributes": [],
          "MethodInfo": "System.IO.Stream get_Content()"
        },
        "System.Net.Http.HttpMethod get_Method()[System.Runtime.CompilerServices.CompilerGeneratedAttribute()]": {
          "Type": "Method",
          "Attributes": [
            "CompilerGeneratedAttribute"
          ],
          "MethodInfo": "System.Net.Http.HttpMethod get_Method()"
        },
        "System.Net.Http.HttpMethod Method": {
          "Type": "Property",
          "Attributes": [],
          "MethodInfo": null
        },
        "System.Uri get_RequestUri()[System.Runtime.CompilerServices.CompilerGeneratedAttribute()]": {
          "Type": "Method",
          "Attributes": [
            "CompilerGeneratedAttribute"
          ],
          "MethodInfo": "System.Uri get_RequestUri()"
        },
        "System.Uri RequestUri": {
          "Type": "Property",
          "Attributes": [],
          "MethodInfo": null
        },
        "Void .ctor()": {
          "Type": "Constructor",
          "Attributes": [],
          "MethodInfo": "Void .ctor()"
        },
        "Void .ctor(System.Net.Http.HttpMethod, System.Uri)": {
          "Type": "Constructor",
          "Attributes": [],
          "MethodInfo": "Void .ctor(System.Net.Http.HttpMethod, System.Uri)"
        },
        "Void Dispose()": {
          "Type": "Method",
          "Attributes": [],
          "MethodInfo": "Void Dispose()"
        },
        "Void set_Content(System.IO.Stream)": {
          "Type": "Method",
          "Attributes": [],
          "MethodInfo": "Void set_Content(System.IO.Stream)"
        }
      },
      "NestedTypes": {}
    },
    "RequestOptions": {
      "Subclasses": {
        "ChangeFeedRequestOptions": {
          "Subclasses": {},
          "Members": {
            "System.Nullable`1[System.DateTime] get_StartTime()[System.Runtime.CompilerServices.CompilerGeneratedAttribute()]": {
              "Type": "Method",
              "Attributes": [
                "CompilerGeneratedAttribute"
              ],
              "MethodInfo": "System.Nullable`1[System.DateTime] get_StartTime()"
            },
            "System.Nullable`1[System.DateTime] StartTime": {
              "Type": "Property",
              "Attributes": [],
              "MethodInfo": null
            },
            "System.Nullable`1[System.Int32] get_MaxItemCount()[System.Runtime.CompilerServices.CompilerGeneratedAttribute()]": {
              "Type": "Method",
              "Attributes": [
                "CompilerGeneratedAttribute"
              ],
              "MethodInfo": "System.Nullable`1[System.Int32] get_MaxItemCount()"
            },
            "System.Nullable`1[System.Int32] MaxItemCount": {
              "Type": "Property",
              "Attributes": [],
              "MethodInfo": null
            },
            "Void .ctor()": {
              "Type": "Constructor",
              "Attributes": [],
              "MethodInfo": "Void .ctor()"
            },
            "Void set_MaxItemCount(System.Nullable`1[System.Int32])[System.Runtime.CompilerServices.CompilerGeneratedAttribute()]": {
              "Type": "Method",
              "Attributes": [
                "CompilerGeneratedAttribute"
              ],
              "MethodInfo": "Void set_MaxItemCount(System.Nullable`1[System.Int32])"
            },
            "Void set_StartTime(System.Nullable`1[System.DateTime])[System.Runtime.CompilerServices.CompilerGeneratedAttribute()]": {
              "Type": "Method",
              "Attributes": [
                "CompilerGeneratedAttribute"
              ],
              "MethodInfo": "Void set_StartTime(System.Nullable`1[System.DateTime])"
            }
          },
          "NestedTypes": {}
        },
        "ContainerRequestOptions": {
          "Subclasses": {},
          "Members": {
            "Boolean get_PopulateQuotaInfo()[System.Runtime.CompilerServices.CompilerGeneratedAttribute()]": {
              "Type": "Method",
              "Attributes": [
                "CompilerGeneratedAttribute"
              ],
              "MethodInfo": "Boolean get_PopulateQuotaInfo()"
            },
            "Boolean PopulateQuotaInfo": {
              "Type": "Property",
              "Attributes": [],
              "MethodInfo": null
            },
            "Void .ctor()": {
              "Type": "Constructor",
              "Attributes": [],
              "MethodInfo": "Void .ctor()"
            },
            "Void set_PopulateQuotaInfo(Boolean)[System.Runtime.CompilerServices.CompilerGeneratedAttribute()]": {
              "Type": "Method",
              "Attributes": [
                "CompilerGeneratedAttribute"
              ],
              "MethodInfo": "Void set_PopulateQuotaInfo(Boolean)"
            }
          },
          "NestedTypes": {}
        },
        "ItemRequestOptions": {
          "Subclasses": {},
          "Members": {
            "Microsoft.Azure.Cosmos.EncryptionOptions EncryptionOptions": {
              "Type": "Property",
              "Attributes": [],
              "MethodInfo": null
            },
            "Microsoft.Azure.Cosmos.EncryptionOptions get_EncryptionOptions()[System.Runtime.CompilerServices.CompilerGeneratedAttribute()]": {
              "Type": "Method",
              "Attributes": [
                "CompilerGeneratedAttribute"
              ],
              "MethodInfo": "Microsoft.Azure.Cosmos.EncryptionOptions get_EncryptionOptions()"
            },
            "System.Collections.Generic.IEnumerable`1[System.String] get_PostTriggers()[System.Runtime.CompilerServices.CompilerGeneratedAttribute()]": {
              "Type": "Method",
              "Attributes": [
                "CompilerGeneratedAttribute"
              ],
              "MethodInfo": "System.Collections.Generic.IEnumerable`1[System.String] get_PostTriggers()"
            },
            "System.Collections.Generic.IEnumerable`1[System.String] get_PreTriggers()[System.Runtime.CompilerServices.CompilerGeneratedAttribute()]": {
              "Type": "Method",
              "Attributes": [
                "CompilerGeneratedAttribute"
              ],
              "MethodInfo": "System.Collections.Generic.IEnumerable`1[System.String] get_PreTriggers()"
            },
            "System.Collections.Generic.IEnumerable`1[System.String] PostTriggers": {
              "Type": "Property",
              "Attributes": [],
              "MethodInfo": null
            },
            "System.Collections.Generic.IEnumerable`1[System.String] PreTriggers": {
              "Type": "Property",
              "Attributes": [],
              "MethodInfo": null
            },
            "System.Nullable`1[Microsoft.Azure.Cosmos.ConsistencyLevel] ConsistencyLevel": {
              "Type": "Property",
              "Attributes": [],
              "MethodInfo": null
            },
            "System.Nullable`1[Microsoft.Azure.Cosmos.ConsistencyLevel] get_ConsistencyLevel()": {
              "Type": "Method",
              "Attributes": [],
              "MethodInfo": "System.Nullable`1[Microsoft.Azure.Cosmos.ConsistencyLevel] get_ConsistencyLevel()"
            },
            "System.Nullable`1[Microsoft.Azure.Cosmos.IndexingDirective] get_IndexingDirective()[System.Runtime.CompilerServices.CompilerGeneratedAttribute()]": {
              "Type": "Method",
              "Attributes": [
                "CompilerGeneratedAttribute"
              ],
              "MethodInfo": "System.Nullable`1[Microsoft.Azure.Cosmos.IndexingDirective] get_IndexingDirective()"
            },
            "System.Nullable`1[Microsoft.Azure.Cosmos.IndexingDirective] IndexingDirective": {
              "Type": "Property",
              "Attributes": [],
              "MethodInfo": null
            },
            "System.Nullable`1[System.Boolean] EnableContentResponseOnWrite": {
              "Type": "Property",
              "Attributes": [],
              "MethodInfo": null
            },
            "System.Nullable`1[System.Boolean] get_EnableContentResponseOnWrite()[System.Runtime.CompilerServices.CompilerGeneratedAttribute()]": {
              "Type": "Method",
              "Attributes": [
                "CompilerGeneratedAttribute"
              ],
              "MethodInfo": "System.Nullable`1[System.Boolean] get_EnableContentResponseOnWrite()"
            },
            "System.String get_SessionToken()[System.Runtime.CompilerServices.CompilerGeneratedAttribute()]": {
              "Type": "Method",
              "Attributes": [
                "CompilerGeneratedAttribute"
              ],
              "MethodInfo": "System.String get_SessionToken()"
            },
            "System.String SessionToken": {
              "Type": "Property",
              "Attributes": [],
              "MethodInfo": null
            },
            "Void .ctor()": {
              "Type": "Constructor",
              "Attributes": [],
              "MethodInfo": "Void .ctor()"
            },
            "Void set_ConsistencyLevel(System.Nullable`1[Microsoft.Azure.Cosmos.ConsistencyLevel])": {
              "Type": "Method",
              "Attributes": [],
              "MethodInfo": "Void set_ConsistencyLevel(System.Nullable`1[Microsoft.Azure.Cosmos.ConsistencyLevel])"
            },
<<<<<<< HEAD
            "Void set_EncryptionOptions(Microsoft.Azure.Cosmos.EncryptionOptions)[System.Runtime.CompilerServices.CompilerGeneratedAttribute()]": {
=======
            "Void set_EnableContentResponseOnWrite(System.Nullable`1[System.Boolean])[System.Runtime.CompilerServices.CompilerGeneratedAttribute()]": {
>>>>>>> 359e4857
              "Type": "Method",
              "Attributes": [
                "CompilerGeneratedAttribute"
              ],
<<<<<<< HEAD
              "MethodInfo": "Void set_EncryptionOptions(Microsoft.Azure.Cosmos.EncryptionOptions)"
=======
              "MethodInfo": "Void set_EnableContentResponseOnWrite(System.Nullable`1[System.Boolean])"
>>>>>>> 359e4857
            },
            "Void set_IndexingDirective(System.Nullable`1[Microsoft.Azure.Cosmos.IndexingDirective])[System.Runtime.CompilerServices.CompilerGeneratedAttribute()]": {
              "Type": "Method",
              "Attributes": [
                "CompilerGeneratedAttribute"
              ],
              "MethodInfo": "Void set_IndexingDirective(System.Nullable`1[Microsoft.Azure.Cosmos.IndexingDirective])"
            },
            "Void set_PostTriggers(System.Collections.Generic.IEnumerable`1[System.String])[System.Runtime.CompilerServices.CompilerGeneratedAttribute()]": {
              "Type": "Method",
              "Attributes": [
                "CompilerGeneratedAttribute"
              ],
              "MethodInfo": "Void set_PostTriggers(System.Collections.Generic.IEnumerable`1[System.String])"
            },
            "Void set_PreTriggers(System.Collections.Generic.IEnumerable`1[System.String])[System.Runtime.CompilerServices.CompilerGeneratedAttribute()]": {
              "Type": "Method",
              "Attributes": [
                "CompilerGeneratedAttribute"
              ],
              "MethodInfo": "Void set_PreTriggers(System.Collections.Generic.IEnumerable`1[System.String])"
            },
            "Void set_SessionToken(System.String)[System.Runtime.CompilerServices.CompilerGeneratedAttribute()]": {
              "Type": "Method",
              "Attributes": [
                "CompilerGeneratedAttribute"
              ],
              "MethodInfo": "Void set_SessionToken(System.String)"
            }
          },
          "NestedTypes": {}
        },
        "QueryRequestOptions": {
          "Subclasses": {},
          "Members": {
            "System.Nullable`1[Microsoft.Azure.Cosmos.ConsistencyLevel] ConsistencyLevel": {
              "Type": "Property",
              "Attributes": [],
              "MethodInfo": null
            },
            "System.Nullable`1[Microsoft.Azure.Cosmos.ConsistencyLevel] get_ConsistencyLevel()": {
              "Type": "Method",
              "Attributes": [],
              "MethodInfo": "System.Nullable`1[Microsoft.Azure.Cosmos.ConsistencyLevel] get_ConsistencyLevel()"
            },
            "System.Nullable`1[Microsoft.Azure.Cosmos.PartitionKey] get_PartitionKey()[System.Runtime.CompilerServices.CompilerGeneratedAttribute()]": {
              "Type": "Method",
              "Attributes": [
                "CompilerGeneratedAttribute"
              ],
              "MethodInfo": "System.Nullable`1[Microsoft.Azure.Cosmos.PartitionKey] get_PartitionKey()"
            },
            "System.Nullable`1[Microsoft.Azure.Cosmos.PartitionKey] PartitionKey": {
              "Type": "Property",
              "Attributes": [],
              "MethodInfo": null
            },
            "System.Nullable`1[System.Boolean] EnableLowPrecisionOrderBy": {
              "Type": "Property",
              "Attributes": [],
              "MethodInfo": null
            },
            "System.Nullable`1[System.Boolean] EnableScanInQuery": {
              "Type": "Property",
              "Attributes": [],
              "MethodInfo": null
            },
            "System.Nullable`1[System.Boolean] get_EnableLowPrecisionOrderBy()[System.Runtime.CompilerServices.CompilerGeneratedAttribute()]": {
              "Type": "Method",
              "Attributes": [
                "CompilerGeneratedAttribute"
              ],
              "MethodInfo": "System.Nullable`1[System.Boolean] get_EnableLowPrecisionOrderBy()"
            },
            "System.Nullable`1[System.Boolean] get_EnableScanInQuery()[System.Runtime.CompilerServices.CompilerGeneratedAttribute()]": {
              "Type": "Method",
              "Attributes": [
                "CompilerGeneratedAttribute"
              ],
              "MethodInfo": "System.Nullable`1[System.Boolean] get_EnableScanInQuery()"
            },
            "System.Nullable`1[System.Int32] get_MaxBufferedItemCount()[System.Runtime.CompilerServices.CompilerGeneratedAttribute()]": {
              "Type": "Method",
              "Attributes": [
                "CompilerGeneratedAttribute"
              ],
              "MethodInfo": "System.Nullable`1[System.Int32] get_MaxBufferedItemCount()"
            },
            "System.Nullable`1[System.Int32] get_MaxConcurrency()[System.Runtime.CompilerServices.CompilerGeneratedAttribute()]": {
              "Type": "Method",
              "Attributes": [
                "CompilerGeneratedAttribute"
              ],
              "MethodInfo": "System.Nullable`1[System.Int32] get_MaxConcurrency()"
            },
            "System.Nullable`1[System.Int32] get_MaxItemCount()[System.Runtime.CompilerServices.CompilerGeneratedAttribute()]": {
              "Type": "Method",
              "Attributes": [
                "CompilerGeneratedAttribute"
              ],
              "MethodInfo": "System.Nullable`1[System.Int32] get_MaxItemCount()"
            },
            "System.Nullable`1[System.Int32] get_ResponseContinuationTokenLimitInKb()[System.Runtime.CompilerServices.CompilerGeneratedAttribute()]": {
              "Type": "Method",
              "Attributes": [
                "CompilerGeneratedAttribute"
              ],
              "MethodInfo": "System.Nullable`1[System.Int32] get_ResponseContinuationTokenLimitInKb()"
            },
            "System.Nullable`1[System.Int32] MaxBufferedItemCount": {
              "Type": "Property",
              "Attributes": [],
              "MethodInfo": null
            },
            "System.Nullable`1[System.Int32] MaxConcurrency": {
              "Type": "Property",
              "Attributes": [],
              "MethodInfo": null
            },
            "System.Nullable`1[System.Int32] MaxItemCount": {
              "Type": "Property",
              "Attributes": [],
              "MethodInfo": null
            },
            "System.Nullable`1[System.Int32] ResponseContinuationTokenLimitInKb": {
              "Type": "Property",
              "Attributes": [],
              "MethodInfo": null
            },
            "System.String get_SessionToken()[System.Runtime.CompilerServices.CompilerGeneratedAttribute()]": {
              "Type": "Method",
              "Attributes": [
                "CompilerGeneratedAttribute"
              ],
              "MethodInfo": "System.String get_SessionToken()"
            },
            "System.String SessionToken": {
              "Type": "Property",
              "Attributes": [],
              "MethodInfo": null
            },
            "Void .ctor()": {
              "Type": "Constructor",
              "Attributes": [],
              "MethodInfo": "Void .ctor()"
            },
            "Void set_ConsistencyLevel(System.Nullable`1[Microsoft.Azure.Cosmos.ConsistencyLevel])": {
              "Type": "Method",
              "Attributes": [],
              "MethodInfo": "Void set_ConsistencyLevel(System.Nullable`1[Microsoft.Azure.Cosmos.ConsistencyLevel])"
            },
            "Void set_EnableLowPrecisionOrderBy(System.Nullable`1[System.Boolean])[System.Runtime.CompilerServices.CompilerGeneratedAttribute()]": {
              "Type": "Method",
              "Attributes": [
                "CompilerGeneratedAttribute"
              ],
              "MethodInfo": "Void set_EnableLowPrecisionOrderBy(System.Nullable`1[System.Boolean])"
            },
            "Void set_EnableScanInQuery(System.Nullable`1[System.Boolean])[System.Runtime.CompilerServices.CompilerGeneratedAttribute()]": {
              "Type": "Method",
              "Attributes": [
                "CompilerGeneratedAttribute"
              ],
              "MethodInfo": "Void set_EnableScanInQuery(System.Nullable`1[System.Boolean])"
            },
            "Void set_MaxBufferedItemCount(System.Nullable`1[System.Int32])[System.Runtime.CompilerServices.CompilerGeneratedAttribute()]": {
              "Type": "Method",
              "Attributes": [
                "CompilerGeneratedAttribute"
              ],
              "MethodInfo": "Void set_MaxBufferedItemCount(System.Nullable`1[System.Int32])"
            },
            "Void set_MaxConcurrency(System.Nullable`1[System.Int32])[System.Runtime.CompilerServices.CompilerGeneratedAttribute()]": {
              "Type": "Method",
              "Attributes": [
                "CompilerGeneratedAttribute"
              ],
              "MethodInfo": "Void set_MaxConcurrency(System.Nullable`1[System.Int32])"
            },
            "Void set_MaxItemCount(System.Nullable`1[System.Int32])[System.Runtime.CompilerServices.CompilerGeneratedAttribute()]": {
              "Type": "Method",
              "Attributes": [
                "CompilerGeneratedAttribute"
              ],
              "MethodInfo": "Void set_MaxItemCount(System.Nullable`1[System.Int32])"
            },
            "Void set_PartitionKey(System.Nullable`1[Microsoft.Azure.Cosmos.PartitionKey])[System.Runtime.CompilerServices.CompilerGeneratedAttribute()]": {
              "Type": "Method",
              "Attributes": [
                "CompilerGeneratedAttribute"
              ],
              "MethodInfo": "Void set_PartitionKey(System.Nullable`1[Microsoft.Azure.Cosmos.PartitionKey])"
            },
            "Void set_ResponseContinuationTokenLimitInKb(System.Nullable`1[System.Int32])[System.Runtime.CompilerServices.CompilerGeneratedAttribute()]": {
              "Type": "Method",
              "Attributes": [
                "CompilerGeneratedAttribute"
              ],
              "MethodInfo": "Void set_ResponseContinuationTokenLimitInKb(System.Nullable`1[System.Int32])"
            },
            "Void set_SessionToken(System.String)[System.Runtime.CompilerServices.CompilerGeneratedAttribute()]": {
              "Type": "Method",
              "Attributes": [
                "CompilerGeneratedAttribute"
              ],
              "MethodInfo": "Void set_SessionToken(System.String)"
            }
          },
          "NestedTypes": {}
        },
        "StoredProcedureRequestOptions": {
          "Subclasses": {},
          "Members": {
            "Boolean EnableScriptLogging": {
              "Type": "Property",
              "Attributes": [],
              "MethodInfo": null
            },
            "Boolean get_EnableScriptLogging()[System.Runtime.CompilerServices.CompilerGeneratedAttribute()]": {
              "Type": "Method",
              "Attributes": [
                "CompilerGeneratedAttribute"
              ],
              "MethodInfo": "Boolean get_EnableScriptLogging()"
            },
            "System.Nullable`1[Microsoft.Azure.Cosmos.ConsistencyLevel] ConsistencyLevel": {
              "Type": "Property",
              "Attributes": [],
              "MethodInfo": null
            },
            "System.Nullable`1[Microsoft.Azure.Cosmos.ConsistencyLevel] get_ConsistencyLevel()": {
              "Type": "Method",
              "Attributes": [],
              "MethodInfo": "System.Nullable`1[Microsoft.Azure.Cosmos.ConsistencyLevel] get_ConsistencyLevel()"
            },
            "System.String get_SessionToken()[System.Runtime.CompilerServices.CompilerGeneratedAttribute()]": {
              "Type": "Method",
              "Attributes": [
                "CompilerGeneratedAttribute"
              ],
              "MethodInfo": "System.String get_SessionToken()"
            },
            "System.String SessionToken": {
              "Type": "Property",
              "Attributes": [],
              "MethodInfo": null
            },
            "Void .ctor()": {
              "Type": "Constructor",
              "Attributes": [],
              "MethodInfo": "Void .ctor()"
            },
            "Void set_ConsistencyLevel(System.Nullable`1[Microsoft.Azure.Cosmos.ConsistencyLevel])": {
              "Type": "Method",
              "Attributes": [],
              "MethodInfo": "Void set_ConsistencyLevel(System.Nullable`1[Microsoft.Azure.Cosmos.ConsistencyLevel])"
            },
            "Void set_EnableScriptLogging(Boolean)[System.Runtime.CompilerServices.CompilerGeneratedAttribute()]": {
              "Type": "Method",
              "Attributes": [
                "CompilerGeneratedAttribute"
              ],
              "MethodInfo": "Void set_EnableScriptLogging(Boolean)"
            },
            "Void set_SessionToken(System.String)[System.Runtime.CompilerServices.CompilerGeneratedAttribute()]": {
              "Type": "Method",
              "Attributes": [
                "CompilerGeneratedAttribute"
              ],
              "MethodInfo": "Void set_SessionToken(System.String)"
            }
          },
          "NestedTypes": {}
        },
        "TransactionalBatchItemRequestOptions": {
          "Subclasses": {},
          "Members": {
            "Microsoft.Azure.Cosmos.EncryptionOptions EncryptionOptions": {
              "Type": "Property",
              "Attributes": [],
              "MethodInfo": null
            },
            "Microsoft.Azure.Cosmos.EncryptionOptions get_EncryptionOptions()[System.Runtime.CompilerServices.CompilerGeneratedAttribute()]": {
              "Type": "Method",
              "Attributes": [
                "CompilerGeneratedAttribute"
              ],
              "MethodInfo": "Microsoft.Azure.Cosmos.EncryptionOptions get_EncryptionOptions()"
            },
            "System.Nullable`1[Microsoft.Azure.Cosmos.IndexingDirective] get_IndexingDirective()[System.Runtime.CompilerServices.CompilerGeneratedAttribute()]": {
              "Type": "Method",
              "Attributes": [
                "CompilerGeneratedAttribute"
              ],
              "MethodInfo": "System.Nullable`1[Microsoft.Azure.Cosmos.IndexingDirective] get_IndexingDirective()"
            },
            "System.Nullable`1[Microsoft.Azure.Cosmos.IndexingDirective] IndexingDirective": {
              "Type": "Property",
              "Attributes": [],
              "MethodInfo": null
            },
            "System.Nullable`1[System.Boolean] EnableContentResponseOnWrite": {
              "Type": "Property",
              "Attributes": [],
              "MethodInfo": null
            },
            "System.Nullable`1[System.Boolean] get_EnableContentResponseOnWrite()[System.Runtime.CompilerServices.CompilerGeneratedAttribute()]": {
              "Type": "Method",
              "Attributes": [
                "CompilerGeneratedAttribute"
              ],
              "MethodInfo": "System.Nullable`1[System.Boolean] get_EnableContentResponseOnWrite()"
            },
            "Void .ctor()": {
              "Type": "Constructor",
              "Attributes": [],
              "MethodInfo": "Void .ctor()"
            },
<<<<<<< HEAD
            "Void set_EncryptionOptions(Microsoft.Azure.Cosmos.EncryptionOptions)[System.Runtime.CompilerServices.CompilerGeneratedAttribute()]": {
=======
            "Void set_EnableContentResponseOnWrite(System.Nullable`1[System.Boolean])[System.Runtime.CompilerServices.CompilerGeneratedAttribute()]": {
>>>>>>> 359e4857
              "Type": "Method",
              "Attributes": [
                "CompilerGeneratedAttribute"
              ],
<<<<<<< HEAD
              "MethodInfo": "Void set_EncryptionOptions(Microsoft.Azure.Cosmos.EncryptionOptions)"
=======
              "MethodInfo": "Void set_EnableContentResponseOnWrite(System.Nullable`1[System.Boolean])"
>>>>>>> 359e4857
            },
            "Void set_IndexingDirective(System.Nullable`1[Microsoft.Azure.Cosmos.IndexingDirective])[System.Runtime.CompilerServices.CompilerGeneratedAttribute()]": {
              "Type": "Method",
              "Attributes": [
                "CompilerGeneratedAttribute"
              ],
              "MethodInfo": "Void set_IndexingDirective(System.Nullable`1[Microsoft.Azure.Cosmos.IndexingDirective])"
            }
          },
          "NestedTypes": {}
        }
      },
      "Members": {
        "System.String get_IfMatchEtag()[System.Runtime.CompilerServices.CompilerGeneratedAttribute()]": {
          "Type": "Method",
          "Attributes": [
            "CompilerGeneratedAttribute"
          ],
          "MethodInfo": "System.String get_IfMatchEtag()"
        },
        "System.String get_IfNoneMatchEtag()[System.Runtime.CompilerServices.CompilerGeneratedAttribute()]": {
          "Type": "Method",
          "Attributes": [
            "CompilerGeneratedAttribute"
          ],
          "MethodInfo": "System.String get_IfNoneMatchEtag()"
        },
        "System.String IfMatchEtag": {
          "Type": "Property",
          "Attributes": [],
          "MethodInfo": null
        },
        "System.String IfNoneMatchEtag": {
          "Type": "Property",
          "Attributes": [],
          "MethodInfo": null
        },
        "Void .ctor()": {
          "Type": "Constructor",
          "Attributes": [],
          "MethodInfo": "Void .ctor()"
        },
        "Void set_IfMatchEtag(System.String)[System.Runtime.CompilerServices.CompilerGeneratedAttribute()]": {
          "Type": "Method",
          "Attributes": [
            "CompilerGeneratedAttribute"
          ],
          "MethodInfo": "Void set_IfMatchEtag(System.String)"
        },
        "Void set_IfNoneMatchEtag(System.String)[System.Runtime.CompilerServices.CompilerGeneratedAttribute()]": {
          "Type": "Method",
          "Attributes": [
            "CompilerGeneratedAttribute"
          ],
          "MethodInfo": "Void set_IfNoneMatchEtag(System.String)"
        }
      },
      "NestedTypes": {}
    },
    "Response`1": {
      "Subclasses": {},
      "Members": {
        "Double get_RequestCharge()": {
          "Type": "Method",
          "Attributes": [],
          "MethodInfo": "Double get_RequestCharge()"
        },
        "Double RequestCharge": {
          "Type": "Property",
          "Attributes": [],
          "MethodInfo": null
        },
        "Microsoft.Azure.Cosmos.CosmosDiagnostics Diagnostics": {
          "Type": "Property",
          "Attributes": [],
          "MethodInfo": null
        },
        "Microsoft.Azure.Cosmos.CosmosDiagnostics get_Diagnostics()": {
          "Type": "Method",
          "Attributes": [],
          "MethodInfo": "Microsoft.Azure.Cosmos.CosmosDiagnostics get_Diagnostics()"
        },
        "Microsoft.Azure.Cosmos.Headers get_Headers()": {
          "Type": "Method",
          "Attributes": [],
          "MethodInfo": "Microsoft.Azure.Cosmos.Headers get_Headers()"
        },
        "Microsoft.Azure.Cosmos.Headers Headers": {
          "Type": "Property",
          "Attributes": [],
          "MethodInfo": null
        },
        "System.Net.HttpStatusCode get_StatusCode()": {
          "Type": "Method",
          "Attributes": [],
          "MethodInfo": "System.Net.HttpStatusCode get_StatusCode()"
        },
        "System.Net.HttpStatusCode StatusCode": {
          "Type": "Property",
          "Attributes": [],
          "MethodInfo": null
        },
        "System.String ActivityId": {
          "Type": "Property",
          "Attributes": [],
          "MethodInfo": null
        },
        "System.String ETag": {
          "Type": "Property",
          "Attributes": [],
          "MethodInfo": null
        },
        "System.String get_ActivityId()": {
          "Type": "Method",
          "Attributes": [],
          "MethodInfo": "System.String get_ActivityId()"
        },
        "System.String get_ETag()": {
          "Type": "Method",
          "Attributes": [],
          "MethodInfo": "System.String get_ETag()"
        },
        "T get_Resource()": {
          "Type": "Method",
          "Attributes": [],
          "MethodInfo": "T get_Resource()"
        },
        "T op_Implicit(Microsoft.Azure.Cosmos.Response`1[T])": {
          "Type": "Method",
          "Attributes": [],
          "MethodInfo": "T op_Implicit(Microsoft.Azure.Cosmos.Response`1[T])"
        },
        "T Resource": {
          "Type": "Property",
          "Attributes": [],
          "MethodInfo": null
        }
      },
      "NestedTypes": {}
    },
    "ResponseMessage": {
      "Subclasses": {},
      "Members": {
        "Boolean get_IsSuccessStatusCode()": {
          "Type": "Method",
          "Attributes": [],
          "MethodInfo": "Boolean get_IsSuccessStatusCode()"
        },
        "Boolean IsSuccessStatusCode": {
          "Type": "Property",
          "Attributes": [],
          "MethodInfo": null
        },
        "Microsoft.Azure.Cosmos.CosmosDiagnostics Diagnostics": {
          "Type": "Property",
          "Attributes": [],
          "MethodInfo": null
        },
        "Microsoft.Azure.Cosmos.CosmosDiagnostics get_Diagnostics()": {
          "Type": "Method",
          "Attributes": [],
          "MethodInfo": "Microsoft.Azure.Cosmos.CosmosDiagnostics get_Diagnostics()"
        },
        "Microsoft.Azure.Cosmos.Headers get_Headers()[System.Runtime.CompilerServices.CompilerGeneratedAttribute()]": {
          "Type": "Method",
          "Attributes": [
            "CompilerGeneratedAttribute"
          ],
          "MethodInfo": "Microsoft.Azure.Cosmos.Headers get_Headers()"
        },
        "Microsoft.Azure.Cosmos.Headers Headers": {
          "Type": "Property",
          "Attributes": [],
          "MethodInfo": null
        },
        "Microsoft.Azure.Cosmos.RequestMessage get_RequestMessage()[System.Runtime.CompilerServices.CompilerGeneratedAttribute()]": {
          "Type": "Method",
          "Attributes": [
            "CompilerGeneratedAttribute"
          ],
          "MethodInfo": "Microsoft.Azure.Cosmos.RequestMessage get_RequestMessage()"
        },
        "Microsoft.Azure.Cosmos.RequestMessage RequestMessage": {
          "Type": "Property",
          "Attributes": [],
          "MethodInfo": null
        },
        "Microsoft.Azure.Cosmos.ResponseMessage EnsureSuccessStatusCode()": {
          "Type": "Method",
          "Attributes": [],
          "MethodInfo": "Microsoft.Azure.Cosmos.ResponseMessage EnsureSuccessStatusCode()"
        },
        "System.IO.Stream Content": {
          "Type": "Property",
          "Attributes": [],
          "MethodInfo": null
        },
        "System.IO.Stream get_Content()": {
          "Type": "Method",
          "Attributes": [],
          "MethodInfo": "System.IO.Stream get_Content()"
        },
        "System.Net.HttpStatusCode get_StatusCode()[System.Runtime.CompilerServices.CompilerGeneratedAttribute()]": {
          "Type": "Method",
          "Attributes": [
            "CompilerGeneratedAttribute"
          ],
          "MethodInfo": "System.Net.HttpStatusCode get_StatusCode()"
        },
        "System.Net.HttpStatusCode StatusCode": {
          "Type": "Property",
          "Attributes": [],
          "MethodInfo": null
        },
        "System.String ContinuationToken": {
          "Type": "Property",
          "Attributes": [],
          "MethodInfo": null
        },
        "System.String ErrorMessage": {
          "Type": "Property",
          "Attributes": [],
          "MethodInfo": null
        },
        "System.String get_ContinuationToken()": {
          "Type": "Method",
          "Attributes": [],
          "MethodInfo": "System.String get_ContinuationToken()"
        },
        "System.String get_ErrorMessage()": {
          "Type": "Method",
          "Attributes": [],
          "MethodInfo": "System.String get_ErrorMessage()"
        },
        "Void .ctor()": {
          "Type": "Constructor",
          "Attributes": [],
          "MethodInfo": "Void .ctor()"
        },
        "Void .ctor(System.Net.HttpStatusCode, Microsoft.Azure.Cosmos.RequestMessage, System.String)": {
          "Type": "Constructor",
          "Attributes": [],
          "MethodInfo": "Void .ctor(System.Net.HttpStatusCode, Microsoft.Azure.Cosmos.RequestMessage, System.String)"
        },
        "Void Dispose()": {
          "Type": "Method",
          "Attributes": [],
          "MethodInfo": "Void Dispose()"
        },
        "Void set_Content(System.IO.Stream)": {
          "Type": "Method",
          "Attributes": [],
          "MethodInfo": "Void set_Content(System.IO.Stream)"
        }
      },
      "NestedTypes": {}
    },
    "Scripts": {
      "Subclasses": {},
      "Members": {
        "Microsoft.Azure.Cosmos.FeedIterator GetStoredProcedureQueryStreamIterator(Microsoft.Azure.Cosmos.QueryDefinition, System.String, Microsoft.Azure.Cosmos.QueryRequestOptions)": {
          "Type": "Method",
          "Attributes": [],
          "MethodInfo": "Microsoft.Azure.Cosmos.FeedIterator GetStoredProcedureQueryStreamIterator(Microsoft.Azure.Cosmos.QueryDefinition, System.String, Microsoft.Azure.Cosmos.QueryRequestOptions)"
        },
        "Microsoft.Azure.Cosmos.FeedIterator GetStoredProcedureQueryStreamIterator(System.String, System.String, Microsoft.Azure.Cosmos.QueryRequestOptions)": {
          "Type": "Method",
          "Attributes": [],
          "MethodInfo": "Microsoft.Azure.Cosmos.FeedIterator GetStoredProcedureQueryStreamIterator(System.String, System.String, Microsoft.Azure.Cosmos.QueryRequestOptions)"
        },
        "Microsoft.Azure.Cosmos.FeedIterator GetTriggerQueryStreamIterator(Microsoft.Azure.Cosmos.QueryDefinition, System.String, Microsoft.Azure.Cosmos.QueryRequestOptions)": {
          "Type": "Method",
          "Attributes": [],
          "MethodInfo": "Microsoft.Azure.Cosmos.FeedIterator GetTriggerQueryStreamIterator(Microsoft.Azure.Cosmos.QueryDefinition, System.String, Microsoft.Azure.Cosmos.QueryRequestOptions)"
        },
        "Microsoft.Azure.Cosmos.FeedIterator GetTriggerQueryStreamIterator(System.String, System.String, Microsoft.Azure.Cosmos.QueryRequestOptions)": {
          "Type": "Method",
          "Attributes": [],
          "MethodInfo": "Microsoft.Azure.Cosmos.FeedIterator GetTriggerQueryStreamIterator(System.String, System.String, Microsoft.Azure.Cosmos.QueryRequestOptions)"
        },
        "Microsoft.Azure.Cosmos.FeedIterator GetUserDefinedFunctionQueryStreamIterator(Microsoft.Azure.Cosmos.QueryDefinition, System.String, Microsoft.Azure.Cosmos.QueryRequestOptions)": {
          "Type": "Method",
          "Attributes": [],
          "MethodInfo": "Microsoft.Azure.Cosmos.FeedIterator GetUserDefinedFunctionQueryStreamIterator(Microsoft.Azure.Cosmos.QueryDefinition, System.String, Microsoft.Azure.Cosmos.QueryRequestOptions)"
        },
        "Microsoft.Azure.Cosmos.FeedIterator GetUserDefinedFunctionQueryStreamIterator(System.String, System.String, Microsoft.Azure.Cosmos.QueryRequestOptions)": {
          "Type": "Method",
          "Attributes": [],
          "MethodInfo": "Microsoft.Azure.Cosmos.FeedIterator GetUserDefinedFunctionQueryStreamIterator(System.String, System.String, Microsoft.Azure.Cosmos.QueryRequestOptions)"
        },
        "Microsoft.Azure.Cosmos.FeedIterator`1[T] GetStoredProcedureQueryIterator[T](Microsoft.Azure.Cosmos.QueryDefinition, System.String, Microsoft.Azure.Cosmos.QueryRequestOptions)": {
          "Type": "Method",
          "Attributes": [],
          "MethodInfo": "Microsoft.Azure.Cosmos.FeedIterator`1[T] GetStoredProcedureQueryIterator[T](Microsoft.Azure.Cosmos.QueryDefinition, System.String, Microsoft.Azure.Cosmos.QueryRequestOptions)"
        },
        "Microsoft.Azure.Cosmos.FeedIterator`1[T] GetStoredProcedureQueryIterator[T](System.String, System.String, Microsoft.Azure.Cosmos.QueryRequestOptions)": {
          "Type": "Method",
          "Attributes": [],
          "MethodInfo": "Microsoft.Azure.Cosmos.FeedIterator`1[T] GetStoredProcedureQueryIterator[T](System.String, System.String, Microsoft.Azure.Cosmos.QueryRequestOptions)"
        },
        "Microsoft.Azure.Cosmos.FeedIterator`1[T] GetTriggerQueryIterator[T](Microsoft.Azure.Cosmos.QueryDefinition, System.String, Microsoft.Azure.Cosmos.QueryRequestOptions)": {
          "Type": "Method",
          "Attributes": [],
          "MethodInfo": "Microsoft.Azure.Cosmos.FeedIterator`1[T] GetTriggerQueryIterator[T](Microsoft.Azure.Cosmos.QueryDefinition, System.String, Microsoft.Azure.Cosmos.QueryRequestOptions)"
        },
        "Microsoft.Azure.Cosmos.FeedIterator`1[T] GetTriggerQueryIterator[T](System.String, System.String, Microsoft.Azure.Cosmos.QueryRequestOptions)": {
          "Type": "Method",
          "Attributes": [],
          "MethodInfo": "Microsoft.Azure.Cosmos.FeedIterator`1[T] GetTriggerQueryIterator[T](System.String, System.String, Microsoft.Azure.Cosmos.QueryRequestOptions)"
        },
        "Microsoft.Azure.Cosmos.FeedIterator`1[T] GetUserDefinedFunctionQueryIterator[T](Microsoft.Azure.Cosmos.QueryDefinition, System.String, Microsoft.Azure.Cosmos.QueryRequestOptions)": {
          "Type": "Method",
          "Attributes": [],
          "MethodInfo": "Microsoft.Azure.Cosmos.FeedIterator`1[T] GetUserDefinedFunctionQueryIterator[T](Microsoft.Azure.Cosmos.QueryDefinition, System.String, Microsoft.Azure.Cosmos.QueryRequestOptions)"
        },
        "Microsoft.Azure.Cosmos.FeedIterator`1[T] GetUserDefinedFunctionQueryIterator[T](System.String, System.String, Microsoft.Azure.Cosmos.QueryRequestOptions)": {
          "Type": "Method",
          "Attributes": [],
          "MethodInfo": "Microsoft.Azure.Cosmos.FeedIterator`1[T] GetUserDefinedFunctionQueryIterator[T](System.String, System.String, Microsoft.Azure.Cosmos.QueryRequestOptions)"
        },
        "System.Threading.Tasks.Task`1[Microsoft.Azure.Cosmos.ResponseMessage] ExecuteStoredProcedureStreamAsync(System.String, Microsoft.Azure.Cosmos.PartitionKey, System.Object[], Microsoft.Azure.Cosmos.Scripts.StoredProcedureRequestOptions, System.Threading.CancellationToken)": {
          "Type": "Method",
          "Attributes": [],
          "MethodInfo": "System.Threading.Tasks.Task`1[Microsoft.Azure.Cosmos.ResponseMessage] ExecuteStoredProcedureStreamAsync(System.String, Microsoft.Azure.Cosmos.PartitionKey, System.Object[], Microsoft.Azure.Cosmos.Scripts.StoredProcedureRequestOptions, System.Threading.CancellationToken)"
        },
        "System.Threading.Tasks.Task`1[Microsoft.Azure.Cosmos.ResponseMessage] ExecuteStoredProcedureStreamAsync(System.String, System.IO.Stream, Microsoft.Azure.Cosmos.PartitionKey, Microsoft.Azure.Cosmos.Scripts.StoredProcedureRequestOptions, System.Threading.CancellationToken)": {
          "Type": "Method",
          "Attributes": [],
          "MethodInfo": "System.Threading.Tasks.Task`1[Microsoft.Azure.Cosmos.ResponseMessage] ExecuteStoredProcedureStreamAsync(System.String, System.IO.Stream, Microsoft.Azure.Cosmos.PartitionKey, Microsoft.Azure.Cosmos.Scripts.StoredProcedureRequestOptions, System.Threading.CancellationToken)"
        },
        "System.Threading.Tasks.Task`1[Microsoft.Azure.Cosmos.Scripts.StoredProcedureExecuteResponse`1[TOutput]] ExecuteStoredProcedureAsync[TOutput](System.String, Microsoft.Azure.Cosmos.PartitionKey, System.Object[], Microsoft.Azure.Cosmos.Scripts.StoredProcedureRequestOptions, System.Threading.CancellationToken)": {
          "Type": "Method",
          "Attributes": [],
          "MethodInfo": "System.Threading.Tasks.Task`1[Microsoft.Azure.Cosmos.Scripts.StoredProcedureExecuteResponse`1[TOutput]] ExecuteStoredProcedureAsync[TOutput](System.String, Microsoft.Azure.Cosmos.PartitionKey, System.Object[], Microsoft.Azure.Cosmos.Scripts.StoredProcedureRequestOptions, System.Threading.CancellationToken)"
        },
        "System.Threading.Tasks.Task`1[Microsoft.Azure.Cosmos.Scripts.StoredProcedureResponse] CreateStoredProcedureAsync(Microsoft.Azure.Cosmos.Scripts.StoredProcedureProperties, Microsoft.Azure.Cosmos.RequestOptions, System.Threading.CancellationToken)": {
          "Type": "Method",
          "Attributes": [],
          "MethodInfo": "System.Threading.Tasks.Task`1[Microsoft.Azure.Cosmos.Scripts.StoredProcedureResponse] CreateStoredProcedureAsync(Microsoft.Azure.Cosmos.Scripts.StoredProcedureProperties, Microsoft.Azure.Cosmos.RequestOptions, System.Threading.CancellationToken)"
        },
        "System.Threading.Tasks.Task`1[Microsoft.Azure.Cosmos.Scripts.StoredProcedureResponse] DeleteStoredProcedureAsync(System.String, Microsoft.Azure.Cosmos.RequestOptions, System.Threading.CancellationToken)": {
          "Type": "Method",
          "Attributes": [],
          "MethodInfo": "System.Threading.Tasks.Task`1[Microsoft.Azure.Cosmos.Scripts.StoredProcedureResponse] DeleteStoredProcedureAsync(System.String, Microsoft.Azure.Cosmos.RequestOptions, System.Threading.CancellationToken)"
        },
        "System.Threading.Tasks.Task`1[Microsoft.Azure.Cosmos.Scripts.StoredProcedureResponse] ReadStoredProcedureAsync(System.String, Microsoft.Azure.Cosmos.RequestOptions, System.Threading.CancellationToken)": {
          "Type": "Method",
          "Attributes": [],
          "MethodInfo": "System.Threading.Tasks.Task`1[Microsoft.Azure.Cosmos.Scripts.StoredProcedureResponse] ReadStoredProcedureAsync(System.String, Microsoft.Azure.Cosmos.RequestOptions, System.Threading.CancellationToken)"
        },
        "System.Threading.Tasks.Task`1[Microsoft.Azure.Cosmos.Scripts.StoredProcedureResponse] ReplaceStoredProcedureAsync(Microsoft.Azure.Cosmos.Scripts.StoredProcedureProperties, Microsoft.Azure.Cosmos.RequestOptions, System.Threading.CancellationToken)": {
          "Type": "Method",
          "Attributes": [],
          "MethodInfo": "System.Threading.Tasks.Task`1[Microsoft.Azure.Cosmos.Scripts.StoredProcedureResponse] ReplaceStoredProcedureAsync(Microsoft.Azure.Cosmos.Scripts.StoredProcedureProperties, Microsoft.Azure.Cosmos.RequestOptions, System.Threading.CancellationToken)"
        },
        "System.Threading.Tasks.Task`1[Microsoft.Azure.Cosmos.Scripts.TriggerResponse] CreateTriggerAsync(Microsoft.Azure.Cosmos.Scripts.TriggerProperties, Microsoft.Azure.Cosmos.RequestOptions, System.Threading.CancellationToken)": {
          "Type": "Method",
          "Attributes": [],
          "MethodInfo": "System.Threading.Tasks.Task`1[Microsoft.Azure.Cosmos.Scripts.TriggerResponse] CreateTriggerAsync(Microsoft.Azure.Cosmos.Scripts.TriggerProperties, Microsoft.Azure.Cosmos.RequestOptions, System.Threading.CancellationToken)"
        },
        "System.Threading.Tasks.Task`1[Microsoft.Azure.Cosmos.Scripts.TriggerResponse] DeleteTriggerAsync(System.String, Microsoft.Azure.Cosmos.RequestOptions, System.Threading.CancellationToken)": {
          "Type": "Method",
          "Attributes": [],
          "MethodInfo": "System.Threading.Tasks.Task`1[Microsoft.Azure.Cosmos.Scripts.TriggerResponse] DeleteTriggerAsync(System.String, Microsoft.Azure.Cosmos.RequestOptions, System.Threading.CancellationToken)"
        },
        "System.Threading.Tasks.Task`1[Microsoft.Azure.Cosmos.Scripts.TriggerResponse] ReadTriggerAsync(System.String, Microsoft.Azure.Cosmos.RequestOptions, System.Threading.CancellationToken)": {
          "Type": "Method",
          "Attributes": [],
          "MethodInfo": "System.Threading.Tasks.Task`1[Microsoft.Azure.Cosmos.Scripts.TriggerResponse] ReadTriggerAsync(System.String, Microsoft.Azure.Cosmos.RequestOptions, System.Threading.CancellationToken)"
        },
        "System.Threading.Tasks.Task`1[Microsoft.Azure.Cosmos.Scripts.TriggerResponse] ReplaceTriggerAsync(Microsoft.Azure.Cosmos.Scripts.TriggerProperties, Microsoft.Azure.Cosmos.RequestOptions, System.Threading.CancellationToken)": {
          "Type": "Method",
          "Attributes": [],
          "MethodInfo": "System.Threading.Tasks.Task`1[Microsoft.Azure.Cosmos.Scripts.TriggerResponse] ReplaceTriggerAsync(Microsoft.Azure.Cosmos.Scripts.TriggerProperties, Microsoft.Azure.Cosmos.RequestOptions, System.Threading.CancellationToken)"
        },
        "System.Threading.Tasks.Task`1[Microsoft.Azure.Cosmos.Scripts.UserDefinedFunctionResponse] CreateUserDefinedFunctionAsync(Microsoft.Azure.Cosmos.Scripts.UserDefinedFunctionProperties, Microsoft.Azure.Cosmos.RequestOptions, System.Threading.CancellationToken)": {
          "Type": "Method",
          "Attributes": [],
          "MethodInfo": "System.Threading.Tasks.Task`1[Microsoft.Azure.Cosmos.Scripts.UserDefinedFunctionResponse] CreateUserDefinedFunctionAsync(Microsoft.Azure.Cosmos.Scripts.UserDefinedFunctionProperties, Microsoft.Azure.Cosmos.RequestOptions, System.Threading.CancellationToken)"
        },
        "System.Threading.Tasks.Task`1[Microsoft.Azure.Cosmos.Scripts.UserDefinedFunctionResponse] DeleteUserDefinedFunctionAsync(System.String, Microsoft.Azure.Cosmos.RequestOptions, System.Threading.CancellationToken)": {
          "Type": "Method",
          "Attributes": [],
          "MethodInfo": "System.Threading.Tasks.Task`1[Microsoft.Azure.Cosmos.Scripts.UserDefinedFunctionResponse] DeleteUserDefinedFunctionAsync(System.String, Microsoft.Azure.Cosmos.RequestOptions, System.Threading.CancellationToken)"
        },
        "System.Threading.Tasks.Task`1[Microsoft.Azure.Cosmos.Scripts.UserDefinedFunctionResponse] ReadUserDefinedFunctionAsync(System.String, Microsoft.Azure.Cosmos.RequestOptions, System.Threading.CancellationToken)": {
          "Type": "Method",
          "Attributes": [],
          "MethodInfo": "System.Threading.Tasks.Task`1[Microsoft.Azure.Cosmos.Scripts.UserDefinedFunctionResponse] ReadUserDefinedFunctionAsync(System.String, Microsoft.Azure.Cosmos.RequestOptions, System.Threading.CancellationToken)"
        },
        "System.Threading.Tasks.Task`1[Microsoft.Azure.Cosmos.Scripts.UserDefinedFunctionResponse] ReplaceUserDefinedFunctionAsync(Microsoft.Azure.Cosmos.Scripts.UserDefinedFunctionProperties, Microsoft.Azure.Cosmos.RequestOptions, System.Threading.CancellationToken)": {
          "Type": "Method",
          "Attributes": [],
          "MethodInfo": "System.Threading.Tasks.Task`1[Microsoft.Azure.Cosmos.Scripts.UserDefinedFunctionResponse] ReplaceUserDefinedFunctionAsync(Microsoft.Azure.Cosmos.Scripts.UserDefinedFunctionProperties, Microsoft.Azure.Cosmos.RequestOptions, System.Threading.CancellationToken)"
        }
      },
      "NestedTypes": {}
    },
    "StoredProcedureExecuteResponse`1": {
      "Subclasses": {},
      "Members": {
        "Double get_RequestCharge()": {
          "Type": "Method",
          "Attributes": [],
          "MethodInfo": "Double get_RequestCharge()"
        },
        "Double RequestCharge": {
          "Type": "Property",
          "Attributes": [],
          "MethodInfo": null
        },
        "Microsoft.Azure.Cosmos.CosmosDiagnostics Diagnostics": {
          "Type": "Property",
          "Attributes": [],
          "MethodInfo": null
        },
        "Microsoft.Azure.Cosmos.CosmosDiagnostics get_Diagnostics()[System.Runtime.CompilerServices.CompilerGeneratedAttribute()]": {
          "Type": "Method",
          "Attributes": [
            "CompilerGeneratedAttribute"
          ],
          "MethodInfo": "Microsoft.Azure.Cosmos.CosmosDiagnostics get_Diagnostics()"
        },
        "Microsoft.Azure.Cosmos.Headers get_Headers()[System.Runtime.CompilerServices.CompilerGeneratedAttribute()]": {
          "Type": "Method",
          "Attributes": [
            "CompilerGeneratedAttribute"
          ],
          "MethodInfo": "Microsoft.Azure.Cosmos.Headers get_Headers()"
        },
        "Microsoft.Azure.Cosmos.Headers Headers": {
          "Type": "Property",
          "Attributes": [],
          "MethodInfo": null
        },
        "System.Net.HttpStatusCode get_StatusCode()[System.Runtime.CompilerServices.CompilerGeneratedAttribute()]": {
          "Type": "Method",
          "Attributes": [
            "CompilerGeneratedAttribute"
          ],
          "MethodInfo": "System.Net.HttpStatusCode get_StatusCode()"
        },
        "System.Net.HttpStatusCode StatusCode": {
          "Type": "Property",
          "Attributes": [],
          "MethodInfo": null
        },
        "System.String ActivityId": {
          "Type": "Property",
          "Attributes": [],
          "MethodInfo": null
        },
        "System.String ETag": {
          "Type": "Property",
          "Attributes": [],
          "MethodInfo": null
        },
        "System.String get_ActivityId()": {
          "Type": "Method",
          "Attributes": [],
          "MethodInfo": "System.String get_ActivityId()"
        },
        "System.String get_ETag()": {
          "Type": "Method",
          "Attributes": [],
          "MethodInfo": "System.String get_ETag()"
        },
        "System.String get_ScriptLog()": {
          "Type": "Method",
          "Attributes": [],
          "MethodInfo": "System.String get_ScriptLog()"
        },
        "System.String get_SessionToken()": {
          "Type": "Method",
          "Attributes": [],
          "MethodInfo": "System.String get_SessionToken()"
        },
        "System.String ScriptLog": {
          "Type": "Property",
          "Attributes": [],
          "MethodInfo": null
        },
        "System.String SessionToken": {
          "Type": "Property",
          "Attributes": [],
          "MethodInfo": null
        },
        "T get_Resource()[System.Runtime.CompilerServices.CompilerGeneratedAttribute()]": {
          "Type": "Method",
          "Attributes": [
            "CompilerGeneratedAttribute"
          ],
          "MethodInfo": "T get_Resource()"
        },
        "T Resource": {
          "Type": "Property",
          "Attributes": [],
          "MethodInfo": null
        }
      },
      "NestedTypes": {}
    },
    "StoredProcedureProperties": {
      "Subclasses": {},
      "Members": {
        "System.Nullable`1[System.DateTime] get_LastModified()[System.Runtime.CompilerServices.CompilerGeneratedAttribute()]": {
          "Type": "Method",
          "Attributes": [
            "CompilerGeneratedAttribute"
          ],
          "MethodInfo": "System.Nullable`1[System.DateTime] get_LastModified()"
        },
        "System.Nullable`1[System.DateTime] LastModified[Newtonsoft.Json.JsonConverterAttribute(typeof(Microsoft.Azure.Documents.UnixDateTimeConverter))]-[Newtonsoft.Json.JsonPropertyAttribute(NullValueHandling = 1, PropertyName = \"_ts\")]": {
          "Type": "Property",
          "Attributes": [
            "JsonConverterAttribute",
            "JsonPropertyAttribute"
          ],
          "MethodInfo": null
        },
        "System.String Body[Newtonsoft.Json.JsonPropertyAttribute(PropertyName = \"body\")]": {
          "Type": "Property",
          "Attributes": [
            "JsonPropertyAttribute"
          ],
          "MethodInfo": null
        },
        "System.String ETag[Newtonsoft.Json.JsonPropertyAttribute(NullValueHandling = 1, PropertyName = \"_etag\")]": {
          "Type": "Property",
          "Attributes": [
            "JsonPropertyAttribute"
          ],
          "MethodInfo": null
        },
        "System.String get_Body()": {
          "Type": "Method",
          "Attributes": [],
          "MethodInfo": "System.String get_Body()"
        },
        "System.String get_ETag()[System.Runtime.CompilerServices.CompilerGeneratedAttribute()]": {
          "Type": "Method",
          "Attributes": [
            "CompilerGeneratedAttribute"
          ],
          "MethodInfo": "System.String get_ETag()"
        },
        "System.String get_Id()": {
          "Type": "Method",
          "Attributes": [],
          "MethodInfo": "System.String get_Id()"
        },
        "System.String get_SelfLink()[System.Runtime.CompilerServices.CompilerGeneratedAttribute()]": {
          "Type": "Method",
          "Attributes": [
            "CompilerGeneratedAttribute"
          ],
          "MethodInfo": "System.String get_SelfLink()"
        },
        "System.String Id[Newtonsoft.Json.JsonPropertyAttribute(PropertyName = \"id\")]": {
          "Type": "Property",
          "Attributes": [
            "JsonPropertyAttribute"
          ],
          "MethodInfo": null
        },
        "System.String SelfLink[Newtonsoft.Json.JsonPropertyAttribute(NullValueHandling = 1, PropertyName = \"_self\")]": {
          "Type": "Property",
          "Attributes": [
            "JsonPropertyAttribute"
          ],
          "MethodInfo": null
        },
        "Void .ctor()": {
          "Type": "Constructor",
          "Attributes": [],
          "MethodInfo": "Void .ctor()"
        },
        "Void .ctor(System.String, System.String)": {
          "Type": "Constructor",
          "Attributes": [],
          "MethodInfo": "Void .ctor(System.String, System.String)"
        },
        "Void set_Body(System.String)": {
          "Type": "Method",
          "Attributes": [],
          "MethodInfo": "Void set_Body(System.String)"
        },
        "Void set_Id(System.String)": {
          "Type": "Method",
          "Attributes": [],
          "MethodInfo": "Void set_Id(System.String)"
        }
      },
      "NestedTypes": {}
    },
    "StoredProcedureRequestOptions": {
      "Subclasses": {},
      "Members": {
        "Boolean EnableScriptLogging": {
          "Type": "Property",
          "Attributes": [],
          "MethodInfo": null
        },
        "Boolean get_EnableScriptLogging()[System.Runtime.CompilerServices.CompilerGeneratedAttribute()]": {
          "Type": "Method",
          "Attributes": [
            "CompilerGeneratedAttribute"
          ],
          "MethodInfo": "Boolean get_EnableScriptLogging()"
        },
        "System.Nullable`1[Microsoft.Azure.Cosmos.ConsistencyLevel] ConsistencyLevel": {
          "Type": "Property",
          "Attributes": [],
          "MethodInfo": null
        },
        "System.Nullable`1[Microsoft.Azure.Cosmos.ConsistencyLevel] get_ConsistencyLevel()": {
          "Type": "Method",
          "Attributes": [],
          "MethodInfo": "System.Nullable`1[Microsoft.Azure.Cosmos.ConsistencyLevel] get_ConsistencyLevel()"
        },
        "System.String get_SessionToken()[System.Runtime.CompilerServices.CompilerGeneratedAttribute()]": {
          "Type": "Method",
          "Attributes": [
            "CompilerGeneratedAttribute"
          ],
          "MethodInfo": "System.String get_SessionToken()"
        },
        "System.String SessionToken": {
          "Type": "Property",
          "Attributes": [],
          "MethodInfo": null
        },
        "Void .ctor()": {
          "Type": "Constructor",
          "Attributes": [],
          "MethodInfo": "Void .ctor()"
        },
        "Void set_ConsistencyLevel(System.Nullable`1[Microsoft.Azure.Cosmos.ConsistencyLevel])": {
          "Type": "Method",
          "Attributes": [],
          "MethodInfo": "Void set_ConsistencyLevel(System.Nullable`1[Microsoft.Azure.Cosmos.ConsistencyLevel])"
        },
        "Void set_EnableScriptLogging(Boolean)[System.Runtime.CompilerServices.CompilerGeneratedAttribute()]": {
          "Type": "Method",
          "Attributes": [
            "CompilerGeneratedAttribute"
          ],
          "MethodInfo": "Void set_EnableScriptLogging(Boolean)"
        },
        "Void set_SessionToken(System.String)[System.Runtime.CompilerServices.CompilerGeneratedAttribute()]": {
          "Type": "Method",
          "Attributes": [
            "CompilerGeneratedAttribute"
          ],
          "MethodInfo": "Void set_SessionToken(System.String)"
        }
      },
      "NestedTypes": {}
    },
    "StoredProcedureResponse": {
      "Subclasses": {},
      "Members": {
        "Double get_RequestCharge()": {
          "Type": "Method",
          "Attributes": [],
          "MethodInfo": "Double get_RequestCharge()"
        },
        "Double RequestCharge": {
          "Type": "Property",
          "Attributes": [],
          "MethodInfo": null
        },
        "Microsoft.Azure.Cosmos.CosmosDiagnostics Diagnostics": {
          "Type": "Property",
          "Attributes": [],
          "MethodInfo": null
        },
        "Microsoft.Azure.Cosmos.CosmosDiagnostics get_Diagnostics()[System.Runtime.CompilerServices.CompilerGeneratedAttribute()]": {
          "Type": "Method",
          "Attributes": [
            "CompilerGeneratedAttribute"
          ],
          "MethodInfo": "Microsoft.Azure.Cosmos.CosmosDiagnostics get_Diagnostics()"
        },
        "Microsoft.Azure.Cosmos.Headers get_Headers()[System.Runtime.CompilerServices.CompilerGeneratedAttribute()]": {
          "Type": "Method",
          "Attributes": [
            "CompilerGeneratedAttribute"
          ],
          "MethodInfo": "Microsoft.Azure.Cosmos.Headers get_Headers()"
        },
        "Microsoft.Azure.Cosmos.Headers Headers": {
          "Type": "Property",
          "Attributes": [],
          "MethodInfo": null
        },
        "Microsoft.Azure.Cosmos.Scripts.StoredProcedureProperties get_Resource()[System.Runtime.CompilerServices.CompilerGeneratedAttribute()]": {
          "Type": "Method",
          "Attributes": [
            "CompilerGeneratedAttribute"
          ],
          "MethodInfo": "Microsoft.Azure.Cosmos.Scripts.StoredProcedureProperties get_Resource()"
        },
        "Microsoft.Azure.Cosmos.Scripts.StoredProcedureProperties op_Implicit(Microsoft.Azure.Cosmos.Scripts.StoredProcedureResponse)": {
          "Type": "Method",
          "Attributes": [],
          "MethodInfo": "Microsoft.Azure.Cosmos.Scripts.StoredProcedureProperties op_Implicit(Microsoft.Azure.Cosmos.Scripts.StoredProcedureResponse)"
        },
        "Microsoft.Azure.Cosmos.Scripts.StoredProcedureProperties Resource": {
          "Type": "Property",
          "Attributes": [],
          "MethodInfo": null
        },
        "System.Net.HttpStatusCode get_StatusCode()[System.Runtime.CompilerServices.CompilerGeneratedAttribute()]": {
          "Type": "Method",
          "Attributes": [
            "CompilerGeneratedAttribute"
          ],
          "MethodInfo": "System.Net.HttpStatusCode get_StatusCode()"
        },
        "System.Net.HttpStatusCode StatusCode": {
          "Type": "Property",
          "Attributes": [],
          "MethodInfo": null
        },
        "System.String ActivityId": {
          "Type": "Property",
          "Attributes": [],
          "MethodInfo": null
        },
        "System.String ETag": {
          "Type": "Property",
          "Attributes": [],
          "MethodInfo": null
        },
        "System.String get_ActivityId()": {
          "Type": "Method",
          "Attributes": [],
          "MethodInfo": "System.String get_ActivityId()"
        },
        "System.String get_ETag()": {
          "Type": "Method",
          "Attributes": [],
          "MethodInfo": "System.String get_ETag()"
        },
        "System.String get_SessionToken()": {
          "Type": "Method",
          "Attributes": [],
          "MethodInfo": "System.String get_SessionToken()"
        },
        "System.String SessionToken": {
          "Type": "Property",
          "Attributes": [],
          "MethodInfo": null
        }
      },
      "NestedTypes": {}
    },
    "TriggerOperation": {
      "Subclasses": {},
      "Members": {
        "Int16 value__": {
          "Type": "Field",
          "Attributes": [],
          "MethodInfo": null
        },
        "Microsoft.Azure.Cosmos.Scripts.TriggerOperation All": {
          "Type": "Field",
          "Attributes": [],
          "MethodInfo": null
        },
        "Microsoft.Azure.Cosmos.Scripts.TriggerOperation Create": {
          "Type": "Field",
          "Attributes": [],
          "MethodInfo": null
        },
        "Microsoft.Azure.Cosmos.Scripts.TriggerOperation Delete": {
          "Type": "Field",
          "Attributes": [],
          "MethodInfo": null
        },
        "Microsoft.Azure.Cosmos.Scripts.TriggerOperation Replace": {
          "Type": "Field",
          "Attributes": [],
          "MethodInfo": null
        },
        "Microsoft.Azure.Cosmos.Scripts.TriggerOperation Update": {
          "Type": "Field",
          "Attributes": [],
          "MethodInfo": null
        }
      },
      "NestedTypes": {}
    },
    "TriggerProperties": {
      "Subclasses": {},
      "Members": {
        "Microsoft.Azure.Cosmos.Scripts.TriggerOperation get_TriggerOperation()[System.Runtime.CompilerServices.CompilerGeneratedAttribute()]": {
          "Type": "Method",
          "Attributes": [
            "CompilerGeneratedAttribute"
          ],
          "MethodInfo": "Microsoft.Azure.Cosmos.Scripts.TriggerOperation get_TriggerOperation()"
        },
        "Microsoft.Azure.Cosmos.Scripts.TriggerOperation TriggerOperation[Newtonsoft.Json.JsonConverterAttribute(typeof(Newtonsoft.Json.Converters.StringEnumConverter))]-[Newtonsoft.Json.JsonPropertyAttribute(PropertyName = \"triggerOperation\")]": {
          "Type": "Property",
          "Attributes": [
            "JsonConverterAttribute",
            "JsonPropertyAttribute"
          ],
          "MethodInfo": null
        },
        "Microsoft.Azure.Cosmos.Scripts.TriggerType get_TriggerType()[System.Runtime.CompilerServices.CompilerGeneratedAttribute()]": {
          "Type": "Method",
          "Attributes": [
            "CompilerGeneratedAttribute"
          ],
          "MethodInfo": "Microsoft.Azure.Cosmos.Scripts.TriggerType get_TriggerType()"
        },
        "Microsoft.Azure.Cosmos.Scripts.TriggerType TriggerType[Newtonsoft.Json.JsonConverterAttribute(typeof(Newtonsoft.Json.Converters.StringEnumConverter))]-[Newtonsoft.Json.JsonPropertyAttribute(PropertyName = \"triggerType\")]": {
          "Type": "Property",
          "Attributes": [
            "JsonConverterAttribute",
            "JsonPropertyAttribute"
          ],
          "MethodInfo": null
        },
        "System.String Body[Newtonsoft.Json.JsonPropertyAttribute(PropertyName = \"body\")]": {
          "Type": "Property",
          "Attributes": [
            "JsonPropertyAttribute"
          ],
          "MethodInfo": null
        },
        "System.String ETag[Newtonsoft.Json.JsonPropertyAttribute(NullValueHandling = 1, PropertyName = \"_etag\")]": {
          "Type": "Property",
          "Attributes": [
            "JsonPropertyAttribute"
          ],
          "MethodInfo": null
        },
        "System.String get_Body()[System.Runtime.CompilerServices.CompilerGeneratedAttribute()]": {
          "Type": "Method",
          "Attributes": [
            "CompilerGeneratedAttribute"
          ],
          "MethodInfo": "System.String get_Body()"
        },
        "System.String get_ETag()[System.Runtime.CompilerServices.CompilerGeneratedAttribute()]": {
          "Type": "Method",
          "Attributes": [
            "CompilerGeneratedAttribute"
          ],
          "MethodInfo": "System.String get_ETag()"
        },
        "System.String get_Id()[System.Runtime.CompilerServices.CompilerGeneratedAttribute()]": {
          "Type": "Method",
          "Attributes": [
            "CompilerGeneratedAttribute"
          ],
          "MethodInfo": "System.String get_Id()"
        },
        "System.String get_SelfLink()[System.Runtime.CompilerServices.CompilerGeneratedAttribute()]": {
          "Type": "Method",
          "Attributes": [
            "CompilerGeneratedAttribute"
          ],
          "MethodInfo": "System.String get_SelfLink()"
        },
        "System.String Id[Newtonsoft.Json.JsonPropertyAttribute(PropertyName = \"id\")]": {
          "Type": "Property",
          "Attributes": [
            "JsonPropertyAttribute"
          ],
          "MethodInfo": null
        },
        "System.String SelfLink[Newtonsoft.Json.JsonPropertyAttribute(NullValueHandling = 1, PropertyName = \"_self\")]": {
          "Type": "Property",
          "Attributes": [
            "JsonPropertyAttribute"
          ],
          "MethodInfo": null
        },
        "Void .ctor()": {
          "Type": "Constructor",
          "Attributes": [],
          "MethodInfo": "Void .ctor()"
        },
        "Void set_Body(System.String)[System.Runtime.CompilerServices.CompilerGeneratedAttribute()]": {
          "Type": "Method",
          "Attributes": [
            "CompilerGeneratedAttribute"
          ],
          "MethodInfo": "Void set_Body(System.String)"
        },
        "Void set_Id(System.String)[System.Runtime.CompilerServices.CompilerGeneratedAttribute()]": {
          "Type": "Method",
          "Attributes": [
            "CompilerGeneratedAttribute"
          ],
          "MethodInfo": "Void set_Id(System.String)"
        },
        "Void set_TriggerOperation(Microsoft.Azure.Cosmos.Scripts.TriggerOperation)[System.Runtime.CompilerServices.CompilerGeneratedAttribute()]": {
          "Type": "Method",
          "Attributes": [
            "CompilerGeneratedAttribute"
          ],
          "MethodInfo": "Void set_TriggerOperation(Microsoft.Azure.Cosmos.Scripts.TriggerOperation)"
        },
        "Void set_TriggerType(Microsoft.Azure.Cosmos.Scripts.TriggerType)[System.Runtime.CompilerServices.CompilerGeneratedAttribute()]": {
          "Type": "Method",
          "Attributes": [
            "CompilerGeneratedAttribute"
          ],
          "MethodInfo": "Void set_TriggerType(Microsoft.Azure.Cosmos.Scripts.TriggerType)"
        }
      },
      "NestedTypes": {}
    },
    "TriggerResponse": {
      "Subclasses": {},
      "Members": {
        "Double get_RequestCharge()": {
          "Type": "Method",
          "Attributes": [],
          "MethodInfo": "Double get_RequestCharge()"
        },
        "Double RequestCharge": {
          "Type": "Property",
          "Attributes": [],
          "MethodInfo": null
        },
        "Microsoft.Azure.Cosmos.CosmosDiagnostics Diagnostics": {
          "Type": "Property",
          "Attributes": [],
          "MethodInfo": null
        },
        "Microsoft.Azure.Cosmos.CosmosDiagnostics get_Diagnostics()[System.Runtime.CompilerServices.CompilerGeneratedAttribute()]": {
          "Type": "Method",
          "Attributes": [
            "CompilerGeneratedAttribute"
          ],
          "MethodInfo": "Microsoft.Azure.Cosmos.CosmosDiagnostics get_Diagnostics()"
        },
        "Microsoft.Azure.Cosmos.Headers get_Headers()[System.Runtime.CompilerServices.CompilerGeneratedAttribute()]": {
          "Type": "Method",
          "Attributes": [
            "CompilerGeneratedAttribute"
          ],
          "MethodInfo": "Microsoft.Azure.Cosmos.Headers get_Headers()"
        },
        "Microsoft.Azure.Cosmos.Headers Headers": {
          "Type": "Property",
          "Attributes": [],
          "MethodInfo": null
        },
        "Microsoft.Azure.Cosmos.Scripts.TriggerProperties get_Resource()[System.Runtime.CompilerServices.CompilerGeneratedAttribute()]": {
          "Type": "Method",
          "Attributes": [
            "CompilerGeneratedAttribute"
          ],
          "MethodInfo": "Microsoft.Azure.Cosmos.Scripts.TriggerProperties get_Resource()"
        },
        "Microsoft.Azure.Cosmos.Scripts.TriggerProperties op_Implicit(Microsoft.Azure.Cosmos.Scripts.TriggerResponse)": {
          "Type": "Method",
          "Attributes": [],
          "MethodInfo": "Microsoft.Azure.Cosmos.Scripts.TriggerProperties op_Implicit(Microsoft.Azure.Cosmos.Scripts.TriggerResponse)"
        },
        "Microsoft.Azure.Cosmos.Scripts.TriggerProperties Resource": {
          "Type": "Property",
          "Attributes": [],
          "MethodInfo": null
        },
        "System.Net.HttpStatusCode get_StatusCode()[System.Runtime.CompilerServices.CompilerGeneratedAttribute()]": {
          "Type": "Method",
          "Attributes": [
            "CompilerGeneratedAttribute"
          ],
          "MethodInfo": "System.Net.HttpStatusCode get_StatusCode()"
        },
        "System.Net.HttpStatusCode StatusCode": {
          "Type": "Property",
          "Attributes": [],
          "MethodInfo": null
        },
        "System.String ActivityId": {
          "Type": "Property",
          "Attributes": [],
          "MethodInfo": null
        },
        "System.String ETag": {
          "Type": "Property",
          "Attributes": [],
          "MethodInfo": null
        },
        "System.String get_ActivityId()": {
          "Type": "Method",
          "Attributes": [],
          "MethodInfo": "System.String get_ActivityId()"
        },
        "System.String get_ETag()": {
          "Type": "Method",
          "Attributes": [],
          "MethodInfo": "System.String get_ETag()"
        }
      },
      "NestedTypes": {}
    },
    "TriggerType": {
      "Subclasses": {},
      "Members": {
        "Byte value__": {
          "Type": "Field",
          "Attributes": [],
          "MethodInfo": null
        },
        "Microsoft.Azure.Cosmos.Scripts.TriggerType Post": {
          "Type": "Field",
          "Attributes": [],
          "MethodInfo": null
        },
        "Microsoft.Azure.Cosmos.Scripts.TriggerType Pre": {
          "Type": "Field",
          "Attributes": [],
          "MethodInfo": null
        }
      },
      "NestedTypes": {}
    },
    "UserDefinedFunctionProperties": {
      "Subclasses": {},
      "Members": {
        "System.String Body[Newtonsoft.Json.JsonPropertyAttribute(PropertyName = \"body\")]": {
          "Type": "Property",
          "Attributes": [
            "JsonPropertyAttribute"
          ],
          "MethodInfo": null
        },
        "System.String ETag[Newtonsoft.Json.JsonPropertyAttribute(NullValueHandling = 1, PropertyName = \"_etag\")]": {
          "Type": "Property",
          "Attributes": [
            "JsonPropertyAttribute"
          ],
          "MethodInfo": null
        },
        "System.String get_Body()[System.Runtime.CompilerServices.CompilerGeneratedAttribute()]": {
          "Type": "Method",
          "Attributes": [
            "CompilerGeneratedAttribute"
          ],
          "MethodInfo": "System.String get_Body()"
        },
        "System.String get_ETag()[System.Runtime.CompilerServices.CompilerGeneratedAttribute()]": {
          "Type": "Method",
          "Attributes": [
            "CompilerGeneratedAttribute"
          ],
          "MethodInfo": "System.String get_ETag()"
        },
        "System.String get_Id()[System.Runtime.CompilerServices.CompilerGeneratedAttribute()]": {
          "Type": "Method",
          "Attributes": [
            "CompilerGeneratedAttribute"
          ],
          "MethodInfo": "System.String get_Id()"
        },
        "System.String get_SelfLink()[System.Runtime.CompilerServices.CompilerGeneratedAttribute()]": {
          "Type": "Method",
          "Attributes": [
            "CompilerGeneratedAttribute"
          ],
          "MethodInfo": "System.String get_SelfLink()"
        },
        "System.String Id[Newtonsoft.Json.JsonPropertyAttribute(PropertyName = \"id\")]": {
          "Type": "Property",
          "Attributes": [
            "JsonPropertyAttribute"
          ],
          "MethodInfo": null
        },
        "System.String SelfLink[Newtonsoft.Json.JsonPropertyAttribute(NullValueHandling = 1, PropertyName = \"_self\")]": {
          "Type": "Property",
          "Attributes": [
            "JsonPropertyAttribute"
          ],
          "MethodInfo": null
        },
        "Void .ctor()": {
          "Type": "Constructor",
          "Attributes": [],
          "MethodInfo": "Void .ctor()"
        },
        "Void set_Body(System.String)[System.Runtime.CompilerServices.CompilerGeneratedAttribute()]": {
          "Type": "Method",
          "Attributes": [
            "CompilerGeneratedAttribute"
          ],
          "MethodInfo": "Void set_Body(System.String)"
        },
        "Void set_Id(System.String)[System.Runtime.CompilerServices.CompilerGeneratedAttribute()]": {
          "Type": "Method",
          "Attributes": [
            "CompilerGeneratedAttribute"
          ],
          "MethodInfo": "Void set_Id(System.String)"
        }
      },
      "NestedTypes": {}
    },
    "UserDefinedFunctionResponse": {
      "Subclasses": {},
      "Members": {
        "Double get_RequestCharge()": {
          "Type": "Method",
          "Attributes": [],
          "MethodInfo": "Double get_RequestCharge()"
        },
        "Double RequestCharge": {
          "Type": "Property",
          "Attributes": [],
          "MethodInfo": null
        },
        "Microsoft.Azure.Cosmos.CosmosDiagnostics Diagnostics": {
          "Type": "Property",
          "Attributes": [],
          "MethodInfo": null
        },
        "Microsoft.Azure.Cosmos.CosmosDiagnostics get_Diagnostics()[System.Runtime.CompilerServices.CompilerGeneratedAttribute()]": {
          "Type": "Method",
          "Attributes": [
            "CompilerGeneratedAttribute"
          ],
          "MethodInfo": "Microsoft.Azure.Cosmos.CosmosDiagnostics get_Diagnostics()"
        },
        "Microsoft.Azure.Cosmos.Headers get_Headers()[System.Runtime.CompilerServices.CompilerGeneratedAttribute()]": {
          "Type": "Method",
          "Attributes": [
            "CompilerGeneratedAttribute"
          ],
          "MethodInfo": "Microsoft.Azure.Cosmos.Headers get_Headers()"
        },
        "Microsoft.Azure.Cosmos.Headers Headers": {
          "Type": "Property",
          "Attributes": [],
          "MethodInfo": null
        },
        "Microsoft.Azure.Cosmos.Scripts.UserDefinedFunctionProperties get_Resource()[System.Runtime.CompilerServices.CompilerGeneratedAttribute()]": {
          "Type": "Method",
          "Attributes": [
            "CompilerGeneratedAttribute"
          ],
          "MethodInfo": "Microsoft.Azure.Cosmos.Scripts.UserDefinedFunctionProperties get_Resource()"
        },
        "Microsoft.Azure.Cosmos.Scripts.UserDefinedFunctionProperties op_Implicit(Microsoft.Azure.Cosmos.Scripts.UserDefinedFunctionResponse)": {
          "Type": "Method",
          "Attributes": [],
          "MethodInfo": "Microsoft.Azure.Cosmos.Scripts.UserDefinedFunctionProperties op_Implicit(Microsoft.Azure.Cosmos.Scripts.UserDefinedFunctionResponse)"
        },
        "Microsoft.Azure.Cosmos.Scripts.UserDefinedFunctionProperties Resource": {
          "Type": "Property",
          "Attributes": [],
          "MethodInfo": null
        },
        "System.Net.HttpStatusCode get_StatusCode()[System.Runtime.CompilerServices.CompilerGeneratedAttribute()]": {
          "Type": "Method",
          "Attributes": [
            "CompilerGeneratedAttribute"
          ],
          "MethodInfo": "System.Net.HttpStatusCode get_StatusCode()"
        },
        "System.Net.HttpStatusCode StatusCode": {
          "Type": "Property",
          "Attributes": [],
          "MethodInfo": null
        },
        "System.String ActivityId": {
          "Type": "Property",
          "Attributes": [],
          "MethodInfo": null
        },
        "System.String ETag": {
          "Type": "Property",
          "Attributes": [],
          "MethodInfo": null
        },
        "System.String get_ActivityId()": {
          "Type": "Method",
          "Attributes": [],
          "MethodInfo": "System.String get_ActivityId()"
        },
        "System.String get_ETag()": {
          "Type": "Method",
          "Attributes": [],
          "MethodInfo": "System.String get_ETag()"
        }
      },
      "NestedTypes": {}
    },
    "BoundingBox": {
      "Subclasses": {},
      "Members": {
        "Boolean Equals(Microsoft.Azure.Cosmos.Spatial.BoundingBox)": {
          "Type": "Method",
          "Attributes": [],
          "MethodInfo": "Boolean Equals(Microsoft.Azure.Cosmos.Spatial.BoundingBox)"
        },
        "Boolean Equals(System.Object)": {
          "Type": "Method",
          "Attributes": [],
          "MethodInfo": "Boolean Equals(System.Object)"
        },
        "Int32 GetHashCode()": {
          "Type": "Method",
          "Attributes": [],
          "MethodInfo": "Int32 GetHashCode()"
        },
        "Microsoft.Azure.Cosmos.Spatial.Position get_Max()[System.Runtime.CompilerServices.CompilerGeneratedAttribute()]": {
          "Type": "Method",
          "Attributes": [
            "CompilerGeneratedAttribute"
          ],
          "MethodInfo": "Microsoft.Azure.Cosmos.Spatial.Position get_Max()"
        },
        "Microsoft.Azure.Cosmos.Spatial.Position get_Min()[System.Runtime.CompilerServices.CompilerGeneratedAttribute()]": {
          "Type": "Method",
          "Attributes": [
            "CompilerGeneratedAttribute"
          ],
          "MethodInfo": "Microsoft.Azure.Cosmos.Spatial.Position get_Min()"
        },
        "Microsoft.Azure.Cosmos.Spatial.Position Max[System.Runtime.Serialization.DataMemberAttribute(Name = \"max\")]": {
          "Type": "Property",
          "Attributes": [
            "DataMemberAttribute"
          ],
          "MethodInfo": null
        },
        "Microsoft.Azure.Cosmos.Spatial.Position Min[System.Runtime.Serialization.DataMemberAttribute(Name = \"min\")]": {
          "Type": "Property",
          "Attributes": [
            "DataMemberAttribute"
          ],
          "MethodInfo": null
        },
        "Void .ctor(Microsoft.Azure.Cosmos.Spatial.Position, Microsoft.Azure.Cosmos.Spatial.Position)": {
          "Type": "Constructor",
          "Attributes": [],
          "MethodInfo": "Void .ctor(Microsoft.Azure.Cosmos.Spatial.Position, Microsoft.Azure.Cosmos.Spatial.Position)"
        }
      },
      "NestedTypes": {}
    },
    "Crs": {
      "Subclasses": {
        "LinkedCrs": {
          "Subclasses": {},
          "Members": {
            "Boolean Equals(Microsoft.Azure.Cosmos.Spatial.LinkedCrs)": {
              "Type": "Method",
              "Attributes": [],
              "MethodInfo": "Boolean Equals(Microsoft.Azure.Cosmos.Spatial.LinkedCrs)"
            },
            "Boolean Equals(System.Object)": {
              "Type": "Method",
              "Attributes": [],
              "MethodInfo": "Boolean Equals(System.Object)"
            },
            "Int32 GetHashCode()": {
              "Type": "Method",
              "Attributes": [],
              "MethodInfo": "Int32 GetHashCode()"
            },
            "System.String get_Href()[System.Runtime.CompilerServices.CompilerGeneratedAttribute()]": {
              "Type": "Method",
              "Attributes": [
                "CompilerGeneratedAttribute"
              ],
              "MethodInfo": "System.String get_Href()"
            },
            "System.String get_HrefType()[System.Runtime.CompilerServices.CompilerGeneratedAttribute()]": {
              "Type": "Method",
              "Attributes": [
                "CompilerGeneratedAttribute"
              ],
              "MethodInfo": "System.String get_HrefType()"
            },
            "System.String Href[System.Runtime.Serialization.DataMemberAttribute(Name = \"href\")]": {
              "Type": "Property",
              "Attributes": [
                "DataMemberAttribute"
              ],
              "MethodInfo": null
            },
            "System.String HrefType[System.Runtime.Serialization.DataMemberAttribute(Name = \"hrefType\")]": {
              "Type": "Property",
              "Attributes": [
                "DataMemberAttribute"
              ],
              "MethodInfo": null
            }
          },
          "NestedTypes": {}
        },
        "NamedCrs": {
          "Subclasses": {},
          "Members": {
            "Boolean Equals(Microsoft.Azure.Cosmos.Spatial.NamedCrs)": {
              "Type": "Method",
              "Attributes": [],
              "MethodInfo": "Boolean Equals(Microsoft.Azure.Cosmos.Spatial.NamedCrs)"
            },
            "Boolean Equals(System.Object)": {
              "Type": "Method",
              "Attributes": [],
              "MethodInfo": "Boolean Equals(System.Object)"
            },
            "Int32 GetHashCode()": {
              "Type": "Method",
              "Attributes": [],
              "MethodInfo": "Int32 GetHashCode()"
            },
            "System.String get_Name()[System.Runtime.CompilerServices.CompilerGeneratedAttribute()]": {
              "Type": "Method",
              "Attributes": [
                "CompilerGeneratedAttribute"
              ],
              "MethodInfo": "System.String get_Name()"
            },
            "System.String Name[System.Runtime.Serialization.DataMemberAttribute(Name = \"name\")]": {
              "Type": "Property",
              "Attributes": [
                "DataMemberAttribute"
              ],
              "MethodInfo": null
            }
          },
          "NestedTypes": {}
        }
      },
      "Members": {
        "Microsoft.Azure.Cosmos.Spatial.Crs Default": {
          "Type": "Property",
          "Attributes": [],
          "MethodInfo": null
        },
        "Microsoft.Azure.Cosmos.Spatial.Crs get_Default()": {
          "Type": "Method",
          "Attributes": [],
          "MethodInfo": "Microsoft.Azure.Cosmos.Spatial.Crs get_Default()"
        },
        "Microsoft.Azure.Cosmos.Spatial.Crs get_Unspecified()": {
          "Type": "Method",
          "Attributes": [],
          "MethodInfo": "Microsoft.Azure.Cosmos.Spatial.Crs get_Unspecified()"
        },
        "Microsoft.Azure.Cosmos.Spatial.Crs Unspecified": {
          "Type": "Property",
          "Attributes": [],
          "MethodInfo": null
        },
        "Microsoft.Azure.Cosmos.Spatial.CrsType get_Type()[System.Runtime.CompilerServices.CompilerGeneratedAttribute()]": {
          "Type": "Method",
          "Attributes": [
            "CompilerGeneratedAttribute"
          ],
          "MethodInfo": "Microsoft.Azure.Cosmos.Spatial.CrsType get_Type()"
        },
        "Microsoft.Azure.Cosmos.Spatial.CrsType Type[System.Runtime.Serialization.DataMemberAttribute(Name = \"type\")]": {
          "Type": "Property",
          "Attributes": [
            "DataMemberAttribute"
          ],
          "MethodInfo": null
        },
        "Microsoft.Azure.Cosmos.Spatial.LinkedCrs Linked(System.String)": {
          "Type": "Method",
          "Attributes": [],
          "MethodInfo": "Microsoft.Azure.Cosmos.Spatial.LinkedCrs Linked(System.String)"
        },
        "Microsoft.Azure.Cosmos.Spatial.LinkedCrs Linked(System.String, System.String)": {
          "Type": "Method",
          "Attributes": [],
          "MethodInfo": "Microsoft.Azure.Cosmos.Spatial.LinkedCrs Linked(System.String, System.String)"
        },
        "Microsoft.Azure.Cosmos.Spatial.NamedCrs Named(System.String)": {
          "Type": "Method",
          "Attributes": [],
          "MethodInfo": "Microsoft.Azure.Cosmos.Spatial.NamedCrs Named(System.String)"
        }
      },
      "NestedTypes": {}
    },
    "CrsType": {
      "Subclasses": {},
      "Members": {
        "Int32 value__": {
          "Type": "Field",
          "Attributes": [],
          "MethodInfo": null
        },
        "Microsoft.Azure.Cosmos.Spatial.CrsType Linked": {
          "Type": "Field",
          "Attributes": [],
          "MethodInfo": null
        },
        "Microsoft.Azure.Cosmos.Spatial.CrsType Named": {
          "Type": "Field",
          "Attributes": [],
          "MethodInfo": null
        },
        "Microsoft.Azure.Cosmos.Spatial.CrsType Unspecified": {
          "Type": "Field",
          "Attributes": [],
          "MethodInfo": null
        }
      },
      "NestedTypes": {}
    },
    "Geometry": {
      "Subclasses": {
        "LineString": {
          "Subclasses": {},
          "Members": {
            "Boolean Equals(Microsoft.Azure.Cosmos.Spatial.LineString)": {
              "Type": "Method",
              "Attributes": [],
              "MethodInfo": "Boolean Equals(Microsoft.Azure.Cosmos.Spatial.LineString)"
            },
            "Boolean Equals(System.Object)": {
              "Type": "Method",
              "Attributes": [],
              "MethodInfo": "Boolean Equals(System.Object)"
            },
            "Int32 GetHashCode()": {
              "Type": "Method",
              "Attributes": [],
              "MethodInfo": "Int32 GetHashCode()"
            },
            "System.Collections.ObjectModel.ReadOnlyCollection`1[Microsoft.Azure.Cosmos.Spatial.Position] get_Positions()[System.Runtime.CompilerServices.CompilerGeneratedAttribute()]": {
              "Type": "Method",
              "Attributes": [
                "CompilerGeneratedAttribute"
              ],
              "MethodInfo": "System.Collections.ObjectModel.ReadOnlyCollection`1[Microsoft.Azure.Cosmos.Spatial.Position] get_Positions()"
            },
            "System.Collections.ObjectModel.ReadOnlyCollection`1[Microsoft.Azure.Cosmos.Spatial.Position] Positions[System.Runtime.Serialization.DataMemberAttribute(Name = \"coordinates\")]-[Newtonsoft.Json.JsonPropertyAttribute(\"coordinates\", Order = 1, Required = 2)]": {
              "Type": "Property",
              "Attributes": [
                "DataMemberAttribute",
                "JsonPropertyAttribute"
              ],
              "MethodInfo": null
            },
            "Void .ctor(System.Collections.Generic.IList`1[Microsoft.Azure.Cosmos.Spatial.Position])": {
              "Type": "Constructor",
              "Attributes": [],
              "MethodInfo": "Void .ctor(System.Collections.Generic.IList`1[Microsoft.Azure.Cosmos.Spatial.Position])"
            },
            "Void .ctor(System.Collections.Generic.IList`1[Microsoft.Azure.Cosmos.Spatial.Position], Microsoft.Azure.Cosmos.Spatial.GeometryParams)": {
              "Type": "Constructor",
              "Attributes": [],
              "MethodInfo": "Void .ctor(System.Collections.Generic.IList`1[Microsoft.Azure.Cosmos.Spatial.Position], Microsoft.Azure.Cosmos.Spatial.GeometryParams)"
            }
          },
          "NestedTypes": {}
        },
        "MultiPolygon": {
          "Subclasses": {},
          "Members": {
            "Boolean Equals(Microsoft.Azure.Cosmos.Spatial.MultiPolygon)": {
              "Type": "Method",
              "Attributes": [],
              "MethodInfo": "Boolean Equals(Microsoft.Azure.Cosmos.Spatial.MultiPolygon)"
            },
            "Boolean Equals(System.Object)": {
              "Type": "Method",
              "Attributes": [],
              "MethodInfo": "Boolean Equals(System.Object)"
            },
            "Int32 GetHashCode()": {
              "Type": "Method",
              "Attributes": [],
              "MethodInfo": "Int32 GetHashCode()"
            },
            "System.Collections.ObjectModel.ReadOnlyCollection`1[Microsoft.Azure.Cosmos.Spatial.PolygonCoordinates] get_Polygons()[System.Runtime.CompilerServices.CompilerGeneratedAttribute()]": {
              "Type": "Method",
              "Attributes": [
                "CompilerGeneratedAttribute"
              ],
              "MethodInfo": "System.Collections.ObjectModel.ReadOnlyCollection`1[Microsoft.Azure.Cosmos.Spatial.PolygonCoordinates] get_Polygons()"
            },
            "System.Collections.ObjectModel.ReadOnlyCollection`1[Microsoft.Azure.Cosmos.Spatial.PolygonCoordinates] Polygons[System.Runtime.Serialization.DataMemberAttribute(Name = \"coordinates\")]-[Newtonsoft.Json.JsonPropertyAttribute(\"coordinates\", Order = 1, Required = 2)]": {
              "Type": "Property",
              "Attributes": [
                "DataMemberAttribute",
                "JsonPropertyAttribute"
              ],
              "MethodInfo": null
            },
            "Void .ctor(System.Collections.Generic.IList`1[Microsoft.Azure.Cosmos.Spatial.PolygonCoordinates])": {
              "Type": "Constructor",
              "Attributes": [],
              "MethodInfo": "Void .ctor(System.Collections.Generic.IList`1[Microsoft.Azure.Cosmos.Spatial.PolygonCoordinates])"
            },
            "Void .ctor(System.Collections.Generic.IList`1[Microsoft.Azure.Cosmos.Spatial.PolygonCoordinates], Microsoft.Azure.Cosmos.Spatial.GeometryParams)": {
              "Type": "Constructor",
              "Attributes": [],
              "MethodInfo": "Void .ctor(System.Collections.Generic.IList`1[Microsoft.Azure.Cosmos.Spatial.PolygonCoordinates], Microsoft.Azure.Cosmos.Spatial.GeometryParams)"
            }
          },
          "NestedTypes": {}
        },
        "Point": {
          "Subclasses": {},
          "Members": {
            "Boolean Equals(Microsoft.Azure.Cosmos.Spatial.Point)": {
              "Type": "Method",
              "Attributes": [],
              "MethodInfo": "Boolean Equals(Microsoft.Azure.Cosmos.Spatial.Point)"
            },
            "Boolean Equals(System.Object)": {
              "Type": "Method",
              "Attributes": [],
              "MethodInfo": "Boolean Equals(System.Object)"
            },
            "Int32 GetHashCode()": {
              "Type": "Method",
              "Attributes": [],
              "MethodInfo": "Int32 GetHashCode()"
            },
            "Microsoft.Azure.Cosmos.Spatial.Position get_Position()[System.Runtime.CompilerServices.CompilerGeneratedAttribute()]": {
              "Type": "Method",
              "Attributes": [
                "CompilerGeneratedAttribute"
              ],
              "MethodInfo": "Microsoft.Azure.Cosmos.Spatial.Position get_Position()"
            },
            "Microsoft.Azure.Cosmos.Spatial.Position Position[System.Runtime.Serialization.DataMemberAttribute(Name = \"coordinates\")]-[Newtonsoft.Json.JsonPropertyAttribute(\"coordinates\", Order = 1, Required = 2)]": {
              "Type": "Property",
              "Attributes": [
                "DataMemberAttribute",
                "JsonPropertyAttribute"
              ],
              "MethodInfo": null
            },
            "Void .ctor(Double, Double)": {
              "Type": "Constructor",
              "Attributes": [],
              "MethodInfo": "Void .ctor(Double, Double)"
            },
            "Void .ctor(Microsoft.Azure.Cosmos.Spatial.Position)": {
              "Type": "Constructor",
              "Attributes": [],
              "MethodInfo": "Void .ctor(Microsoft.Azure.Cosmos.Spatial.Position)"
            },
            "Void .ctor(Microsoft.Azure.Cosmos.Spatial.Position, Microsoft.Azure.Cosmos.Spatial.GeometryParams)": {
              "Type": "Constructor",
              "Attributes": [],
              "MethodInfo": "Void .ctor(Microsoft.Azure.Cosmos.Spatial.Position, Microsoft.Azure.Cosmos.Spatial.GeometryParams)"
            }
          },
          "NestedTypes": {}
        },
        "Polygon": {
          "Subclasses": {},
          "Members": {
            "Boolean Equals(Microsoft.Azure.Cosmos.Spatial.Polygon)": {
              "Type": "Method",
              "Attributes": [],
              "MethodInfo": "Boolean Equals(Microsoft.Azure.Cosmos.Spatial.Polygon)"
            },
            "Boolean Equals(System.Object)": {
              "Type": "Method",
              "Attributes": [],
              "MethodInfo": "Boolean Equals(System.Object)"
            },
            "Int32 GetHashCode()": {
              "Type": "Method",
              "Attributes": [],
              "MethodInfo": "Int32 GetHashCode()"
            },
            "System.Collections.ObjectModel.ReadOnlyCollection`1[Microsoft.Azure.Cosmos.Spatial.LinearRing] get_Rings()[System.Runtime.CompilerServices.CompilerGeneratedAttribute()]": {
              "Type": "Method",
              "Attributes": [
                "CompilerGeneratedAttribute"
              ],
              "MethodInfo": "System.Collections.ObjectModel.ReadOnlyCollection`1[Microsoft.Azure.Cosmos.Spatial.LinearRing] get_Rings()"
            },
            "System.Collections.ObjectModel.ReadOnlyCollection`1[Microsoft.Azure.Cosmos.Spatial.LinearRing] Rings[System.Runtime.Serialization.DataMemberAttribute(Name = \"coordinates\")]-[Newtonsoft.Json.JsonPropertyAttribute(\"coordinates\", Order = 1, Required = 2)]": {
              "Type": "Property",
              "Attributes": [
                "DataMemberAttribute",
                "JsonPropertyAttribute"
              ],
              "MethodInfo": null
            },
            "Void .ctor(System.Collections.Generic.IList`1[Microsoft.Azure.Cosmos.Spatial.LinearRing])": {
              "Type": "Constructor",
              "Attributes": [],
              "MethodInfo": "Void .ctor(System.Collections.Generic.IList`1[Microsoft.Azure.Cosmos.Spatial.LinearRing])"
            },
            "Void .ctor(System.Collections.Generic.IList`1[Microsoft.Azure.Cosmos.Spatial.LinearRing], Microsoft.Azure.Cosmos.Spatial.GeometryParams)": {
              "Type": "Constructor",
              "Attributes": [],
              "MethodInfo": "Void .ctor(System.Collections.Generic.IList`1[Microsoft.Azure.Cosmos.Spatial.LinearRing], Microsoft.Azure.Cosmos.Spatial.GeometryParams)"
            },
            "Void .ctor(System.Collections.Generic.IList`1[Microsoft.Azure.Cosmos.Spatial.Position])": {
              "Type": "Constructor",
              "Attributes": [],
              "MethodInfo": "Void .ctor(System.Collections.Generic.IList`1[Microsoft.Azure.Cosmos.Spatial.Position])"
            }
          },
          "NestedTypes": {}
        }
      },
      "Members": {
        "Boolean Equals(System.Object)": {
          "Type": "Method",
          "Attributes": [],
          "MethodInfo": "Boolean Equals(System.Object)"
        },
        "Boolean Intersects(Microsoft.Azure.Cosmos.Spatial.Geometry)": {
          "Type": "Method",
          "Attributes": [],
          "MethodInfo": "Boolean Intersects(Microsoft.Azure.Cosmos.Spatial.Geometry)"
        },
        "Boolean IsValid()": {
          "Type": "Method",
          "Attributes": [],
          "MethodInfo": "Boolean IsValid()"
        },
        "Boolean Within(Microsoft.Azure.Cosmos.Spatial.Geometry)": {
          "Type": "Method",
          "Attributes": [],
          "MethodInfo": "Boolean Within(Microsoft.Azure.Cosmos.Spatial.Geometry)"
        },
        "Double Distance(Microsoft.Azure.Cosmos.Spatial.Geometry)": {
          "Type": "Method",
          "Attributes": [],
          "MethodInfo": "Double Distance(Microsoft.Azure.Cosmos.Spatial.Geometry)"
        },
        "Int32 GetHashCode()": {
          "Type": "Method",
          "Attributes": [],
          "MethodInfo": "Int32 GetHashCode()"
        },
        "Microsoft.Azure.Cosmos.Spatial.BoundingBox BoundingBox[System.Runtime.Serialization.DataMemberAttribute(Name = \"bbox\")]-[Newtonsoft.Json.JsonPropertyAttribute(\"bbox\", DefaultValueHandling = 1, Order = 3)]": {
          "Type": "Property",
          "Attributes": [
            "DataMemberAttribute",
            "JsonPropertyAttribute"
          ],
          "MethodInfo": null
        },
        "Microsoft.Azure.Cosmos.Spatial.BoundingBox get_BoundingBox()[System.Runtime.CompilerServices.CompilerGeneratedAttribute()]": {
          "Type": "Method",
          "Attributes": [
            "CompilerGeneratedAttribute"
          ],
          "MethodInfo": "Microsoft.Azure.Cosmos.Spatial.BoundingBox get_BoundingBox()"
        },
        "Microsoft.Azure.Cosmos.Spatial.Crs Crs": {
          "Type": "Property",
          "Attributes": [],
          "MethodInfo": null
        },
        "Microsoft.Azure.Cosmos.Spatial.Crs get_Crs()": {
          "Type": "Method",
          "Attributes": [],
          "MethodInfo": "Microsoft.Azure.Cosmos.Spatial.Crs get_Crs()"
        },
        "Microsoft.Azure.Cosmos.Spatial.GeometryType get_Type()[System.Runtime.CompilerServices.CompilerGeneratedAttribute()]": {
          "Type": "Method",
          "Attributes": [
            "CompilerGeneratedAttribute"
          ],
          "MethodInfo": "Microsoft.Azure.Cosmos.Spatial.GeometryType get_Type()"
        },
        "Microsoft.Azure.Cosmos.Spatial.GeometryType Type[System.Runtime.Serialization.DataMemberAttribute(Name = \"type\")]-[Newtonsoft.Json.JsonPropertyAttribute(\"type\", Order = 0, Required = 2)]-[Newtonsoft.Json.JsonConverterAttribute(typeof(Newtonsoft.Json.Converters.StringEnumConverter))]": {
          "Type": "Property",
          "Attributes": [
            "DataMemberAttribute",
            "JsonConverterAttribute",
            "JsonPropertyAttribute"
          ],
          "MethodInfo": null
        },
        "Microsoft.Azure.Cosmos.Spatial.GeometryValidationResult IsValidDetailed()": {
          "Type": "Method",
          "Attributes": [],
          "MethodInfo": "Microsoft.Azure.Cosmos.Spatial.GeometryValidationResult IsValidDetailed()"
        },
        "System.Collections.Generic.IDictionary`2[System.String,System.Object] AdditionalProperties[Newtonsoft.Json.JsonExtensionDataAttribute()]-[System.Runtime.Serialization.DataMemberAttribute(Name = \"properties\")]": {
          "Type": "Property",
          "Attributes": [
            "DataMemberAttribute",
            "JsonExtensionDataAttribute"
          ],
          "MethodInfo": null
        },
        "System.Collections.Generic.IDictionary`2[System.String,System.Object] get_AdditionalProperties()[System.Runtime.CompilerServices.CompilerGeneratedAttribute()]": {
          "Type": "Method",
          "Attributes": [
            "CompilerGeneratedAttribute"
          ],
          "MethodInfo": "System.Collections.Generic.IDictionary`2[System.String,System.Object] get_AdditionalProperties()"
        }
      },
      "NestedTypes": {}
    },
    "GeometryParams": {
      "Subclasses": {},
      "Members": {
        "Microsoft.Azure.Cosmos.Spatial.BoundingBox BoundingBox[System.Runtime.Serialization.DataMemberAttribute(Name = \"bbox\")]": {
          "Type": "Property",
          "Attributes": [
            "DataMemberAttribute"
          ],
          "MethodInfo": null
        },
        "Microsoft.Azure.Cosmos.Spatial.BoundingBox get_BoundingBox()[System.Runtime.CompilerServices.CompilerGeneratedAttribute()]": {
          "Type": "Method",
          "Attributes": [
            "CompilerGeneratedAttribute"
          ],
          "MethodInfo": "Microsoft.Azure.Cosmos.Spatial.BoundingBox get_BoundingBox()"
        },
        "Microsoft.Azure.Cosmos.Spatial.Crs Crs[System.Runtime.Serialization.DataMemberAttribute(Name = \"crs\")]": {
          "Type": "Property",
          "Attributes": [
            "DataMemberAttribute"
          ],
          "MethodInfo": null
        },
        "Microsoft.Azure.Cosmos.Spatial.Crs get_Crs()[System.Runtime.CompilerServices.CompilerGeneratedAttribute()]": {
          "Type": "Method",
          "Attributes": [
            "CompilerGeneratedAttribute"
          ],
          "MethodInfo": "Microsoft.Azure.Cosmos.Spatial.Crs get_Crs()"
        },
        "System.Collections.Generic.IDictionary`2[System.String,System.Object] AdditionalProperties[System.Runtime.Serialization.DataMemberAttribute(Name = \"properties\")]": {
          "Type": "Property",
          "Attributes": [
            "DataMemberAttribute"
          ],
          "MethodInfo": null
        },
        "System.Collections.Generic.IDictionary`2[System.String,System.Object] get_AdditionalProperties()[System.Runtime.CompilerServices.CompilerGeneratedAttribute()]": {
          "Type": "Method",
          "Attributes": [
            "CompilerGeneratedAttribute"
          ],
          "MethodInfo": "System.Collections.Generic.IDictionary`2[System.String,System.Object] get_AdditionalProperties()"
        },
        "Void .ctor()": {
          "Type": "Constructor",
          "Attributes": [],
          "MethodInfo": "Void .ctor()"
        },
        "Void set_AdditionalProperties(System.Collections.Generic.IDictionary`2[System.String,System.Object])[System.Runtime.CompilerServices.CompilerGeneratedAttribute()]": {
          "Type": "Method",
          "Attributes": [
            "CompilerGeneratedAttribute"
          ],
          "MethodInfo": "Void set_AdditionalProperties(System.Collections.Generic.IDictionary`2[System.String,System.Object])"
        },
        "Void set_BoundingBox(Microsoft.Azure.Cosmos.Spatial.BoundingBox)[System.Runtime.CompilerServices.CompilerGeneratedAttribute()]": {
          "Type": "Method",
          "Attributes": [
            "CompilerGeneratedAttribute"
          ],
          "MethodInfo": "Void set_BoundingBox(Microsoft.Azure.Cosmos.Spatial.BoundingBox)"
        },
        "Void set_Crs(Microsoft.Azure.Cosmos.Spatial.Crs)[System.Runtime.CompilerServices.CompilerGeneratedAttribute()]": {
          "Type": "Method",
          "Attributes": [
            "CompilerGeneratedAttribute"
          ],
          "MethodInfo": "Void set_Crs(Microsoft.Azure.Cosmos.Spatial.Crs)"
        }
      },
      "NestedTypes": {}
    },
    "GeometryShape": {
      "Subclasses": {},
      "Members": {
        "Int32 value__": {
          "Type": "Field",
          "Attributes": [],
          "MethodInfo": null
        },
        "Microsoft.Azure.Cosmos.Spatial.GeometryShape GeometryCollection": {
          "Type": "Field",
          "Attributes": [],
          "MethodInfo": null
        },
        "Microsoft.Azure.Cosmos.Spatial.GeometryShape LineString": {
          "Type": "Field",
          "Attributes": [],
          "MethodInfo": null
        },
        "Microsoft.Azure.Cosmos.Spatial.GeometryShape MultiLineString": {
          "Type": "Field",
          "Attributes": [],
          "MethodInfo": null
        },
        "Microsoft.Azure.Cosmos.Spatial.GeometryShape MultiPoint": {
          "Type": "Field",
          "Attributes": [],
          "MethodInfo": null
        },
        "Microsoft.Azure.Cosmos.Spatial.GeometryShape MultiPolygon": {
          "Type": "Field",
          "Attributes": [],
          "MethodInfo": null
        },
        "Microsoft.Azure.Cosmos.Spatial.GeometryShape Point": {
          "Type": "Field",
          "Attributes": [],
          "MethodInfo": null
        },
        "Microsoft.Azure.Cosmos.Spatial.GeometryShape Polygon": {
          "Type": "Field",
          "Attributes": [],
          "MethodInfo": null
        }
      },
      "NestedTypes": {}
    },
    "GeometryType": {
      "Subclasses": {},
      "Members": {
        "Int32 value__": {
          "Type": "Field",
          "Attributes": [],
          "MethodInfo": null
        },
        "Microsoft.Azure.Cosmos.Spatial.GeometryType GeometryCollection": {
          "Type": "Field",
          "Attributes": [],
          "MethodInfo": null
        },
        "Microsoft.Azure.Cosmos.Spatial.GeometryType LineString": {
          "Type": "Field",
          "Attributes": [],
          "MethodInfo": null
        },
        "Microsoft.Azure.Cosmos.Spatial.GeometryType MultiLineString": {
          "Type": "Field",
          "Attributes": [],
          "MethodInfo": null
        },
        "Microsoft.Azure.Cosmos.Spatial.GeometryType MultiPoint": {
          "Type": "Field",
          "Attributes": [],
          "MethodInfo": null
        },
        "Microsoft.Azure.Cosmos.Spatial.GeometryType MultiPolygon": {
          "Type": "Field",
          "Attributes": [],
          "MethodInfo": null
        },
        "Microsoft.Azure.Cosmos.Spatial.GeometryType Point": {
          "Type": "Field",
          "Attributes": [],
          "MethodInfo": null
        },
        "Microsoft.Azure.Cosmos.Spatial.GeometryType Polygon": {
          "Type": "Field",
          "Attributes": [],
          "MethodInfo": null
        }
      },
      "NestedTypes": {}
    },
    "GeometryValidationResult": {
      "Subclasses": {},
      "Members": {
        "Boolean get_IsValid()[System.Runtime.CompilerServices.CompilerGeneratedAttribute()]": {
          "Type": "Method",
          "Attributes": [
            "CompilerGeneratedAttribute"
          ],
          "MethodInfo": "Boolean get_IsValid()"
        },
        "Boolean IsValid[System.Runtime.Serialization.DataMemberAttribute(Name = \"valid\")]-[Newtonsoft.Json.JsonPropertyAttribute(\"valid\", Order = 0, Required = 2)]": {
          "Type": "Property",
          "Attributes": [
            "DataMemberAttribute",
            "JsonPropertyAttribute"
          ],
          "MethodInfo": null
        },
        "System.String get_Reason()[System.Runtime.CompilerServices.CompilerGeneratedAttribute()]": {
          "Type": "Method",
          "Attributes": [
            "CompilerGeneratedAttribute"
          ],
          "MethodInfo": "System.String get_Reason()"
        },
        "System.String Reason[System.Runtime.Serialization.DataMemberAttribute(Name = \"reason\")]-[Newtonsoft.Json.JsonPropertyAttribute(\"reason\", Order = 1)]": {
          "Type": "Property",
          "Attributes": [
            "DataMemberAttribute",
            "JsonPropertyAttribute"
          ],
          "MethodInfo": null
        },
        "Void .ctor()": {
          "Type": "Constructor",
          "Attributes": [],
          "MethodInfo": "Void .ctor()"
        }
      },
      "NestedTypes": {}
    },
    "LinearRing": {
      "Subclasses": {},
      "Members": {
        "Boolean Equals(Microsoft.Azure.Cosmos.Spatial.LinearRing)": {
          "Type": "Method",
          "Attributes": [],
          "MethodInfo": "Boolean Equals(Microsoft.Azure.Cosmos.Spatial.LinearRing)"
        },
        "Boolean Equals(System.Object)": {
          "Type": "Method",
          "Attributes": [],
          "MethodInfo": "Boolean Equals(System.Object)"
        },
        "Int32 GetHashCode()": {
          "Type": "Method",
          "Attributes": [],
          "MethodInfo": "Int32 GetHashCode()"
        },
        "System.Collections.ObjectModel.ReadOnlyCollection`1[Microsoft.Azure.Cosmos.Spatial.Position] get_Positions()[System.Runtime.CompilerServices.CompilerGeneratedAttribute()]": {
          "Type": "Method",
          "Attributes": [
            "CompilerGeneratedAttribute"
          ],
          "MethodInfo": "System.Collections.ObjectModel.ReadOnlyCollection`1[Microsoft.Azure.Cosmos.Spatial.Position] get_Positions()"
        },
        "System.Collections.ObjectModel.ReadOnlyCollection`1[Microsoft.Azure.Cosmos.Spatial.Position] Positions[System.Runtime.Serialization.DataMemberAttribute(Name = \"coordinates\")]": {
          "Type": "Property",
          "Attributes": [
            "DataMemberAttribute"
          ],
          "MethodInfo": null
        },
        "Void .ctor(System.Collections.Generic.IList`1[Microsoft.Azure.Cosmos.Spatial.Position])": {
          "Type": "Constructor",
          "Attributes": [],
          "MethodInfo": "Void .ctor(System.Collections.Generic.IList`1[Microsoft.Azure.Cosmos.Spatial.Position])"
        }
      },
      "NestedTypes": {}
    },
    "LineString": {
      "Subclasses": {},
      "Members": {
        "Boolean Equals(Microsoft.Azure.Cosmos.Spatial.LineString)": {
          "Type": "Method",
          "Attributes": [],
          "MethodInfo": "Boolean Equals(Microsoft.Azure.Cosmos.Spatial.LineString)"
        },
        "Boolean Equals(System.Object)": {
          "Type": "Method",
          "Attributes": [],
          "MethodInfo": "Boolean Equals(System.Object)"
        },
        "Int32 GetHashCode()": {
          "Type": "Method",
          "Attributes": [],
          "MethodInfo": "Int32 GetHashCode()"
        },
        "System.Collections.ObjectModel.ReadOnlyCollection`1[Microsoft.Azure.Cosmos.Spatial.Position] get_Positions()[System.Runtime.CompilerServices.CompilerGeneratedAttribute()]": {
          "Type": "Method",
          "Attributes": [
            "CompilerGeneratedAttribute"
          ],
          "MethodInfo": "System.Collections.ObjectModel.ReadOnlyCollection`1[Microsoft.Azure.Cosmos.Spatial.Position] get_Positions()"
        },
        "System.Collections.ObjectModel.ReadOnlyCollection`1[Microsoft.Azure.Cosmos.Spatial.Position] Positions[System.Runtime.Serialization.DataMemberAttribute(Name = \"coordinates\")]-[Newtonsoft.Json.JsonPropertyAttribute(\"coordinates\", Order = 1, Required = 2)]": {
          "Type": "Property",
          "Attributes": [
            "DataMemberAttribute",
            "JsonPropertyAttribute"
          ],
          "MethodInfo": null
        },
        "Void .ctor(System.Collections.Generic.IList`1[Microsoft.Azure.Cosmos.Spatial.Position])": {
          "Type": "Constructor",
          "Attributes": [],
          "MethodInfo": "Void .ctor(System.Collections.Generic.IList`1[Microsoft.Azure.Cosmos.Spatial.Position])"
        },
        "Void .ctor(System.Collections.Generic.IList`1[Microsoft.Azure.Cosmos.Spatial.Position], Microsoft.Azure.Cosmos.Spatial.GeometryParams)": {
          "Type": "Constructor",
          "Attributes": [],
          "MethodInfo": "Void .ctor(System.Collections.Generic.IList`1[Microsoft.Azure.Cosmos.Spatial.Position], Microsoft.Azure.Cosmos.Spatial.GeometryParams)"
        }
      },
      "NestedTypes": {}
    },
    "LinkedCrs": {
      "Subclasses": {},
      "Members": {
        "Boolean Equals(Microsoft.Azure.Cosmos.Spatial.LinkedCrs)": {
          "Type": "Method",
          "Attributes": [],
          "MethodInfo": "Boolean Equals(Microsoft.Azure.Cosmos.Spatial.LinkedCrs)"
        },
        "Boolean Equals(System.Object)": {
          "Type": "Method",
          "Attributes": [],
          "MethodInfo": "Boolean Equals(System.Object)"
        },
        "Int32 GetHashCode()": {
          "Type": "Method",
          "Attributes": [],
          "MethodInfo": "Int32 GetHashCode()"
        },
        "System.String get_Href()[System.Runtime.CompilerServices.CompilerGeneratedAttribute()]": {
          "Type": "Method",
          "Attributes": [
            "CompilerGeneratedAttribute"
          ],
          "MethodInfo": "System.String get_Href()"
        },
        "System.String get_HrefType()[System.Runtime.CompilerServices.CompilerGeneratedAttribute()]": {
          "Type": "Method",
          "Attributes": [
            "CompilerGeneratedAttribute"
          ],
          "MethodInfo": "System.String get_HrefType()"
        },
        "System.String Href[System.Runtime.Serialization.DataMemberAttribute(Name = \"href\")]": {
          "Type": "Property",
          "Attributes": [
            "DataMemberAttribute"
          ],
          "MethodInfo": null
        },
        "System.String HrefType[System.Runtime.Serialization.DataMemberAttribute(Name = \"hrefType\")]": {
          "Type": "Property",
          "Attributes": [
            "DataMemberAttribute"
          ],
          "MethodInfo": null
        }
      },
      "NestedTypes": {}
    },
    "MultiPolygon": {
      "Subclasses": {},
      "Members": {
        "Boolean Equals(Microsoft.Azure.Cosmos.Spatial.MultiPolygon)": {
          "Type": "Method",
          "Attributes": [],
          "MethodInfo": "Boolean Equals(Microsoft.Azure.Cosmos.Spatial.MultiPolygon)"
        },
        "Boolean Equals(System.Object)": {
          "Type": "Method",
          "Attributes": [],
          "MethodInfo": "Boolean Equals(System.Object)"
        },
        "Int32 GetHashCode()": {
          "Type": "Method",
          "Attributes": [],
          "MethodInfo": "Int32 GetHashCode()"
        },
        "System.Collections.ObjectModel.ReadOnlyCollection`1[Microsoft.Azure.Cosmos.Spatial.PolygonCoordinates] get_Polygons()[System.Runtime.CompilerServices.CompilerGeneratedAttribute()]": {
          "Type": "Method",
          "Attributes": [
            "CompilerGeneratedAttribute"
          ],
          "MethodInfo": "System.Collections.ObjectModel.ReadOnlyCollection`1[Microsoft.Azure.Cosmos.Spatial.PolygonCoordinates] get_Polygons()"
        },
        "System.Collections.ObjectModel.ReadOnlyCollection`1[Microsoft.Azure.Cosmos.Spatial.PolygonCoordinates] Polygons[System.Runtime.Serialization.DataMemberAttribute(Name = \"coordinates\")]-[Newtonsoft.Json.JsonPropertyAttribute(\"coordinates\", Order = 1, Required = 2)]": {
          "Type": "Property",
          "Attributes": [
            "DataMemberAttribute",
            "JsonPropertyAttribute"
          ],
          "MethodInfo": null
        },
        "Void .ctor(System.Collections.Generic.IList`1[Microsoft.Azure.Cosmos.Spatial.PolygonCoordinates])": {
          "Type": "Constructor",
          "Attributes": [],
          "MethodInfo": "Void .ctor(System.Collections.Generic.IList`1[Microsoft.Azure.Cosmos.Spatial.PolygonCoordinates])"
        },
        "Void .ctor(System.Collections.Generic.IList`1[Microsoft.Azure.Cosmos.Spatial.PolygonCoordinates], Microsoft.Azure.Cosmos.Spatial.GeometryParams)": {
          "Type": "Constructor",
          "Attributes": [],
          "MethodInfo": "Void .ctor(System.Collections.Generic.IList`1[Microsoft.Azure.Cosmos.Spatial.PolygonCoordinates], Microsoft.Azure.Cosmos.Spatial.GeometryParams)"
        }
      },
      "NestedTypes": {}
    },
    "NamedCrs": {
      "Subclasses": {},
      "Members": {
        "Boolean Equals(Microsoft.Azure.Cosmos.Spatial.NamedCrs)": {
          "Type": "Method",
          "Attributes": [],
          "MethodInfo": "Boolean Equals(Microsoft.Azure.Cosmos.Spatial.NamedCrs)"
        },
        "Boolean Equals(System.Object)": {
          "Type": "Method",
          "Attributes": [],
          "MethodInfo": "Boolean Equals(System.Object)"
        },
        "Int32 GetHashCode()": {
          "Type": "Method",
          "Attributes": [],
          "MethodInfo": "Int32 GetHashCode()"
        },
        "System.String get_Name()[System.Runtime.CompilerServices.CompilerGeneratedAttribute()]": {
          "Type": "Method",
          "Attributes": [
            "CompilerGeneratedAttribute"
          ],
          "MethodInfo": "System.String get_Name()"
        },
        "System.String Name[System.Runtime.Serialization.DataMemberAttribute(Name = \"name\")]": {
          "Type": "Property",
          "Attributes": [
            "DataMemberAttribute"
          ],
          "MethodInfo": null
        }
      },
      "NestedTypes": {}
    },
    "Point": {
      "Subclasses": {},
      "Members": {
        "Boolean Equals(Microsoft.Azure.Cosmos.Spatial.Point)": {
          "Type": "Method",
          "Attributes": [],
          "MethodInfo": "Boolean Equals(Microsoft.Azure.Cosmos.Spatial.Point)"
        },
        "Boolean Equals(System.Object)": {
          "Type": "Method",
          "Attributes": [],
          "MethodInfo": "Boolean Equals(System.Object)"
        },
        "Int32 GetHashCode()": {
          "Type": "Method",
          "Attributes": [],
          "MethodInfo": "Int32 GetHashCode()"
        },
        "Microsoft.Azure.Cosmos.Spatial.Position get_Position()[System.Runtime.CompilerServices.CompilerGeneratedAttribute()]": {
          "Type": "Method",
          "Attributes": [
            "CompilerGeneratedAttribute"
          ],
          "MethodInfo": "Microsoft.Azure.Cosmos.Spatial.Position get_Position()"
        },
        "Microsoft.Azure.Cosmos.Spatial.Position Position[System.Runtime.Serialization.DataMemberAttribute(Name = \"coordinates\")]-[Newtonsoft.Json.JsonPropertyAttribute(\"coordinates\", Order = 1, Required = 2)]": {
          "Type": "Property",
          "Attributes": [
            "DataMemberAttribute",
            "JsonPropertyAttribute"
          ],
          "MethodInfo": null
        },
        "Void .ctor(Double, Double)": {
          "Type": "Constructor",
          "Attributes": [],
          "MethodInfo": "Void .ctor(Double, Double)"
        },
        "Void .ctor(Microsoft.Azure.Cosmos.Spatial.Position)": {
          "Type": "Constructor",
          "Attributes": [],
          "MethodInfo": "Void .ctor(Microsoft.Azure.Cosmos.Spatial.Position)"
        },
        "Void .ctor(Microsoft.Azure.Cosmos.Spatial.Position, Microsoft.Azure.Cosmos.Spatial.GeometryParams)": {
          "Type": "Constructor",
          "Attributes": [],
          "MethodInfo": "Void .ctor(Microsoft.Azure.Cosmos.Spatial.Position, Microsoft.Azure.Cosmos.Spatial.GeometryParams)"
        }
      },
      "NestedTypes": {}
    },
    "Polygon": {
      "Subclasses": {},
      "Members": {
        "Boolean Equals(Microsoft.Azure.Cosmos.Spatial.Polygon)": {
          "Type": "Method",
          "Attributes": [],
          "MethodInfo": "Boolean Equals(Microsoft.Azure.Cosmos.Spatial.Polygon)"
        },
        "Boolean Equals(System.Object)": {
          "Type": "Method",
          "Attributes": [],
          "MethodInfo": "Boolean Equals(System.Object)"
        },
        "Int32 GetHashCode()": {
          "Type": "Method",
          "Attributes": [],
          "MethodInfo": "Int32 GetHashCode()"
        },
        "System.Collections.ObjectModel.ReadOnlyCollection`1[Microsoft.Azure.Cosmos.Spatial.LinearRing] get_Rings()[System.Runtime.CompilerServices.CompilerGeneratedAttribute()]": {
          "Type": "Method",
          "Attributes": [
            "CompilerGeneratedAttribute"
          ],
          "MethodInfo": "System.Collections.ObjectModel.ReadOnlyCollection`1[Microsoft.Azure.Cosmos.Spatial.LinearRing] get_Rings()"
        },
        "System.Collections.ObjectModel.ReadOnlyCollection`1[Microsoft.Azure.Cosmos.Spatial.LinearRing] Rings[System.Runtime.Serialization.DataMemberAttribute(Name = \"coordinates\")]-[Newtonsoft.Json.JsonPropertyAttribute(\"coordinates\", Order = 1, Required = 2)]": {
          "Type": "Property",
          "Attributes": [
            "DataMemberAttribute",
            "JsonPropertyAttribute"
          ],
          "MethodInfo": null
        },
        "Void .ctor(System.Collections.Generic.IList`1[Microsoft.Azure.Cosmos.Spatial.LinearRing])": {
          "Type": "Constructor",
          "Attributes": [],
          "MethodInfo": "Void .ctor(System.Collections.Generic.IList`1[Microsoft.Azure.Cosmos.Spatial.LinearRing])"
        },
        "Void .ctor(System.Collections.Generic.IList`1[Microsoft.Azure.Cosmos.Spatial.LinearRing], Microsoft.Azure.Cosmos.Spatial.GeometryParams)": {
          "Type": "Constructor",
          "Attributes": [],
          "MethodInfo": "Void .ctor(System.Collections.Generic.IList`1[Microsoft.Azure.Cosmos.Spatial.LinearRing], Microsoft.Azure.Cosmos.Spatial.GeometryParams)"
        },
        "Void .ctor(System.Collections.Generic.IList`1[Microsoft.Azure.Cosmos.Spatial.Position])": {
          "Type": "Constructor",
          "Attributes": [],
          "MethodInfo": "Void .ctor(System.Collections.Generic.IList`1[Microsoft.Azure.Cosmos.Spatial.Position])"
        }
      },
      "NestedTypes": {}
    },
    "PolygonCoordinates": {
      "Subclasses": {},
      "Members": {
        "Boolean Equals(Microsoft.Azure.Cosmos.Spatial.PolygonCoordinates)": {
          "Type": "Method",
          "Attributes": [],
          "MethodInfo": "Boolean Equals(Microsoft.Azure.Cosmos.Spatial.PolygonCoordinates)"
        },
        "Boolean Equals(System.Object)": {
          "Type": "Method",
          "Attributes": [],
          "MethodInfo": "Boolean Equals(System.Object)"
        },
        "Int32 GetHashCode()": {
          "Type": "Method",
          "Attributes": [],
          "MethodInfo": "Int32 GetHashCode()"
        },
        "System.Collections.ObjectModel.ReadOnlyCollection`1[Microsoft.Azure.Cosmos.Spatial.LinearRing] get_Rings()[System.Runtime.CompilerServices.CompilerGeneratedAttribute()]": {
          "Type": "Method",
          "Attributes": [
            "CompilerGeneratedAttribute"
          ],
          "MethodInfo": "System.Collections.ObjectModel.ReadOnlyCollection`1[Microsoft.Azure.Cosmos.Spatial.LinearRing] get_Rings()"
        },
        "System.Collections.ObjectModel.ReadOnlyCollection`1[Microsoft.Azure.Cosmos.Spatial.LinearRing] Rings[System.Runtime.Serialization.DataMemberAttribute(Name = \"rings\")]": {
          "Type": "Property",
          "Attributes": [
            "DataMemberAttribute"
          ],
          "MethodInfo": null
        },
        "Void .ctor(System.Collections.Generic.IList`1[Microsoft.Azure.Cosmos.Spatial.LinearRing])": {
          "Type": "Constructor",
          "Attributes": [],
          "MethodInfo": "Void .ctor(System.Collections.Generic.IList`1[Microsoft.Azure.Cosmos.Spatial.LinearRing])"
        }
      },
      "NestedTypes": {}
    },
    "Position": {
      "Subclasses": {},
      "Members": {
        "Boolean Equals(Microsoft.Azure.Cosmos.Spatial.Position)": {
          "Type": "Method",
          "Attributes": [],
          "MethodInfo": "Boolean Equals(Microsoft.Azure.Cosmos.Spatial.Position)"
        },
        "Boolean Equals(System.Object)": {
          "Type": "Method",
          "Attributes": [],
          "MethodInfo": "Boolean Equals(System.Object)"
        },
        "Double get_Latitude()": {
          "Type": "Method",
          "Attributes": [],
          "MethodInfo": "Double get_Latitude()"
        },
        "Double get_Longitude()": {
          "Type": "Method",
          "Attributes": [],
          "MethodInfo": "Double get_Longitude()"
        },
        "Double Latitude": {
          "Type": "Property",
          "Attributes": [],
          "MethodInfo": null
        },
        "Double Longitude": {
          "Type": "Property",
          "Attributes": [],
          "MethodInfo": null
        },
        "Int32 GetHashCode()": {
          "Type": "Method",
          "Attributes": [],
          "MethodInfo": "Int32 GetHashCode()"
        },
        "System.Collections.ObjectModel.ReadOnlyCollection`1[System.Double] Coordinates[System.Runtime.Serialization.DataMemberAttribute(Name = \"Coordinates\")]": {
          "Type": "Property",
          "Attributes": [
            "DataMemberAttribute"
          ],
          "MethodInfo": null
        },
        "System.Collections.ObjectModel.ReadOnlyCollection`1[System.Double] get_Coordinates()[System.Runtime.CompilerServices.CompilerGeneratedAttribute()]": {
          "Type": "Method",
          "Attributes": [
            "CompilerGeneratedAttribute"
          ],
          "MethodInfo": "System.Collections.ObjectModel.ReadOnlyCollection`1[System.Double] get_Coordinates()"
        },
        "System.Nullable`1[System.Double] Altitude": {
          "Type": "Property",
          "Attributes": [],
          "MethodInfo": null
        },
        "System.Nullable`1[System.Double] get_Altitude()": {
          "Type": "Method",
          "Attributes": [],
          "MethodInfo": "System.Nullable`1[System.Double] get_Altitude()"
        },
        "Void .ctor(Double, Double)": {
          "Type": "Constructor",
          "Attributes": [],
          "MethodInfo": "Void .ctor(Double, Double)"
        },
        "Void .ctor(Double, Double, System.Nullable`1[System.Double])": {
          "Type": "Constructor",
          "Attributes": [],
          "MethodInfo": "Void .ctor(Double, Double, System.Nullable`1[System.Double])"
        },
        "Void .ctor(System.Collections.Generic.IList`1[System.Double])": {
          "Type": "Constructor",
          "Attributes": [],
          "MethodInfo": "Void .ctor(System.Collections.Generic.IList`1[System.Double])"
        }
      },
      "NestedTypes": {}
    },
    "SpatialPath": {
      "Subclasses": {},
      "Members": {
        "Microsoft.Azure.Cosmos.BoundingBoxProperties BoundingBox[Newtonsoft.Json.JsonPropertyAttribute(NullValueHandling = 1, PropertyName = \"boundingBox\")]": {
          "Type": "Property",
          "Attributes": [
            "JsonPropertyAttribute"
          ],
          "MethodInfo": null
        },
        "Microsoft.Azure.Cosmos.BoundingBoxProperties get_BoundingBox()[System.Runtime.CompilerServices.CompilerGeneratedAttribute()]": {
          "Type": "Method",
          "Attributes": [
            "CompilerGeneratedAttribute"
          ],
          "MethodInfo": "Microsoft.Azure.Cosmos.BoundingBoxProperties get_BoundingBox()"
        },
        "System.Collections.ObjectModel.Collection`1[Microsoft.Azure.Cosmos.SpatialType] get_SpatialTypes()": {
          "Type": "Method",
          "Attributes": [],
          "MethodInfo": "System.Collections.ObjectModel.Collection`1[Microsoft.Azure.Cosmos.SpatialType] get_SpatialTypes()"
        },
        "System.Collections.ObjectModel.Collection`1[Microsoft.Azure.Cosmos.SpatialType] SpatialTypes[Newtonsoft.Json.JsonPropertyAttribute(ItemConverterType = typeof(Newtonsoft.Json.Converters.StringEnumConverter), PropertyName = \"types\")]": {
          "Type": "Property",
          "Attributes": [
            "JsonPropertyAttribute"
          ],
          "MethodInfo": null
        },
        "System.String get_Path()[System.Runtime.CompilerServices.CompilerGeneratedAttribute()]": {
          "Type": "Method",
          "Attributes": [
            "CompilerGeneratedAttribute"
          ],
          "MethodInfo": "System.String get_Path()"
        },
        "System.String Path[Newtonsoft.Json.JsonPropertyAttribute(PropertyName = \"path\")]": {
          "Type": "Property",
          "Attributes": [
            "JsonPropertyAttribute"
          ],
          "MethodInfo": null
        },
        "Void .ctor()": {
          "Type": "Constructor",
          "Attributes": [],
          "MethodInfo": "Void .ctor()"
        },
        "Void set_BoundingBox(Microsoft.Azure.Cosmos.BoundingBoxProperties)[System.Runtime.CompilerServices.CompilerGeneratedAttribute()]": {
          "Type": "Method",
          "Attributes": [
            "CompilerGeneratedAttribute"
          ],
          "MethodInfo": "Void set_BoundingBox(Microsoft.Azure.Cosmos.BoundingBoxProperties)"
        },
        "Void set_Path(System.String)[System.Runtime.CompilerServices.CompilerGeneratedAttribute()]": {
          "Type": "Method",
          "Attributes": [
            "CompilerGeneratedAttribute"
          ],
          "MethodInfo": "Void set_Path(System.String)"
        }
      },
      "NestedTypes": {}
    },
    "SpatialType": {
      "Subclasses": {},
      "Members": {
        "Int32 value__": {
          "Type": "Field",
          "Attributes": [],
          "MethodInfo": null
        },
        "Microsoft.Azure.Cosmos.SpatialType LineString": {
          "Type": "Field",
          "Attributes": [],
          "MethodInfo": null
        },
        "Microsoft.Azure.Cosmos.SpatialType MultiPolygon": {
          "Type": "Field",
          "Attributes": [],
          "MethodInfo": null
        },
        "Microsoft.Azure.Cosmos.SpatialType Point": {
          "Type": "Field",
          "Attributes": [],
          "MethodInfo": null
        },
        "Microsoft.Azure.Cosmos.SpatialType Polygon": {
          "Type": "Field",
          "Attributes": [],
          "MethodInfo": null
        }
      },
      "NestedTypes": {}
    },
    "ThroughputProperties": {
      "Subclasses": {},
      "Members": {
        "Microsoft.Azure.Cosmos.ThroughputProperties CreateAutoscaleThroughput(Int32)": {
          "Type": "Method",
          "Attributes": [],
          "MethodInfo": "Microsoft.Azure.Cosmos.ThroughputProperties CreateAutoscaleThroughput(Int32)"
        },
        "Microsoft.Azure.Cosmos.ThroughputProperties CreateManualThroughput(Int32)": {
          "Type": "Method",
          "Attributes": [],
          "MethodInfo": "Microsoft.Azure.Cosmos.ThroughputProperties CreateManualThroughput(Int32)"
        },
        "System.Nullable`1[System.DateTime] get_LastModified()[System.Runtime.CompilerServices.CompilerGeneratedAttribute()]": {
          "Type": "Method",
          "Attributes": [
            "CompilerGeneratedAttribute"
          ],
          "MethodInfo": "System.Nullable`1[System.DateTime] get_LastModified()"
        },
        "System.Nullable`1[System.DateTime] LastModified[Newtonsoft.Json.JsonConverterAttribute(typeof(Microsoft.Azure.Documents.UnixDateTimeConverter))]-[Newtonsoft.Json.JsonPropertyAttribute(NullValueHandling = 1, PropertyName = \"_ts\")]": {
          "Type": "Property",
          "Attributes": [
            "JsonConverterAttribute",
            "JsonPropertyAttribute"
          ],
          "MethodInfo": null
        },
        "System.Nullable`1[System.Int32] AutoscaleMaxThroughput[Newtonsoft.Json.JsonIgnoreAttribute()]": {
          "Type": "Property",
          "Attributes": [
            "JsonIgnoreAttribute"
          ],
          "MethodInfo": null
        },
        "System.Nullable`1[System.Int32] get_AutoscaleMaxThroughput()": {
          "Type": "Method",
          "Attributes": [],
          "MethodInfo": "System.Nullable`1[System.Int32] get_AutoscaleMaxThroughput()"
        },
        "System.Nullable`1[System.Int32] get_Throughput()": {
          "Type": "Method",
          "Attributes": [],
          "MethodInfo": "System.Nullable`1[System.Int32] get_Throughput()"
        },
        "System.Nullable`1[System.Int32] Throughput[Newtonsoft.Json.JsonIgnoreAttribute()]": {
          "Type": "Property",
          "Attributes": [
            "JsonIgnoreAttribute"
          ],
          "MethodInfo": null
        },
        "System.String ETag[Newtonsoft.Json.JsonPropertyAttribute(NullValueHandling = 1, PropertyName = \"_etag\")]": {
          "Type": "Property",
          "Attributes": [
            "JsonPropertyAttribute"
          ],
          "MethodInfo": null
        },
        "System.String get_ETag()[System.Runtime.CompilerServices.CompilerGeneratedAttribute()]": {
          "Type": "Method",
          "Attributes": [
            "CompilerGeneratedAttribute"
          ],
          "MethodInfo": "System.String get_ETag()"
        },
        "System.String get_SelfLink()[System.Runtime.CompilerServices.CompilerGeneratedAttribute()]": {
          "Type": "Method",
          "Attributes": [
            "CompilerGeneratedAttribute"
          ],
          "MethodInfo": "System.String get_SelfLink()"
        },
        "System.String SelfLink[Newtonsoft.Json.JsonPropertyAttribute(NullValueHandling = 1, PropertyName = \"_self\")]": {
          "Type": "Property",
          "Attributes": [
            "JsonPropertyAttribute"
          ],
          "MethodInfo": null
        }
      },
      "NestedTypes": {}
    },
    "ThroughputResponse": {
      "Subclasses": {},
      "Members": {
        "Double get_RequestCharge()": {
          "Type": "Method",
          "Attributes": [],
          "MethodInfo": "Double get_RequestCharge()"
        },
        "Double RequestCharge": {
          "Type": "Property",
          "Attributes": [],
          "MethodInfo": null
        },
        "Microsoft.Azure.Cosmos.CosmosDiagnostics Diagnostics": {
          "Type": "Property",
          "Attributes": [],
          "MethodInfo": null
        },
        "Microsoft.Azure.Cosmos.CosmosDiagnostics get_Diagnostics()[System.Runtime.CompilerServices.CompilerGeneratedAttribute()]": {
          "Type": "Method",
          "Attributes": [
            "CompilerGeneratedAttribute"
          ],
          "MethodInfo": "Microsoft.Azure.Cosmos.CosmosDiagnostics get_Diagnostics()"
        },
        "Microsoft.Azure.Cosmos.Headers get_Headers()[System.Runtime.CompilerServices.CompilerGeneratedAttribute()]": {
          "Type": "Method",
          "Attributes": [
            "CompilerGeneratedAttribute"
          ],
          "MethodInfo": "Microsoft.Azure.Cosmos.Headers get_Headers()"
        },
        "Microsoft.Azure.Cosmos.Headers Headers": {
          "Type": "Property",
          "Attributes": [],
          "MethodInfo": null
        },
        "Microsoft.Azure.Cosmos.ThroughputProperties get_Resource()[System.Runtime.CompilerServices.CompilerGeneratedAttribute()]": {
          "Type": "Method",
          "Attributes": [
            "CompilerGeneratedAttribute"
          ],
          "MethodInfo": "Microsoft.Azure.Cosmos.ThroughputProperties get_Resource()"
        },
        "Microsoft.Azure.Cosmos.ThroughputProperties op_Implicit(Microsoft.Azure.Cosmos.ThroughputResponse)": {
          "Type": "Method",
          "Attributes": [],
          "MethodInfo": "Microsoft.Azure.Cosmos.ThroughputProperties op_Implicit(Microsoft.Azure.Cosmos.ThroughputResponse)"
        },
        "Microsoft.Azure.Cosmos.ThroughputProperties Resource": {
          "Type": "Property",
          "Attributes": [],
          "MethodInfo": null
        },
        "System.Net.HttpStatusCode get_StatusCode()[System.Runtime.CompilerServices.CompilerGeneratedAttribute()]": {
          "Type": "Method",
          "Attributes": [
            "CompilerGeneratedAttribute"
          ],
          "MethodInfo": "System.Net.HttpStatusCode get_StatusCode()"
        },
        "System.Net.HttpStatusCode StatusCode": {
          "Type": "Property",
          "Attributes": [],
          "MethodInfo": null
        },
        "System.Nullable`1[System.Boolean] get_IsReplacePending()": {
          "Type": "Method",
          "Attributes": [],
          "MethodInfo": "System.Nullable`1[System.Boolean] get_IsReplacePending()"
        },
        "System.Nullable`1[System.Boolean] IsReplacePending": {
          "Type": "Property",
          "Attributes": [],
          "MethodInfo": null
        },
        "System.Nullable`1[System.Int32] get_MinThroughput()": {
          "Type": "Method",
          "Attributes": [],
          "MethodInfo": "System.Nullable`1[System.Int32] get_MinThroughput()"
        },
        "System.Nullable`1[System.Int32] MinThroughput": {
          "Type": "Property",
          "Attributes": [],
          "MethodInfo": null
        },
        "System.String ActivityId": {
          "Type": "Property",
          "Attributes": [],
          "MethodInfo": null
        },
        "System.String ETag": {
          "Type": "Property",
          "Attributes": [],
          "MethodInfo": null
        },
        "System.String get_ActivityId()": {
          "Type": "Method",
          "Attributes": [],
          "MethodInfo": "System.String get_ActivityId()"
        },
        "System.String get_ETag()": {
          "Type": "Method",
          "Attributes": [],
          "MethodInfo": "System.String get_ETag()"
        }
      },
      "NestedTypes": {}
    },
    "TransactionalBatch": {
      "Subclasses": {},
      "Members": {
        "Microsoft.Azure.Cosmos.TransactionalBatch CreateItem[T](T, Microsoft.Azure.Cosmos.TransactionalBatchItemRequestOptions)": {
          "Type": "Method",
          "Attributes": [],
          "MethodInfo": "Microsoft.Azure.Cosmos.TransactionalBatch CreateItem[T](T, Microsoft.Azure.Cosmos.TransactionalBatchItemRequestOptions)"
        },
        "Microsoft.Azure.Cosmos.TransactionalBatch CreateItemStream(System.IO.Stream, Microsoft.Azure.Cosmos.TransactionalBatchItemRequestOptions)": {
          "Type": "Method",
          "Attributes": [],
          "MethodInfo": "Microsoft.Azure.Cosmos.TransactionalBatch CreateItemStream(System.IO.Stream, Microsoft.Azure.Cosmos.TransactionalBatchItemRequestOptions)"
        },
        "Microsoft.Azure.Cosmos.TransactionalBatch DeleteItem(System.String, Microsoft.Azure.Cosmos.TransactionalBatchItemRequestOptions)": {
          "Type": "Method",
          "Attributes": [],
          "MethodInfo": "Microsoft.Azure.Cosmos.TransactionalBatch DeleteItem(System.String, Microsoft.Azure.Cosmos.TransactionalBatchItemRequestOptions)"
        },
        "Microsoft.Azure.Cosmos.TransactionalBatch ReadItem(System.String, Microsoft.Azure.Cosmos.TransactionalBatchItemRequestOptions)": {
          "Type": "Method",
          "Attributes": [],
          "MethodInfo": "Microsoft.Azure.Cosmos.TransactionalBatch ReadItem(System.String, Microsoft.Azure.Cosmos.TransactionalBatchItemRequestOptions)"
        },
        "Microsoft.Azure.Cosmos.TransactionalBatch ReplaceItem[T](System.String, T, Microsoft.Azure.Cosmos.TransactionalBatchItemRequestOptions)": {
          "Type": "Method",
          "Attributes": [],
          "MethodInfo": "Microsoft.Azure.Cosmos.TransactionalBatch ReplaceItem[T](System.String, T, Microsoft.Azure.Cosmos.TransactionalBatchItemRequestOptions)"
        },
        "Microsoft.Azure.Cosmos.TransactionalBatch ReplaceItemStream(System.String, System.IO.Stream, Microsoft.Azure.Cosmos.TransactionalBatchItemRequestOptions)": {
          "Type": "Method",
          "Attributes": [],
          "MethodInfo": "Microsoft.Azure.Cosmos.TransactionalBatch ReplaceItemStream(System.String, System.IO.Stream, Microsoft.Azure.Cosmos.TransactionalBatchItemRequestOptions)"
        },
        "Microsoft.Azure.Cosmos.TransactionalBatch UpsertItem[T](T, Microsoft.Azure.Cosmos.TransactionalBatchItemRequestOptions)": {
          "Type": "Method",
          "Attributes": [],
          "MethodInfo": "Microsoft.Azure.Cosmos.TransactionalBatch UpsertItem[T](T, Microsoft.Azure.Cosmos.TransactionalBatchItemRequestOptions)"
        },
        "Microsoft.Azure.Cosmos.TransactionalBatch UpsertItemStream(System.IO.Stream, Microsoft.Azure.Cosmos.TransactionalBatchItemRequestOptions)": {
          "Type": "Method",
          "Attributes": [],
          "MethodInfo": "Microsoft.Azure.Cosmos.TransactionalBatch UpsertItemStream(System.IO.Stream, Microsoft.Azure.Cosmos.TransactionalBatchItemRequestOptions)"
        },
        "System.Threading.Tasks.Task`1[Microsoft.Azure.Cosmos.TransactionalBatchResponse] ExecuteAsync(System.Threading.CancellationToken)": {
          "Type": "Method",
          "Attributes": [],
          "MethodInfo": "System.Threading.Tasks.Task`1[Microsoft.Azure.Cosmos.TransactionalBatchResponse] ExecuteAsync(System.Threading.CancellationToken)"
        }
      },
      "NestedTypes": {}
    },
    "TransactionalBatchItemRequestOptions": {
      "Subclasses": {},
      "Members": {
        "Microsoft.Azure.Cosmos.EncryptionOptions EncryptionOptions": {
          "Type": "Property",
          "Attributes": [],
          "MethodInfo": null
        },
        "Microsoft.Azure.Cosmos.EncryptionOptions get_EncryptionOptions()[System.Runtime.CompilerServices.CompilerGeneratedAttribute()]": {
          "Type": "Method",
          "Attributes": [
            "CompilerGeneratedAttribute"
          ],
          "MethodInfo": "Microsoft.Azure.Cosmos.EncryptionOptions get_EncryptionOptions()"
        },
        "System.Nullable`1[Microsoft.Azure.Cosmos.IndexingDirective] get_IndexingDirective()[System.Runtime.CompilerServices.CompilerGeneratedAttribute()]": {
          "Type": "Method",
          "Attributes": [
            "CompilerGeneratedAttribute"
          ],
          "MethodInfo": "System.Nullable`1[Microsoft.Azure.Cosmos.IndexingDirective] get_IndexingDirective()"
        },
        "System.Nullable`1[Microsoft.Azure.Cosmos.IndexingDirective] IndexingDirective": {
          "Type": "Property",
          "Attributes": [],
          "MethodInfo": null
        },
        "System.Nullable`1[System.Boolean] EnableContentResponseOnWrite": {
          "Type": "Property",
          "Attributes": [],
          "MethodInfo": null
        },
        "System.Nullable`1[System.Boolean] get_EnableContentResponseOnWrite()[System.Runtime.CompilerServices.CompilerGeneratedAttribute()]": {
          "Type": "Method",
          "Attributes": [
            "CompilerGeneratedAttribute"
          ],
          "MethodInfo": "System.Nullable`1[System.Boolean] get_EnableContentResponseOnWrite()"
        },
        "Void .ctor()": {
          "Type": "Constructor",
          "Attributes": [],
          "MethodInfo": "Void .ctor()"
        },
<<<<<<< HEAD
        "Void set_EncryptionOptions(Microsoft.Azure.Cosmos.EncryptionOptions)[System.Runtime.CompilerServices.CompilerGeneratedAttribute()]": {
=======
        "Void set_EnableContentResponseOnWrite(System.Nullable`1[System.Boolean])[System.Runtime.CompilerServices.CompilerGeneratedAttribute()]": {
>>>>>>> 359e4857
          "Type": "Method",
          "Attributes": [
            "CompilerGeneratedAttribute"
          ],
<<<<<<< HEAD
          "MethodInfo": "Void set_EncryptionOptions(Microsoft.Azure.Cosmos.EncryptionOptions)"
=======
          "MethodInfo": "Void set_EnableContentResponseOnWrite(System.Nullable`1[System.Boolean])"
>>>>>>> 359e4857
        },
        "Void set_IndexingDirective(System.Nullable`1[Microsoft.Azure.Cosmos.IndexingDirective])[System.Runtime.CompilerServices.CompilerGeneratedAttribute()]": {
          "Type": "Method",
          "Attributes": [
            "CompilerGeneratedAttribute"
          ],
          "MethodInfo": "Void set_IndexingDirective(System.Nullable`1[Microsoft.Azure.Cosmos.IndexingDirective])"
        }
      },
      "NestedTypes": {}
    },
    "TransactionalBatchOperationResult": {
      "Subclasses": {
        "TransactionalBatchOperationResult`1": {
          "Subclasses": {},
          "Members": {
            "T get_Resource()[System.Runtime.CompilerServices.CompilerGeneratedAttribute()]": {
              "Type": "Method",
              "Attributes": [
                "CompilerGeneratedAttribute"
              ],
              "MethodInfo": "T get_Resource()"
            },
            "T Resource": {
              "Type": "Property",
              "Attributes": [],
              "MethodInfo": null
            },
            "Void set_Resource(T)[System.Runtime.CompilerServices.CompilerGeneratedAttribute()]": {
              "Type": "Method",
              "Attributes": [
                "CompilerGeneratedAttribute"
              ],
              "MethodInfo": "Void set_Resource(T)"
            }
          },
          "NestedTypes": {}
        }
      },
      "Members": {
        "Boolean get_IsSuccessStatusCode()": {
          "Type": "Method",
          "Attributes": [],
          "MethodInfo": "Boolean get_IsSuccessStatusCode()"
        },
        "Boolean IsSuccessStatusCode": {
          "Type": "Property",
          "Attributes": [],
          "MethodInfo": null
        },
        "System.IO.Stream get_ResourceStream()[System.Runtime.CompilerServices.CompilerGeneratedAttribute()]": {
          "Type": "Method",
          "Attributes": [
            "CompilerGeneratedAttribute"
          ],
          "MethodInfo": "System.IO.Stream get_ResourceStream()"
        },
        "System.IO.Stream ResourceStream": {
          "Type": "Property",
          "Attributes": [],
          "MethodInfo": null
        },
        "System.Net.HttpStatusCode get_StatusCode()[System.Runtime.CompilerServices.CompilerGeneratedAttribute()]": {
          "Type": "Method",
          "Attributes": [
            "CompilerGeneratedAttribute"
          ],
          "MethodInfo": "System.Net.HttpStatusCode get_StatusCode()"
        },
        "System.Net.HttpStatusCode StatusCode": {
          "Type": "Property",
          "Attributes": [],
          "MethodInfo": null
        },
        "System.String ETag": {
          "Type": "Property",
          "Attributes": [],
          "MethodInfo": null
        },
        "System.String get_ETag()[System.Runtime.CompilerServices.CompilerGeneratedAttribute()]": {
          "Type": "Method",
          "Attributes": [
            "CompilerGeneratedAttribute"
          ],
          "MethodInfo": "System.String get_ETag()"
        },
        "System.TimeSpan get_RetryAfter()[System.Runtime.CompilerServices.CompilerGeneratedAttribute()]": {
          "Type": "Method",
          "Attributes": [
            "CompilerGeneratedAttribute"
          ],
          "MethodInfo": "System.TimeSpan get_RetryAfter()"
        },
        "System.TimeSpan RetryAfter": {
          "Type": "Property",
          "Attributes": [],
          "MethodInfo": null
        }
      },
      "NestedTypes": {}
    },
    "TransactionalBatchOperationResult`1": {
      "Subclasses": {},
      "Members": {
        "T get_Resource()[System.Runtime.CompilerServices.CompilerGeneratedAttribute()]": {
          "Type": "Method",
          "Attributes": [
            "CompilerGeneratedAttribute"
          ],
          "MethodInfo": "T get_Resource()"
        },
        "T Resource": {
          "Type": "Property",
          "Attributes": [],
          "MethodInfo": null
        },
        "Void set_Resource(T)[System.Runtime.CompilerServices.CompilerGeneratedAttribute()]": {
          "Type": "Method",
          "Attributes": [
            "CompilerGeneratedAttribute"
          ],
          "MethodInfo": "Void set_Resource(T)"
        }
      },
      "NestedTypes": {}
    },
    "TransactionalBatchResponse": {
      "Subclasses": {},
      "Members": {
        "Boolean get_IsSuccessStatusCode()": {
          "Type": "Method",
          "Attributes": [],
          "MethodInfo": "Boolean get_IsSuccessStatusCode()"
        },
        "Boolean IsSuccessStatusCode": {
          "Type": "Property",
          "Attributes": [],
          "MethodInfo": null
        },
        "Double get_RequestCharge()[System.Runtime.CompilerServices.CompilerGeneratedAttribute()]": {
          "Type": "Method",
          "Attributes": [
            "CompilerGeneratedAttribute"
          ],
          "MethodInfo": "Double get_RequestCharge()"
        },
        "Double RequestCharge": {
          "Type": "Property",
          "Attributes": [],
          "MethodInfo": null
        },
        "Int32 Count": {
          "Type": "Property",
          "Attributes": [],
          "MethodInfo": null
        },
        "Int32 get_Count()": {
          "Type": "Method",
          "Attributes": [],
          "MethodInfo": "Int32 get_Count()"
        },
        "Microsoft.Azure.Cosmos.CosmosDiagnostics Diagnostics": {
          "Type": "Property",
          "Attributes": [],
          "MethodInfo": null
        },
        "Microsoft.Azure.Cosmos.CosmosDiagnostics get_Diagnostics()[System.Runtime.CompilerServices.CompilerGeneratedAttribute()]": {
          "Type": "Method",
          "Attributes": [
            "CompilerGeneratedAttribute"
          ],
          "MethodInfo": "Microsoft.Azure.Cosmos.CosmosDiagnostics get_Diagnostics()"
        },
        "Microsoft.Azure.Cosmos.TransactionalBatchOperationResult get_Item(Int32)": {
          "Type": "Method",
          "Attributes": [],
          "MethodInfo": "Microsoft.Azure.Cosmos.TransactionalBatchOperationResult get_Item(Int32)"
        },
        "Microsoft.Azure.Cosmos.TransactionalBatchOperationResult Item [Int32]": {
          "Type": "Property",
          "Attributes": [],
          "MethodInfo": null
        },
        "Microsoft.Azure.Cosmos.TransactionalBatchOperationResult`1[T] GetOperationResultAtIndex[T](Int32)": {
          "Type": "Method",
          "Attributes": [],
          "MethodInfo": "Microsoft.Azure.Cosmos.TransactionalBatchOperationResult`1[T] GetOperationResultAtIndex[T](Int32)"
        },
        "System.Collections.Generic.IEnumerator`1[Microsoft.Azure.Cosmos.TransactionalBatchOperationResult] GetEnumerator()": {
          "Type": "Method",
          "Attributes": [],
          "MethodInfo": "System.Collections.Generic.IEnumerator`1[Microsoft.Azure.Cosmos.TransactionalBatchOperationResult] GetEnumerator()"
        },
        "System.Net.HttpStatusCode get_StatusCode()[System.Runtime.CompilerServices.CompilerGeneratedAttribute()]": {
          "Type": "Method",
          "Attributes": [
            "CompilerGeneratedAttribute"
          ],
          "MethodInfo": "System.Net.HttpStatusCode get_StatusCode()"
        },
        "System.Net.HttpStatusCode StatusCode": {
          "Type": "Property",
          "Attributes": [],
          "MethodInfo": null
        },
        "System.Nullable`1[System.TimeSpan] get_RetryAfter()[System.Runtime.CompilerServices.CompilerGeneratedAttribute()]": {
          "Type": "Method",
          "Attributes": [
            "CompilerGeneratedAttribute"
          ],
          "MethodInfo": "System.Nullable`1[System.TimeSpan] get_RetryAfter()"
        },
        "System.Nullable`1[System.TimeSpan] RetryAfter": {
          "Type": "Property",
          "Attributes": [],
          "MethodInfo": null
        },
        "System.String ActivityId": {
          "Type": "Property",
          "Attributes": [],
          "MethodInfo": null
        },
        "System.String ErrorMessage": {
          "Type": "Property",
          "Attributes": [],
          "MethodInfo": null
        },
        "System.String get_ActivityId()[System.Runtime.CompilerServices.CompilerGeneratedAttribute()]": {
          "Type": "Method",
          "Attributes": [
            "CompilerGeneratedAttribute"
          ],
          "MethodInfo": "System.String get_ActivityId()"
        },
        "System.String get_ErrorMessage()[System.Runtime.CompilerServices.CompilerGeneratedAttribute()]": {
          "Type": "Method",
          "Attributes": [
            "CompilerGeneratedAttribute"
          ],
          "MethodInfo": "System.String get_ErrorMessage()"
        },
        "Void Dispose()": {
          "Type": "Method",
          "Attributes": [],
          "MethodInfo": "Void Dispose()"
        }
      },
      "NestedTypes": {}
    },
    "UniqueKey": {
      "Subclasses": {},
      "Members": {
        "System.Collections.ObjectModel.Collection`1[System.String] get_Paths()[System.Runtime.CompilerServices.CompilerGeneratedAttribute()]": {
          "Type": "Method",
          "Attributes": [
            "CompilerGeneratedAttribute"
          ],
          "MethodInfo": "System.Collections.ObjectModel.Collection`1[System.String] get_Paths()"
        },
        "System.Collections.ObjectModel.Collection`1[System.String] Paths[Newtonsoft.Json.JsonPropertyAttribute(PropertyName = \"paths\")]": {
          "Type": "Property",
          "Attributes": [
            "JsonPropertyAttribute"
          ],
          "MethodInfo": null
        },
        "Void .ctor()": {
          "Type": "Constructor",
          "Attributes": [],
          "MethodInfo": "Void .ctor()"
        }
      },
      "NestedTypes": {}
    },
    "UniqueKeyPolicy": {
      "Subclasses": {},
      "Members": {
        "System.Collections.ObjectModel.Collection`1[Microsoft.Azure.Cosmos.UniqueKey] get_UniqueKeys()[System.Runtime.CompilerServices.CompilerGeneratedAttribute()]": {
          "Type": "Method",
          "Attributes": [
            "CompilerGeneratedAttribute"
          ],
          "MethodInfo": "System.Collections.ObjectModel.Collection`1[Microsoft.Azure.Cosmos.UniqueKey] get_UniqueKeys()"
        },
        "System.Collections.ObjectModel.Collection`1[Microsoft.Azure.Cosmos.UniqueKey] UniqueKeys[Newtonsoft.Json.JsonPropertyAttribute(PropertyName = \"uniqueKeys\")]": {
          "Type": "Property",
          "Attributes": [
            "JsonPropertyAttribute"
          ],
          "MethodInfo": null
        },
        "Void .ctor()": {
          "Type": "Constructor",
          "Attributes": [],
          "MethodInfo": "Void .ctor()"
        }
      },
      "NestedTypes": {}
    },
    "User": {
      "Subclasses": {},
      "Members": {
        "Microsoft.Azure.Cosmos.FeedIterator`1[T] GetPermissionQueryIterator[T](Microsoft.Azure.Cosmos.QueryDefinition, System.String, Microsoft.Azure.Cosmos.QueryRequestOptions)": {
          "Type": "Method",
          "Attributes": [],
          "MethodInfo": "Microsoft.Azure.Cosmos.FeedIterator`1[T] GetPermissionQueryIterator[T](Microsoft.Azure.Cosmos.QueryDefinition, System.String, Microsoft.Azure.Cosmos.QueryRequestOptions)"
        },
        "Microsoft.Azure.Cosmos.FeedIterator`1[T] GetPermissionQueryIterator[T](System.String, System.String, Microsoft.Azure.Cosmos.QueryRequestOptions)": {
          "Type": "Method",
          "Attributes": [],
          "MethodInfo": "Microsoft.Azure.Cosmos.FeedIterator`1[T] GetPermissionQueryIterator[T](System.String, System.String, Microsoft.Azure.Cosmos.QueryRequestOptions)"
        },
        "Microsoft.Azure.Cosmos.Permission GetPermission(System.String)": {
          "Type": "Method",
          "Attributes": [],
          "MethodInfo": "Microsoft.Azure.Cosmos.Permission GetPermission(System.String)"
        },
        "System.String get_Id()": {
          "Type": "Method",
          "Attributes": [],
          "MethodInfo": "System.String get_Id()"
        },
        "System.String Id": {
          "Type": "Property",
          "Attributes": [],
          "MethodInfo": null
        },
        "System.Threading.Tasks.Task`1[Microsoft.Azure.Cosmos.PermissionResponse] CreatePermissionAsync(Microsoft.Azure.Cosmos.PermissionProperties, System.Nullable`1[System.Int32], Microsoft.Azure.Cosmos.RequestOptions, System.Threading.CancellationToken)": {
          "Type": "Method",
          "Attributes": [],
          "MethodInfo": "System.Threading.Tasks.Task`1[Microsoft.Azure.Cosmos.PermissionResponse] CreatePermissionAsync(Microsoft.Azure.Cosmos.PermissionProperties, System.Nullable`1[System.Int32], Microsoft.Azure.Cosmos.RequestOptions, System.Threading.CancellationToken)"
        },
        "System.Threading.Tasks.Task`1[Microsoft.Azure.Cosmos.PermissionResponse] UpsertPermissionAsync(Microsoft.Azure.Cosmos.PermissionProperties, System.Nullable`1[System.Int32], Microsoft.Azure.Cosmos.RequestOptions, System.Threading.CancellationToken)": {
          "Type": "Method",
          "Attributes": [],
          "MethodInfo": "System.Threading.Tasks.Task`1[Microsoft.Azure.Cosmos.PermissionResponse] UpsertPermissionAsync(Microsoft.Azure.Cosmos.PermissionProperties, System.Nullable`1[System.Int32], Microsoft.Azure.Cosmos.RequestOptions, System.Threading.CancellationToken)"
        },
        "System.Threading.Tasks.Task`1[Microsoft.Azure.Cosmos.UserResponse] DeleteAsync(Microsoft.Azure.Cosmos.RequestOptions, System.Threading.CancellationToken)": {
          "Type": "Method",
          "Attributes": [],
          "MethodInfo": "System.Threading.Tasks.Task`1[Microsoft.Azure.Cosmos.UserResponse] DeleteAsync(Microsoft.Azure.Cosmos.RequestOptions, System.Threading.CancellationToken)"
        },
        "System.Threading.Tasks.Task`1[Microsoft.Azure.Cosmos.UserResponse] ReadAsync(Microsoft.Azure.Cosmos.RequestOptions, System.Threading.CancellationToken)": {
          "Type": "Method",
          "Attributes": [],
          "MethodInfo": "System.Threading.Tasks.Task`1[Microsoft.Azure.Cosmos.UserResponse] ReadAsync(Microsoft.Azure.Cosmos.RequestOptions, System.Threading.CancellationToken)"
        },
        "System.Threading.Tasks.Task`1[Microsoft.Azure.Cosmos.UserResponse] ReplaceAsync(Microsoft.Azure.Cosmos.UserProperties, Microsoft.Azure.Cosmos.RequestOptions, System.Threading.CancellationToken)": {
          "Type": "Method",
          "Attributes": [],
          "MethodInfo": "System.Threading.Tasks.Task`1[Microsoft.Azure.Cosmos.UserResponse] ReplaceAsync(Microsoft.Azure.Cosmos.UserProperties, Microsoft.Azure.Cosmos.RequestOptions, System.Threading.CancellationToken)"
        }
      },
      "NestedTypes": {}
    },
    "UserProperties": {
      "Subclasses": {},
      "Members": {
        "System.Nullable`1[System.DateTime] get_LastModified()[System.Runtime.CompilerServices.CompilerGeneratedAttribute()]": {
          "Type": "Method",
          "Attributes": [
            "CompilerGeneratedAttribute"
          ],
          "MethodInfo": "System.Nullable`1[System.DateTime] get_LastModified()"
        },
        "System.Nullable`1[System.DateTime] LastModified[Newtonsoft.Json.JsonConverterAttribute(typeof(Microsoft.Azure.Documents.UnixDateTimeConverter))]-[Newtonsoft.Json.JsonPropertyAttribute(NullValueHandling = 1, PropertyName = \"_ts\")]": {
          "Type": "Property",
          "Attributes": [
            "JsonConverterAttribute",
            "JsonPropertyAttribute"
          ],
          "MethodInfo": null
        },
        "System.String ETag[Newtonsoft.Json.JsonPropertyAttribute(NullValueHandling = 1, PropertyName = \"_etag\")]": {
          "Type": "Property",
          "Attributes": [
            "JsonPropertyAttribute"
          ],
          "MethodInfo": null
        },
        "System.String get_ETag()[System.Runtime.CompilerServices.CompilerGeneratedAttribute()]": {
          "Type": "Method",
          "Attributes": [
            "CompilerGeneratedAttribute"
          ],
          "MethodInfo": "System.String get_ETag()"
        },
        "System.String get_Id()": {
          "Type": "Method",
          "Attributes": [],
          "MethodInfo": "System.String get_Id()"
        },
        "System.String get_SelfLink()[System.Runtime.CompilerServices.CompilerGeneratedAttribute()]": {
          "Type": "Method",
          "Attributes": [
            "CompilerGeneratedAttribute"
          ],
          "MethodInfo": "System.String get_SelfLink()"
        },
        "System.String Id[Newtonsoft.Json.JsonPropertyAttribute(PropertyName = \"id\")]": {
          "Type": "Property",
          "Attributes": [
            "JsonPropertyAttribute"
          ],
          "MethodInfo": null
        },
        "System.String SelfLink[Newtonsoft.Json.JsonPropertyAttribute(NullValueHandling = 1, PropertyName = \"_self\")]": {
          "Type": "Property",
          "Attributes": [
            "JsonPropertyAttribute"
          ],
          "MethodInfo": null
        },
        "Void .ctor(System.String)": {
          "Type": "Constructor",
          "Attributes": [],
          "MethodInfo": "Void .ctor(System.String)"
        },
        "Void set_Id(System.String)": {
          "Type": "Method",
          "Attributes": [],
          "MethodInfo": "Void set_Id(System.String)"
        }
      },
      "NestedTypes": {}
    },
    "UserResponse": {
      "Subclasses": {},
      "Members": {
        "Double get_RequestCharge()": {
          "Type": "Method",
          "Attributes": [],
          "MethodInfo": "Double get_RequestCharge()"
        },
        "Double RequestCharge": {
          "Type": "Property",
          "Attributes": [],
          "MethodInfo": null
        },
        "Microsoft.Azure.Cosmos.CosmosDiagnostics Diagnostics": {
          "Type": "Property",
          "Attributes": [],
          "MethodInfo": null
        },
        "Microsoft.Azure.Cosmos.CosmosDiagnostics get_Diagnostics()[System.Runtime.CompilerServices.CompilerGeneratedAttribute()]": {
          "Type": "Method",
          "Attributes": [
            "CompilerGeneratedAttribute"
          ],
          "MethodInfo": "Microsoft.Azure.Cosmos.CosmosDiagnostics get_Diagnostics()"
        },
        "Microsoft.Azure.Cosmos.Headers get_Headers()[System.Runtime.CompilerServices.CompilerGeneratedAttribute()]": {
          "Type": "Method",
          "Attributes": [
            "CompilerGeneratedAttribute"
          ],
          "MethodInfo": "Microsoft.Azure.Cosmos.Headers get_Headers()"
        },
        "Microsoft.Azure.Cosmos.Headers Headers": {
          "Type": "Property",
          "Attributes": [],
          "MethodInfo": null
        },
        "Microsoft.Azure.Cosmos.User get_User()[System.Runtime.CompilerServices.CompilerGeneratedAttribute()]": {
          "Type": "Method",
          "Attributes": [
            "CompilerGeneratedAttribute"
          ],
          "MethodInfo": "Microsoft.Azure.Cosmos.User get_User()"
        },
        "Microsoft.Azure.Cosmos.User op_Implicit(Microsoft.Azure.Cosmos.UserResponse)": {
          "Type": "Method",
          "Attributes": [],
          "MethodInfo": "Microsoft.Azure.Cosmos.User op_Implicit(Microsoft.Azure.Cosmos.UserResponse)"
        },
        "Microsoft.Azure.Cosmos.User User": {
          "Type": "Property",
          "Attributes": [],
          "MethodInfo": null
        },
        "Microsoft.Azure.Cosmos.UserProperties get_Resource()[System.Runtime.CompilerServices.CompilerGeneratedAttribute()]": {
          "Type": "Method",
          "Attributes": [
            "CompilerGeneratedAttribute"
          ],
          "MethodInfo": "Microsoft.Azure.Cosmos.UserProperties get_Resource()"
        },
        "Microsoft.Azure.Cosmos.UserProperties Resource": {
          "Type": "Property",
          "Attributes": [],
          "MethodInfo": null
        },
        "System.Net.HttpStatusCode get_StatusCode()[System.Runtime.CompilerServices.CompilerGeneratedAttribute()]": {
          "Type": "Method",
          "Attributes": [
            "CompilerGeneratedAttribute"
          ],
          "MethodInfo": "System.Net.HttpStatusCode get_StatusCode()"
        },
        "System.Net.HttpStatusCode StatusCode": {
          "Type": "Property",
          "Attributes": [],
          "MethodInfo": null
        },
        "System.String ActivityId": {
          "Type": "Property",
          "Attributes": [],
          "MethodInfo": null
        },
        "System.String ETag": {
          "Type": "Property",
          "Attributes": [],
          "MethodInfo": null
        },
        "System.String get_ActivityId()": {
          "Type": "Method",
          "Attributes": [],
          "MethodInfo": "System.String get_ActivityId()"
        },
        "System.String get_ETag()": {
          "Type": "Method",
          "Attributes": [],
          "MethodInfo": "System.String get_ETag()"
        }
      },
      "NestedTypes": {}
    }
  },
  "Members": {
    "Boolean Equals(System.Object)": {
      "Type": "Method",
      "Attributes": [],
      "MethodInfo": "Boolean Equals(System.Object)"
    },
    "Boolean Equals(System.Object, System.Object)": {
      "Type": "Method",
      "Attributes": [],
      "MethodInfo": "Boolean Equals(System.Object, System.Object)"
    },
    "Boolean ReferenceEquals(System.Object, System.Object)": {
      "Type": "Method",
      "Attributes": [],
      "MethodInfo": "Boolean ReferenceEquals(System.Object, System.Object)"
    },
    "Int32 GetHashCode()": {
      "Type": "Method",
      "Attributes": [],
      "MethodInfo": "Int32 GetHashCode()"
    },
    "System.String ToString()": {
      "Type": "Method",
      "Attributes": [],
      "MethodInfo": "System.String ToString()"
    },
    "System.Type GetType()": {
      "Type": "Method",
      "Attributes": [],
      "MethodInfo": "System.Type GetType()"
    },
    "Void .ctor()": {
      "Type": "Constructor",
      "Attributes": [],
      "MethodInfo": "Void .ctor()"
    }
  },
  "NestedTypes": {}
}<|MERGE_RESOLUTION|>--- conflicted
+++ resolved
@@ -317,31 +317,36 @@
       },
       "NestedTypes": {}
     },
-    "ChangeFeedRequestOptions": {
-      "Subclasses": {},
-      "Members": {
-        "System.Nullable`1[System.DateTime] get_StartTime()[System.Runtime.CompilerServices.CompilerGeneratedAttribute()]": {
-          "Type": "Method",
-          "Attributes": [
-            "CompilerGeneratedAttribute"
-          ],
-          "MethodInfo": "System.Nullable`1[System.DateTime] get_StartTime()"
-        },
-        "System.Nullable`1[System.DateTime] StartTime": {
-          "Type": "Property",
-          "Attributes": [],
-          "MethodInfo": null
-        },
-        "System.Nullable`1[System.Int32] get_MaxItemCount()[System.Runtime.CompilerServices.CompilerGeneratedAttribute()]": {
-          "Type": "Method",
-          "Attributes": [
-            "CompilerGeneratedAttribute"
-          ],
-          "MethodInfo": "System.Nullable`1[System.Int32] get_MaxItemCount()"
-        },
-        "System.Nullable`1[System.Int32] MaxItemCount": {
-          "Type": "Property",
-          "Attributes": [],
+    "CompositePath": {
+      "Subclasses": {},
+      "Members": {
+        "Microsoft.Azure.Cosmos.CompositePathSortOrder get_Order()[System.Runtime.CompilerServices.CompilerGeneratedAttribute()]": {
+          "Type": "Method",
+          "Attributes": [
+            "CompilerGeneratedAttribute"
+          ],
+          "MethodInfo": "Microsoft.Azure.Cosmos.CompositePathSortOrder get_Order()"
+        },
+        "Microsoft.Azure.Cosmos.CompositePathSortOrder Order[Newtonsoft.Json.JsonPropertyAttribute(PropertyName = \"order\")]-[Newtonsoft.Json.JsonConverterAttribute(typeof(Newtonsoft.Json.Converters.StringEnumConverter))]": {
+          "Type": "Property",
+          "Attributes": [
+            "JsonConverterAttribute",
+            "JsonPropertyAttribute"
+          ],
+          "MethodInfo": null
+        },
+        "System.String get_Path()[System.Runtime.CompilerServices.CompilerGeneratedAttribute()]": {
+          "Type": "Method",
+          "Attributes": [
+            "CompilerGeneratedAttribute"
+          ],
+          "MethodInfo": "System.String get_Path()"
+        },
+        "System.String Path[Newtonsoft.Json.JsonPropertyAttribute(PropertyName = \"path\")]": {
+          "Type": "Property",
+          "Attributes": [
+            "JsonPropertyAttribute"
+          ],
           "MethodInfo": null
         },
         "Void .ctor()": {
@@ -349,34 +354,59 @@
           "Attributes": [],
           "MethodInfo": "Void .ctor()"
         },
-        "Void set_MaxItemCount(System.Nullable`1[System.Int32])[System.Runtime.CompilerServices.CompilerGeneratedAttribute()]": {
-          "Type": "Method",
-          "Attributes": [
-            "CompilerGeneratedAttribute"
-          ],
-          "MethodInfo": "Void set_MaxItemCount(System.Nullable`1[System.Int32])"
-        },
-        "Void set_StartTime(System.Nullable`1[System.DateTime])[System.Runtime.CompilerServices.CompilerGeneratedAttribute()]": {
-          "Type": "Method",
-          "Attributes": [
-            "CompilerGeneratedAttribute"
-          ],
-          "MethodInfo": "Void set_StartTime(System.Nullable`1[System.DateTime])"
-        }
-      },
-      "NestedTypes": {}
-    },
-    "CompositePath": {
-      "Subclasses": {},
-      "Members": {
-        "Microsoft.Azure.Cosmos.CompositePathSortOrder get_Order()[System.Runtime.CompilerServices.CompilerGeneratedAttribute()]": {
-          "Type": "Method",
-          "Attributes": [
-            "CompilerGeneratedAttribute"
-          ],
-          "MethodInfo": "Microsoft.Azure.Cosmos.CompositePathSortOrder get_Order()"
-        },
-        "Microsoft.Azure.Cosmos.CompositePathSortOrder Order[Newtonsoft.Json.JsonPropertyAttribute(PropertyName = \"order\")]-[Newtonsoft.Json.JsonConverterAttribute(typeof(Newtonsoft.Json.Converters.StringEnumConverter))]": {
+        "Void set_Order(Microsoft.Azure.Cosmos.CompositePathSortOrder)[System.Runtime.CompilerServices.CompilerGeneratedAttribute()]": {
+          "Type": "Method",
+          "Attributes": [
+            "CompilerGeneratedAttribute"
+          ],
+          "MethodInfo": "Void set_Order(Microsoft.Azure.Cosmos.CompositePathSortOrder)"
+        },
+        "Void set_Path(System.String)[System.Runtime.CompilerServices.CompilerGeneratedAttribute()]": {
+          "Type": "Method",
+          "Attributes": [
+            "CompilerGeneratedAttribute"
+          ],
+          "MethodInfo": "Void set_Path(System.String)"
+        }
+      },
+      "NestedTypes": {}
+    },
+    "CompositePathSortOrder": {
+      "Subclasses": {},
+      "Members": {
+        "Int32 value__": {
+          "Type": "Field",
+          "Attributes": [],
+          "MethodInfo": null
+        },
+        "Microsoft.Azure.Cosmos.CompositePathSortOrder Ascending[System.Runtime.Serialization.EnumMemberAttribute(Value = \"ascending\")]": {
+          "Type": "Field",
+          "Attributes": [
+            "EnumMemberAttribute"
+          ],
+          "MethodInfo": null
+        },
+        "Microsoft.Azure.Cosmos.CompositePathSortOrder Descending[System.Runtime.Serialization.EnumMemberAttribute(Value = \"descending\")]": {
+          "Type": "Field",
+          "Attributes": [
+            "EnumMemberAttribute"
+          ],
+          "MethodInfo": null
+        }
+      },
+      "NestedTypes": {}
+    },
+    "ConflictProperties": {
+      "Subclasses": {},
+      "Members": {
+        "Microsoft.Azure.Cosmos.OperationKind get_OperationKind()[System.Runtime.CompilerServices.CompilerGeneratedAttribute()]": {
+          "Type": "Method",
+          "Attributes": [
+            "CompilerGeneratedAttribute"
+          ],
+          "MethodInfo": "Microsoft.Azure.Cosmos.OperationKind get_OperationKind()"
+        },
+        "Microsoft.Azure.Cosmos.OperationKind OperationKind[Newtonsoft.Json.JsonConverterAttribute(typeof(Newtonsoft.Json.Converters.StringEnumConverter))]-[Newtonsoft.Json.JsonPropertyAttribute(PropertyName = \"operationType\")]": {
           "Type": "Property",
           "Attributes": [
             "JsonConverterAttribute",
@@ -384,14 +414,28 @@
           ],
           "MethodInfo": null
         },
-        "System.String get_Path()[System.Runtime.CompilerServices.CompilerGeneratedAttribute()]": {
-          "Type": "Method",
-          "Attributes": [
-            "CompilerGeneratedAttribute"
-          ],
-          "MethodInfo": "System.String get_Path()"
-        },
-        "System.String Path[Newtonsoft.Json.JsonPropertyAttribute(PropertyName = \"path\")]": {
+        "System.String get_Id()[System.Runtime.CompilerServices.CompilerGeneratedAttribute()]": {
+          "Type": "Method",
+          "Attributes": [
+            "CompilerGeneratedAttribute"
+          ],
+          "MethodInfo": "System.String get_Id()"
+        },
+        "System.String get_SelfLink()[System.Runtime.CompilerServices.CompilerGeneratedAttribute()]": {
+          "Type": "Method",
+          "Attributes": [
+            "CompilerGeneratedAttribute"
+          ],
+          "MethodInfo": "System.String get_SelfLink()"
+        },
+        "System.String Id[Newtonsoft.Json.JsonPropertyAttribute(PropertyName = \"id\")]": {
+          "Type": "Property",
+          "Attributes": [
+            "JsonPropertyAttribute"
+          ],
+          "MethodInfo": null
+        },
+        "System.String SelfLink[Newtonsoft.Json.JsonPropertyAttribute(NullValueHandling = 1, PropertyName = \"_self\")]": {
           "Type": "Property",
           "Attributes": [
             "JsonPropertyAttribute"
@@ -402,25 +446,11 @@
           "Type": "Constructor",
           "Attributes": [],
           "MethodInfo": "Void .ctor()"
-        },
-        "Void set_Order(Microsoft.Azure.Cosmos.CompositePathSortOrder)[System.Runtime.CompilerServices.CompilerGeneratedAttribute()]": {
-          "Type": "Method",
-          "Attributes": [
-            "CompilerGeneratedAttribute"
-          ],
-          "MethodInfo": "Void set_Order(Microsoft.Azure.Cosmos.CompositePathSortOrder)"
-        },
-        "Void set_Path(System.String)[System.Runtime.CompilerServices.CompilerGeneratedAttribute()]": {
-          "Type": "Method",
-          "Attributes": [
-            "CompilerGeneratedAttribute"
-          ],
-          "MethodInfo": "Void set_Path(System.String)"
-        }
-      },
-      "NestedTypes": {}
-    },
-    "CompositePathSortOrder": {
+        }
+      },
+      "NestedTypes": {}
+    },
+    "ConflictResolutionMode": {
       "Subclasses": {},
       "Members": {
         "Int32 value__": {
@@ -428,34 +458,30 @@
           "Attributes": [],
           "MethodInfo": null
         },
-        "Microsoft.Azure.Cosmos.CompositePathSortOrder Ascending[System.Runtime.Serialization.EnumMemberAttribute(Value = \"ascending\")]": {
-          "Type": "Field",
-          "Attributes": [
-            "EnumMemberAttribute"
-          ],
-          "MethodInfo": null
-        },
-        "Microsoft.Azure.Cosmos.CompositePathSortOrder Descending[System.Runtime.Serialization.EnumMemberAttribute(Value = \"descending\")]": {
-          "Type": "Field",
-          "Attributes": [
-            "EnumMemberAttribute"
-          ],
-          "MethodInfo": null
-        }
-      },
-      "NestedTypes": {}
-    },
-    "ConflictProperties": {
-      "Subclasses": {},
-      "Members": {
-        "Microsoft.Azure.Cosmos.OperationKind get_OperationKind()[System.Runtime.CompilerServices.CompilerGeneratedAttribute()]": {
-          "Type": "Method",
-          "Attributes": [
-            "CompilerGeneratedAttribute"
-          ],
-          "MethodInfo": "Microsoft.Azure.Cosmos.OperationKind get_OperationKind()"
-        },
-        "Microsoft.Azure.Cosmos.OperationKind OperationKind[Newtonsoft.Json.JsonConverterAttribute(typeof(Newtonsoft.Json.Converters.StringEnumConverter))]-[Newtonsoft.Json.JsonPropertyAttribute(PropertyName = \"operationType\")]": {
+        "Microsoft.Azure.Cosmos.ConflictResolutionMode Custom": {
+          "Type": "Field",
+          "Attributes": [],
+          "MethodInfo": null
+        },
+        "Microsoft.Azure.Cosmos.ConflictResolutionMode LastWriterWins": {
+          "Type": "Field",
+          "Attributes": [],
+          "MethodInfo": null
+        }
+      },
+      "NestedTypes": {}
+    },
+    "ConflictResolutionPolicy": {
+      "Subclasses": {},
+      "Members": {
+        "Microsoft.Azure.Cosmos.ConflictResolutionMode get_Mode()[System.Runtime.CompilerServices.CompilerGeneratedAttribute()]": {
+          "Type": "Method",
+          "Attributes": [
+            "CompilerGeneratedAttribute"
+          ],
+          "MethodInfo": "Microsoft.Azure.Cosmos.ConflictResolutionMode get_Mode()"
+        },
+        "Microsoft.Azure.Cosmos.ConflictResolutionMode Mode[Newtonsoft.Json.JsonPropertyAttribute(NullValueHandling = 1, PropertyName = \"mode\")]-[Newtonsoft.Json.JsonConverterAttribute(typeof(Newtonsoft.Json.Converters.StringEnumConverter))]": {
           "Type": "Property",
           "Attributes": [
             "JsonConverterAttribute",
@@ -463,28 +489,28 @@
           ],
           "MethodInfo": null
         },
-        "System.String get_Id()[System.Runtime.CompilerServices.CompilerGeneratedAttribute()]": {
-          "Type": "Method",
-          "Attributes": [
-            "CompilerGeneratedAttribute"
-          ],
-          "MethodInfo": "System.String get_Id()"
-        },
-        "System.String get_SelfLink()[System.Runtime.CompilerServices.CompilerGeneratedAttribute()]": {
-          "Type": "Method",
-          "Attributes": [
-            "CompilerGeneratedAttribute"
-          ],
-          "MethodInfo": "System.String get_SelfLink()"
-        },
-        "System.String Id[Newtonsoft.Json.JsonPropertyAttribute(PropertyName = \"id\")]": {
+        "System.String get_ResolutionPath()[System.Runtime.CompilerServices.CompilerGeneratedAttribute()]": {
+          "Type": "Method",
+          "Attributes": [
+            "CompilerGeneratedAttribute"
+          ],
+          "MethodInfo": "System.String get_ResolutionPath()"
+        },
+        "System.String get_ResolutionProcedure()[System.Runtime.CompilerServices.CompilerGeneratedAttribute()]": {
+          "Type": "Method",
+          "Attributes": [
+            "CompilerGeneratedAttribute"
+          ],
+          "MethodInfo": "System.String get_ResolutionProcedure()"
+        },
+        "System.String ResolutionPath[Newtonsoft.Json.JsonPropertyAttribute(NullValueHandling = 1, PropertyName = \"conflictResolutionPath\")]": {
           "Type": "Property",
           "Attributes": [
             "JsonPropertyAttribute"
           ],
           "MethodInfo": null
         },
-        "System.String SelfLink[Newtonsoft.Json.JsonPropertyAttribute(NullValueHandling = 1, PropertyName = \"_self\")]": {
+        "System.String ResolutionProcedure[Newtonsoft.Json.JsonPropertyAttribute(NullValueHandling = 1, PropertyName = \"conflictResolutionProcedure\")]": {
           "Type": "Property",
           "Attributes": [
             "JsonPropertyAttribute"
@@ -495,81 +521,6 @@
           "Type": "Constructor",
           "Attributes": [],
           "MethodInfo": "Void .ctor()"
-        }
-      },
-      "NestedTypes": {}
-    },
-    "ConflictResolutionMode": {
-      "Subclasses": {},
-      "Members": {
-        "Int32 value__": {
-          "Type": "Field",
-          "Attributes": [],
-          "MethodInfo": null
-        },
-        "Microsoft.Azure.Cosmos.ConflictResolutionMode Custom": {
-          "Type": "Field",
-          "Attributes": [],
-          "MethodInfo": null
-        },
-        "Microsoft.Azure.Cosmos.ConflictResolutionMode LastWriterWins": {
-          "Type": "Field",
-          "Attributes": [],
-          "MethodInfo": null
-        }
-      },
-      "NestedTypes": {}
-    },
-    "ConflictResolutionPolicy": {
-      "Subclasses": {},
-      "Members": {
-        "Microsoft.Azure.Cosmos.ConflictResolutionMode get_Mode()[System.Runtime.CompilerServices.CompilerGeneratedAttribute()]": {
-          "Type": "Method",
-          "Attributes": [
-            "CompilerGeneratedAttribute"
-          ],
-          "MethodInfo": "Microsoft.Azure.Cosmos.ConflictResolutionMode get_Mode()"
-        },
-        "Microsoft.Azure.Cosmos.ConflictResolutionMode Mode[Newtonsoft.Json.JsonPropertyAttribute(NullValueHandling = 1, PropertyName = \"mode\")]-[Newtonsoft.Json.JsonConverterAttribute(typeof(Newtonsoft.Json.Converters.StringEnumConverter))]": {
-          "Type": "Property",
-          "Attributes": [
-            "JsonConverterAttribute",
-            "JsonPropertyAttribute"
-          ],
-          "MethodInfo": null
-        },
-        "System.String get_ResolutionPath()[System.Runtime.CompilerServices.CompilerGeneratedAttribute()]": {
-          "Type": "Method",
-          "Attributes": [
-            "CompilerGeneratedAttribute"
-          ],
-          "MethodInfo": "System.String get_ResolutionPath()"
-        },
-        "System.String get_ResolutionProcedure()[System.Runtime.CompilerServices.CompilerGeneratedAttribute()]": {
-          "Type": "Method",
-          "Attributes": [
-            "CompilerGeneratedAttribute"
-          ],
-          "MethodInfo": "System.String get_ResolutionProcedure()"
-        },
-        "System.String ResolutionPath[Newtonsoft.Json.JsonPropertyAttribute(NullValueHandling = 1, PropertyName = \"conflictResolutionPath\")]": {
-          "Type": "Property",
-          "Attributes": [
-            "JsonPropertyAttribute"
-          ],
-          "MethodInfo": null
-        },
-        "System.String ResolutionProcedure[Newtonsoft.Json.JsonPropertyAttribute(NullValueHandling = 1, PropertyName = \"conflictResolutionProcedure\")]": {
-          "Type": "Property",
-          "Attributes": [
-            "JsonPropertyAttribute"
-          ],
-          "MethodInfo": null
-        },
-        "Void .ctor()": {
-          "Type": "Constructor",
-          "Attributes": [],
-          "MethodInfo": "Void .ctor()"
         },
         "Void set_Mode(Microsoft.Azure.Cosmos.ConflictResolutionMode)[System.Runtime.CompilerServices.CompilerGeneratedAttribute()]": {
           "Type": "Method",
@@ -736,26 +687,6 @@
           "Attributes": [],
           "MethodInfo": "Microsoft.Azure.Cosmos.Database get_Database()"
         },
-        "Microsoft.Azure.Cosmos.FeedIterator GetChangeFeedStreamIterator(Microsoft.Azure.Cosmos.FeedRange, Microsoft.Azure.Cosmos.ChangeFeedRequestOptions)": {
-          "Type": "Method",
-          "Attributes": [],
-          "MethodInfo": "Microsoft.Azure.Cosmos.FeedIterator GetChangeFeedStreamIterator(Microsoft.Azure.Cosmos.FeedRange, Microsoft.Azure.Cosmos.ChangeFeedRequestOptions)"
-        },
-        "Microsoft.Azure.Cosmos.FeedIterator GetChangeFeedStreamIterator(Microsoft.Azure.Cosmos.PartitionKey, Microsoft.Azure.Cosmos.ChangeFeedRequestOptions)": {
-          "Type": "Method",
-          "Attributes": [],
-          "MethodInfo": "Microsoft.Azure.Cosmos.FeedIterator GetChangeFeedStreamIterator(Microsoft.Azure.Cosmos.PartitionKey, Microsoft.Azure.Cosmos.ChangeFeedRequestOptions)"
-        },
-        "Microsoft.Azure.Cosmos.FeedIterator GetChangeFeedStreamIterator(System.String, Microsoft.Azure.Cosmos.ChangeFeedRequestOptions)": {
-          "Type": "Method",
-          "Attributes": [],
-          "MethodInfo": "Microsoft.Azure.Cosmos.FeedIterator GetChangeFeedStreamIterator(System.String, Microsoft.Azure.Cosmos.ChangeFeedRequestOptions)"
-        },
-        "Microsoft.Azure.Cosmos.FeedIterator GetItemQueryStreamIterator(Microsoft.Azure.Cosmos.FeedRange, Microsoft.Azure.Cosmos.QueryDefinition, System.String, Microsoft.Azure.Cosmos.QueryRequestOptions)": {
-          "Type": "Method",
-          "Attributes": [],
-          "MethodInfo": "Microsoft.Azure.Cosmos.FeedIterator GetItemQueryStreamIterator(Microsoft.Azure.Cosmos.FeedRange, Microsoft.Azure.Cosmos.QueryDefinition, System.String, Microsoft.Azure.Cosmos.QueryRequestOptions)"
-        },
         "Microsoft.Azure.Cosmos.FeedIterator GetItemQueryStreamIterator(Microsoft.Azure.Cosmos.QueryDefinition, System.String, Microsoft.Azure.Cosmos.QueryRequestOptions)": {
           "Type": "Method",
           "Attributes": [],
@@ -766,26 +697,6 @@
           "Attributes": [],
           "MethodInfo": "Microsoft.Azure.Cosmos.FeedIterator GetItemQueryStreamIterator(System.String, System.String, Microsoft.Azure.Cosmos.QueryRequestOptions)"
         },
-        "Microsoft.Azure.Cosmos.FeedIterator`1[T] GetChangeFeedIterator[T](Microsoft.Azure.Cosmos.FeedRange, Microsoft.Azure.Cosmos.ChangeFeedRequestOptions)": {
-          "Type": "Method",
-          "Attributes": [],
-          "MethodInfo": "Microsoft.Azure.Cosmos.FeedIterator`1[T] GetChangeFeedIterator[T](Microsoft.Azure.Cosmos.FeedRange, Microsoft.Azure.Cosmos.ChangeFeedRequestOptions)"
-        },
-        "Microsoft.Azure.Cosmos.FeedIterator`1[T] GetChangeFeedIterator[T](Microsoft.Azure.Cosmos.PartitionKey, Microsoft.Azure.Cosmos.ChangeFeedRequestOptions)": {
-          "Type": "Method",
-          "Attributes": [],
-          "MethodInfo": "Microsoft.Azure.Cosmos.FeedIterator`1[T] GetChangeFeedIterator[T](Microsoft.Azure.Cosmos.PartitionKey, Microsoft.Azure.Cosmos.ChangeFeedRequestOptions)"
-        },
-        "Microsoft.Azure.Cosmos.FeedIterator`1[T] GetChangeFeedIterator[T](System.String, Microsoft.Azure.Cosmos.ChangeFeedRequestOptions)": {
-          "Type": "Method",
-          "Attributes": [],
-          "MethodInfo": "Microsoft.Azure.Cosmos.FeedIterator`1[T] GetChangeFeedIterator[T](System.String, Microsoft.Azure.Cosmos.ChangeFeedRequestOptions)"
-        },
-        "Microsoft.Azure.Cosmos.FeedIterator`1[T] GetItemQueryIterator[T](Microsoft.Azure.Cosmos.FeedRange, Microsoft.Azure.Cosmos.QueryDefinition, System.String, Microsoft.Azure.Cosmos.QueryRequestOptions)": {
-          "Type": "Method",
-          "Attributes": [],
-          "MethodInfo": "Microsoft.Azure.Cosmos.FeedIterator`1[T] GetItemQueryIterator[T](Microsoft.Azure.Cosmos.FeedRange, Microsoft.Azure.Cosmos.QueryDefinition, System.String, Microsoft.Azure.Cosmos.QueryRequestOptions)"
-        },
         "Microsoft.Azure.Cosmos.FeedIterator`1[T] GetItemQueryIterator[T](Microsoft.Azure.Cosmos.QueryDefinition, System.String, Microsoft.Azure.Cosmos.QueryRequestOptions)": {
           "Type": "Method",
           "Attributes": [],
@@ -920,16 +831,6 @@
           "Type": "Method",
           "Attributes": [],
           "MethodInfo": "System.Threading.Tasks.Task`1[Microsoft.Azure.Cosmos.ThroughputResponse] ReplaceThroughputAsync(Microsoft.Azure.Cosmos.ThroughputProperties, Microsoft.Azure.Cosmos.RequestOptions, System.Threading.CancellationToken)"
-        },
-        "System.Threading.Tasks.Task`1[System.Collections.Generic.IEnumerable`1[System.String]] GetPartitionKeyRangesAsync(Microsoft.Azure.Cosmos.FeedRange, System.Threading.CancellationToken)": {
-          "Type": "Method",
-          "Attributes": [],
-          "MethodInfo": "System.Threading.Tasks.Task`1[System.Collections.Generic.IEnumerable`1[System.String]] GetPartitionKeyRangesAsync(Microsoft.Azure.Cosmos.FeedRange, System.Threading.CancellationToken)"
-        },
-        "System.Threading.Tasks.Task`1[System.Collections.Generic.IReadOnlyList`1[Microsoft.Azure.Cosmos.FeedRange]] GetFeedRangesAsync(System.Threading.CancellationToken)": {
-          "Type": "Method",
-          "Attributes": [],
-          "MethodInfo": "System.Threading.Tasks.Task`1[System.Collections.Generic.IReadOnlyList`1[Microsoft.Azure.Cosmos.FeedRange]] GetFeedRangesAsync(System.Threading.CancellationToken)"
         },
         "System.Threading.Tasks.Task`1[System.Nullable`1[System.Int32]] ReadThroughputAsync(System.Threading.CancellationToken)": {
           "Type": "Method",
@@ -1435,16 +1336,6 @@
           "Attributes": [],
           "MethodInfo": "Microsoft.Azure.Cosmos.CosmosClientOptions get_ClientOptions()"
         },
-        "Microsoft.Azure.Cosmos.CosmosResponseFactory get_ResponseFactory()": {
-          "Type": "Method",
-          "Attributes": [],
-          "MethodInfo": "Microsoft.Azure.Cosmos.CosmosResponseFactory get_ResponseFactory()"
-        },
-        "Microsoft.Azure.Cosmos.CosmosResponseFactory ResponseFactory": {
-          "Type": "Property",
-          "Attributes": [],
-          "MethodInfo": null
-        },
         "Microsoft.Azure.Cosmos.Database GetDatabase(System.String)": {
           "Type": "Method",
           "Attributes": [],
@@ -1611,20 +1502,6 @@
           ],
           "MethodInfo": null
         },
-        "Microsoft.Azure.Cosmos.Encryptor Encryptor[Newtonsoft.Json.JsonIgnoreAttribute()]": {
-          "Type": "Property",
-          "Attributes": [
-            "JsonIgnoreAttribute"
-          ],
-          "MethodInfo": null
-        },
-        "Microsoft.Azure.Cosmos.Encryptor get_Encryptor()[System.Runtime.CompilerServices.CompilerGeneratedAttribute()]": {
-          "Type": "Method",
-          "Attributes": [
-            "CompilerGeneratedAttribute"
-          ],
-          "MethodInfo": "Microsoft.Azure.Cosmos.Encryptor get_Encryptor()"
-        },
         "System.Collections.Generic.IReadOnlyList`1[System.String] ApplicationPreferredRegions": {
           "Type": "Property",
           "Attributes": [],
@@ -1849,13 +1726,6 @@
           ],
           "MethodInfo": "Void set_EnableTcpConnectionEndpointRediscovery(Boolean)"
         },
-        "Void set_Encryptor(Microsoft.Azure.Cosmos.Encryptor)[System.Runtime.CompilerServices.CompilerGeneratedAttribute()]": {
-          "Type": "Method",
-          "Attributes": [
-            "CompilerGeneratedAttribute"
-          ],
-          "MethodInfo": "Void set_Encryptor(Microsoft.Azure.Cosmos.Encryptor)"
-        },
         "Void set_GatewayModeMaxConnectionLimit(Int32)": {
           "Type": "Method",
           "Attributes": [],
@@ -2099,27 +1969,6 @@
       },
       "NestedTypes": {}
     },
-    "CosmosResponseFactory": {
-      "Subclasses": {},
-      "Members": {
-        "Microsoft.Azure.Cosmos.FeedResponse`1[T] CreateItemFeedResponse[T](Microsoft.Azure.Cosmos.ResponseMessage)": {
-          "Type": "Method",
-          "Attributes": [],
-          "MethodInfo": "Microsoft.Azure.Cosmos.FeedResponse`1[T] CreateItemFeedResponse[T](Microsoft.Azure.Cosmos.ResponseMessage)"
-        },
-        "Microsoft.Azure.Cosmos.ItemResponse`1[T] CreateItemResponse[T](Microsoft.Azure.Cosmos.ResponseMessage)": {
-          "Type": "Method",
-          "Attributes": [],
-          "MethodInfo": "Microsoft.Azure.Cosmos.ItemResponse`1[T] CreateItemResponse[T](Microsoft.Azure.Cosmos.ResponseMessage)"
-        },
-        "Microsoft.Azure.Cosmos.Scripts.StoredProcedureExecuteResponse`1[T] CreateStoredProcedureExecuteResponse[T](Microsoft.Azure.Cosmos.ResponseMessage)": {
-          "Type": "Method",
-          "Attributes": [],
-          "MethodInfo": "Microsoft.Azure.Cosmos.Scripts.StoredProcedureExecuteResponse`1[T] CreateStoredProcedureExecuteResponse[T](Microsoft.Azure.Cosmos.ResponseMessage)"
-        }
-      },
-      "NestedTypes": {}
-    },
     "CosmosSerializationOptions": {
       "Subclasses": {},
       "Members": {
@@ -2583,350 +2432,392 @@
       },
       "NestedTypes": {}
     },
-    "EncryptionOptions": {
-      "Subclasses": {},
-      "Members": {
-        "System.Collections.Generic.List`1[System.String] get_PathsToEncrypt()[System.Runtime.CompilerServices.CompilerGeneratedAttribute()]": {
-          "Type": "Method",
-          "Attributes": [
-            "CompilerGeneratedAttribute"
-          ],
-          "MethodInfo": "System.Collections.Generic.List`1[System.String] get_PathsToEncrypt()"
-        },
-        "System.Collections.Generic.List`1[System.String] PathsToEncrypt": {
-          "Type": "Property",
-          "Attributes": [],
-          "MethodInfo": null
-        },
-        "System.String DataEncryptionKeyId": {
-          "Type": "Property",
-          "Attributes": [],
-          "MethodInfo": null
-        },
-        "System.String EncryptionAlgorithm": {
-          "Type": "Property",
-          "Attributes": [],
-          "MethodInfo": null
-        },
-        "System.String get_DataEncryptionKeyId()[System.Runtime.CompilerServices.CompilerGeneratedAttribute()]": {
-          "Type": "Method",
-          "Attributes": [
-            "CompilerGeneratedAttribute"
-          ],
-          "MethodInfo": "System.String get_DataEncryptionKeyId()"
-        },
-        "System.String get_EncryptionAlgorithm()[System.Runtime.CompilerServices.CompilerGeneratedAttribute()]": {
-          "Type": "Method",
-          "Attributes": [
-            "CompilerGeneratedAttribute"
-          ],
-          "MethodInfo": "System.String get_EncryptionAlgorithm()"
+    "ExcludedPath": {
+      "Subclasses": {},
+      "Members": {
+        "System.String get_Path()[System.Runtime.CompilerServices.CompilerGeneratedAttribute()]": {
+          "Type": "Method",
+          "Attributes": [
+            "CompilerGeneratedAttribute"
+          ],
+          "MethodInfo": "System.String get_Path()"
+        },
+        "System.String Path[Newtonsoft.Json.JsonPropertyAttribute(PropertyName = \"path\")]": {
+          "Type": "Property",
+          "Attributes": [
+            "JsonPropertyAttribute"
+          ],
+          "MethodInfo": null
         },
         "Void .ctor()": {
           "Type": "Constructor",
           "Attributes": [],
           "MethodInfo": "Void .ctor()"
         },
-        "Void set_DataEncryptionKeyId(System.String)[System.Runtime.CompilerServices.CompilerGeneratedAttribute()]": {
-          "Type": "Method",
-          "Attributes": [
-            "CompilerGeneratedAttribute"
-          ],
-          "MethodInfo": "Void set_DataEncryptionKeyId(System.String)"
-        },
-        "Void set_EncryptionAlgorithm(System.String)[System.Runtime.CompilerServices.CompilerGeneratedAttribute()]": {
-          "Type": "Method",
-          "Attributes": [
-            "CompilerGeneratedAttribute"
-          ],
-          "MethodInfo": "Void set_EncryptionAlgorithm(System.String)"
-        },
-        "Void set_PathsToEncrypt(System.Collections.Generic.List`1[System.String])[System.Runtime.CompilerServices.CompilerGeneratedAttribute()]": {
-          "Type": "Method",
-          "Attributes": [
-            "CompilerGeneratedAttribute"
-          ],
-          "MethodInfo": "Void set_PathsToEncrypt(System.Collections.Generic.List`1[System.String])"
-        }
-      },
-      "NestedTypes": {}
-    },
-    "Encryptor": {
-      "Subclasses": {},
-      "Members": {
-        "System.Threading.Tasks.Task`1[System.Byte[]] DecryptAsync(Byte[], System.String, System.String, System.Threading.CancellationToken)": {
-          "Type": "Method",
-          "Attributes": [],
-          "MethodInfo": "System.Threading.Tasks.Task`1[System.Byte[]] DecryptAsync(Byte[], System.String, System.String, System.Threading.CancellationToken)"
-        },
-        "System.Threading.Tasks.Task`1[System.Byte[]] EncryptAsync(Byte[], System.String, System.String, System.Threading.CancellationToken)": {
-          "Type": "Method",
-          "Attributes": [],
-          "MethodInfo": "System.Threading.Tasks.Task`1[System.Byte[]] EncryptAsync(Byte[], System.String, System.String, System.Threading.CancellationToken)"
-        }
-      },
-      "NestedTypes": {}
-    },
-    "ExcludedPath": {
-      "Subclasses": {},
-      "Members": {
-        "System.String get_Path()[System.Runtime.CompilerServices.CompilerGeneratedAttribute()]": {
-          "Type": "Method",
-          "Attributes": [
-            "CompilerGeneratedAttribute"
-          ],
-          "MethodInfo": "System.String get_Path()"
-        },
-        "System.String Path[Newtonsoft.Json.JsonPropertyAttribute(PropertyName = \"path\")]": {
-          "Type": "Property",
-          "Attributes": [
-            "JsonPropertyAttribute"
-          ],
-          "MethodInfo": null
+        "Void set_Path(System.String)[System.Runtime.CompilerServices.CompilerGeneratedAttribute()]": {
+          "Type": "Method",
+          "Attributes": [
+            "CompilerGeneratedAttribute"
+          ],
+          "MethodInfo": "Void set_Path(System.String)"
+        }
+      },
+      "NestedTypes": {}
+    },
+    "FeedIterator": {
+      "Subclasses": {},
+      "Members": {
+        "Boolean get_HasMoreResults()": {
+          "Type": "Method",
+          "Attributes": [],
+          "MethodInfo": "Boolean get_HasMoreResults()"
+        },
+        "Boolean HasMoreResults": {
+          "Type": "Property",
+          "Attributes": [],
+          "MethodInfo": null
+        },
+        "System.Threading.Tasks.Task`1[Microsoft.Azure.Cosmos.ResponseMessage] ReadNextAsync(System.Threading.CancellationToken)": {
+          "Type": "Method",
+          "Attributes": [],
+          "MethodInfo": "System.Threading.Tasks.Task`1[Microsoft.Azure.Cosmos.ResponseMessage] ReadNextAsync(System.Threading.CancellationToken)"
+        }
+      },
+      "NestedTypes": {}
+    },
+    "FeedIterator`1": {
+      "Subclasses": {},
+      "Members": {
+        "Boolean get_HasMoreResults()": {
+          "Type": "Method",
+          "Attributes": [],
+          "MethodInfo": "Boolean get_HasMoreResults()"
+        },
+        "Boolean HasMoreResults": {
+          "Type": "Property",
+          "Attributes": [],
+          "MethodInfo": null
+        },
+        "System.Threading.Tasks.Task`1[Microsoft.Azure.Cosmos.FeedResponse`1[T]] ReadNextAsync(System.Threading.CancellationToken)": {
+          "Type": "Method",
+          "Attributes": [],
+          "MethodInfo": "System.Threading.Tasks.Task`1[Microsoft.Azure.Cosmos.FeedResponse`1[T]] ReadNextAsync(System.Threading.CancellationToken)"
+        }
+      },
+      "NestedTypes": {}
+    },
+    "FeedResponse`1": {
+      "Subclasses": {},
+      "Members": {
+        "Double get_RequestCharge()": {
+          "Type": "Method",
+          "Attributes": [],
+          "MethodInfo": "Double get_RequestCharge()"
+        },
+        "Double RequestCharge": {
+          "Type": "Property",
+          "Attributes": [],
+          "MethodInfo": null
+        },
+        "Int32 Count": {
+          "Type": "Property",
+          "Attributes": [],
+          "MethodInfo": null
+        },
+        "Int32 get_Count()": {
+          "Type": "Method",
+          "Attributes": [],
+          "MethodInfo": "Int32 get_Count()"
+        },
+        "System.Collections.Generic.IEnumerator`1[T] GetEnumerator()": {
+          "Type": "Method",
+          "Attributes": [],
+          "MethodInfo": "System.Collections.Generic.IEnumerator`1[T] GetEnumerator()"
+        },
+        "System.String ActivityId": {
+          "Type": "Property",
+          "Attributes": [],
+          "MethodInfo": null
+        },
+        "System.String ContinuationToken": {
+          "Type": "Property",
+          "Attributes": [],
+          "MethodInfo": null
+        },
+        "System.String ETag": {
+          "Type": "Property",
+          "Attributes": [],
+          "MethodInfo": null
+        },
+        "System.String get_ActivityId()": {
+          "Type": "Method",
+          "Attributes": [],
+          "MethodInfo": "System.String get_ActivityId()"
+        },
+        "System.String get_ContinuationToken()": {
+          "Type": "Method",
+          "Attributes": [],
+          "MethodInfo": "System.String get_ContinuationToken()"
+        },
+        "System.String get_ETag()": {
+          "Type": "Method",
+          "Attributes": [],
+          "MethodInfo": "System.String get_ETag()"
+        }
+      },
+      "NestedTypes": {}
+    },
+    "CompositeIndexDefinition`1": {
+      "Subclasses": {},
+      "Members": {
+        "Microsoft.Azure.Cosmos.Fluent.CompositeIndexDefinition`1[T] Path(System.String)": {
+          "Type": "Method",
+          "Attributes": [],
+          "MethodInfo": "Microsoft.Azure.Cosmos.Fluent.CompositeIndexDefinition`1[T] Path(System.String)"
+        },
+        "Microsoft.Azure.Cosmos.Fluent.CompositeIndexDefinition`1[T] Path(System.String, Microsoft.Azure.Cosmos.CompositePathSortOrder)": {
+          "Type": "Method",
+          "Attributes": [],
+          "MethodInfo": "Microsoft.Azure.Cosmos.Fluent.CompositeIndexDefinition`1[T] Path(System.String, Microsoft.Azure.Cosmos.CompositePathSortOrder)"
+        },
+        "T Attach()": {
+          "Type": "Method",
+          "Attributes": [],
+          "MethodInfo": "T Attach()"
+        }
+      },
+      "NestedTypes": {}
+    },
+    "ConflictResolutionDefinition": {
+      "Subclasses": {},
+      "Members": {
+        "Microsoft.Azure.Cosmos.Fluent.ConflictResolutionDefinition WithCustomStoredProcedureResolution(System.String)": {
+          "Type": "Method",
+          "Attributes": [],
+          "MethodInfo": "Microsoft.Azure.Cosmos.Fluent.ConflictResolutionDefinition WithCustomStoredProcedureResolution(System.String)"
+        },
+        "Microsoft.Azure.Cosmos.Fluent.ConflictResolutionDefinition WithLastWriterWinsResolution(System.String)": {
+          "Type": "Method",
+          "Attributes": [],
+          "MethodInfo": "Microsoft.Azure.Cosmos.Fluent.ConflictResolutionDefinition WithLastWriterWinsResolution(System.String)"
+        },
+        "Microsoft.Azure.Cosmos.Fluent.ContainerBuilder Attach()": {
+          "Type": "Method",
+          "Attributes": [],
+          "MethodInfo": "Microsoft.Azure.Cosmos.Fluent.ContainerBuilder Attach()"
+        }
+      },
+      "NestedTypes": {}
+    },
+    "ContainerBuilder": {
+      "Subclasses": {},
+      "Members": {
+        "Microsoft.Azure.Cosmos.ContainerProperties Build()": {
+          "Type": "Method",
+          "Attributes": [],
+          "MethodInfo": "Microsoft.Azure.Cosmos.ContainerProperties Build()"
+        },
+        "Microsoft.Azure.Cosmos.Fluent.ConflictResolutionDefinition WithConflictResolution()": {
+          "Type": "Method",
+          "Attributes": [],
+          "MethodInfo": "Microsoft.Azure.Cosmos.Fluent.ConflictResolutionDefinition WithConflictResolution()"
+        },
+        "Microsoft.Azure.Cosmos.Fluent.UniqueKeyDefinition WithUniqueKey()": {
+          "Type": "Method",
+          "Attributes": [],
+          "MethodInfo": "Microsoft.Azure.Cosmos.Fluent.UniqueKeyDefinition WithUniqueKey()"
+        },
+        "System.Threading.Tasks.Task`1[Microsoft.Azure.Cosmos.ContainerResponse] CreateAsync(System.Nullable`1[System.Int32])[System.Runtime.CompilerServices.AsyncStateMachineAttribute(typeof(Microsoft.Azure.Cosmos.Fluent.ContainerBuilder+<CreateAsync>d__9))]": {
+          "Type": "Method",
+          "Attributes": [
+            "AsyncStateMachineAttribute"
+          ],
+          "MethodInfo": "System.Threading.Tasks.Task`1[Microsoft.Azure.Cosmos.ContainerResponse] CreateAsync(System.Nullable`1[System.Int32])"
+        },
+        "System.Threading.Tasks.Task`1[Microsoft.Azure.Cosmos.ContainerResponse] CreateIfNotExistsAsync(System.Nullable`1[System.Int32])[System.Runtime.CompilerServices.AsyncStateMachineAttribute(typeof(Microsoft.Azure.Cosmos.Fluent.ContainerBuilder+<CreateIfNotExistsAsync>d__10))]": {
+          "Type": "Method",
+          "Attributes": [
+            "AsyncStateMachineAttribute"
+          ],
+          "MethodInfo": "System.Threading.Tasks.Task`1[Microsoft.Azure.Cosmos.ContainerResponse] CreateIfNotExistsAsync(System.Nullable`1[System.Int32])"
+        }
+      },
+      "NestedTypes": {}
+    },
+    "ContainerDefinition`1": {
+      "Subclasses": {},
+      "Members": {
+        "Microsoft.Azure.Cosmos.ContainerProperties Build()": {
+          "Type": "Method",
+          "Attributes": [],
+          "MethodInfo": "Microsoft.Azure.Cosmos.ContainerProperties Build()"
+        },
+        "Microsoft.Azure.Cosmos.Fluent.IndexingPolicyDefinition`1[T] WithIndexingPolicy()": {
+          "Type": "Method",
+          "Attributes": [],
+          "MethodInfo": "Microsoft.Azure.Cosmos.Fluent.IndexingPolicyDefinition`1[T] WithIndexingPolicy()"
+        },
+        "T WithDefaultTimeToLive(Int32)": {
+          "Type": "Method",
+          "Attributes": [],
+          "MethodInfo": "T WithDefaultTimeToLive(Int32)"
+        },
+        "T WithDefaultTimeToLive(System.TimeSpan)": {
+          "Type": "Method",
+          "Attributes": [],
+          "MethodInfo": "T WithDefaultTimeToLive(System.TimeSpan)"
+        },
+        "T WithPartitionKeyDefinitionVersion(Microsoft.Azure.Cosmos.PartitionKeyDefinitionVersion)": {
+          "Type": "Method",
+          "Attributes": [],
+          "MethodInfo": "T WithPartitionKeyDefinitionVersion(Microsoft.Azure.Cosmos.PartitionKeyDefinitionVersion)"
+        },
+        "T WithTimeToLivePropertyPath(System.String)": {
+          "Type": "Method",
+          "Attributes": [],
+          "MethodInfo": "T WithTimeToLivePropertyPath(System.String)"
         },
         "Void .ctor()": {
           "Type": "Constructor",
           "Attributes": [],
           "MethodInfo": "Void .ctor()"
-        },
-        "Void set_Path(System.String)[System.Runtime.CompilerServices.CompilerGeneratedAttribute()]": {
-          "Type": "Method",
-          "Attributes": [
-            "CompilerGeneratedAttribute"
-          ],
-          "MethodInfo": "Void set_Path(System.String)"
-        }
-      },
-      "NestedTypes": {}
-    },
-    "FeedIterator": {
-      "Subclasses": {},
-      "Members": {
-        "Boolean get_HasMoreResults()": {
-          "Type": "Method",
-          "Attributes": [],
-          "MethodInfo": "Boolean get_HasMoreResults()"
-        },
-        "Boolean HasMoreResults": {
-          "Type": "Property",
-          "Attributes": [],
-          "MethodInfo": null
-        },
-        "System.Threading.Tasks.Task`1[Microsoft.Azure.Cosmos.ResponseMessage] ReadNextAsync(System.Threading.CancellationToken)": {
-          "Type": "Method",
-          "Attributes": [],
-          "MethodInfo": "System.Threading.Tasks.Task`1[Microsoft.Azure.Cosmos.ResponseMessage] ReadNextAsync(System.Threading.CancellationToken)"
-        }
-      },
-      "NestedTypes": {}
-    },
-    "FeedIterator`1": {
-      "Subclasses": {},
-      "Members": {
-        "Boolean get_HasMoreResults()": {
-          "Type": "Method",
-          "Attributes": [],
-          "MethodInfo": "Boolean get_HasMoreResults()"
-        },
-        "Boolean HasMoreResults": {
-          "Type": "Property",
-          "Attributes": [],
-          "MethodInfo": null
-        },
-        "System.Threading.Tasks.Task`1[Microsoft.Azure.Cosmos.FeedResponse`1[T]] ReadNextAsync(System.Threading.CancellationToken)": {
-          "Type": "Method",
-          "Attributes": [],
-          "MethodInfo": "System.Threading.Tasks.Task`1[Microsoft.Azure.Cosmos.FeedResponse`1[T]] ReadNextAsync(System.Threading.CancellationToken)"
-        }
-      },
-      "NestedTypes": {}
-    },
-    "FeedRange": {
-      "Subclasses": {},
-      "Members": {
-        "Microsoft.Azure.Cosmos.FeedRange FromJsonString(System.String)": {
-          "Type": "Method",
-          "Attributes": [],
-          "MethodInfo": "Microsoft.Azure.Cosmos.FeedRange FromJsonString(System.String)"
-        },
-        "System.String ToJsonString()": {
-          "Type": "Method",
-          "Attributes": [],
-          "MethodInfo": "System.String ToJsonString()"
-        }
-      },
-      "NestedTypes": {}
-    },
-    "FeedResponse`1": {
-      "Subclasses": {},
-      "Members": {
-        "Double get_RequestCharge()": {
-          "Type": "Method",
-          "Attributes": [],
-          "MethodInfo": "Double get_RequestCharge()"
-        },
-        "Double RequestCharge": {
-          "Type": "Property",
-          "Attributes": [],
-          "MethodInfo": null
-        },
-        "Int32 Count": {
-          "Type": "Property",
-          "Attributes": [],
-          "MethodInfo": null
-        },
-        "Int32 get_Count()": {
-          "Type": "Method",
-          "Attributes": [],
-          "MethodInfo": "Int32 get_Count()"
-        },
-        "System.Collections.Generic.IEnumerator`1[T] GetEnumerator()": {
-          "Type": "Method",
-          "Attributes": [],
-          "MethodInfo": "System.Collections.Generic.IEnumerator`1[T] GetEnumerator()"
-        },
-        "System.String ActivityId": {
-          "Type": "Property",
-          "Attributes": [],
-          "MethodInfo": null
-        },
-        "System.String ContinuationToken": {
-          "Type": "Property",
-          "Attributes": [],
-          "MethodInfo": null
-        },
-        "System.String ETag": {
-          "Type": "Property",
-          "Attributes": [],
-          "MethodInfo": null
-        },
-        "System.String get_ActivityId()": {
-          "Type": "Method",
-          "Attributes": [],
-          "MethodInfo": "System.String get_ActivityId()"
-        },
-        "System.String get_ContinuationToken()": {
-          "Type": "Method",
-          "Attributes": [],
-          "MethodInfo": "System.String get_ContinuationToken()"
-        },
-        "System.String get_ETag()": {
-          "Type": "Method",
-          "Attributes": [],
-          "MethodInfo": "System.String get_ETag()"
-        }
-      },
-      "NestedTypes": {}
-    },
-    "CompositeIndexDefinition`1": {
-      "Subclasses": {},
-      "Members": {
-        "Microsoft.Azure.Cosmos.Fluent.CompositeIndexDefinition`1[T] Path(System.String)": {
-          "Type": "Method",
-          "Attributes": [],
-          "MethodInfo": "Microsoft.Azure.Cosmos.Fluent.CompositeIndexDefinition`1[T] Path(System.String)"
-        },
-        "Microsoft.Azure.Cosmos.Fluent.CompositeIndexDefinition`1[T] Path(System.String, Microsoft.Azure.Cosmos.CompositePathSortOrder)": {
-          "Type": "Method",
-          "Attributes": [],
-          "MethodInfo": "Microsoft.Azure.Cosmos.Fluent.CompositeIndexDefinition`1[T] Path(System.String, Microsoft.Azure.Cosmos.CompositePathSortOrder)"
+        }
+      },
+      "NestedTypes": {}
+    },
+    "CosmosClientBuilder": {
+      "Subclasses": {},
+      "Members": {
+        "Microsoft.Azure.Cosmos.CosmosClient Build()": {
+          "Type": "Method",
+          "Attributes": [],
+          "MethodInfo": "Microsoft.Azure.Cosmos.CosmosClient Build()"
+        },
+        "Microsoft.Azure.Cosmos.Fluent.CosmosClientBuilder AddCustomHandlers(Microsoft.Azure.Cosmos.RequestHandler[])": {
+          "Type": "Method",
+          "Attributes": [],
+          "MethodInfo": "Microsoft.Azure.Cosmos.Fluent.CosmosClientBuilder AddCustomHandlers(Microsoft.Azure.Cosmos.RequestHandler[])"
+        },
+        "Microsoft.Azure.Cosmos.Fluent.CosmosClientBuilder WithApplicationName(System.String)": {
+          "Type": "Method",
+          "Attributes": [],
+          "MethodInfo": "Microsoft.Azure.Cosmos.Fluent.CosmosClientBuilder WithApplicationName(System.String)"
+        },
+        "Microsoft.Azure.Cosmos.Fluent.CosmosClientBuilder WithApplicationPreferredRegions(System.Collections.Generic.IReadOnlyList`1[System.String])": {
+          "Type": "Method",
+          "Attributes": [],
+          "MethodInfo": "Microsoft.Azure.Cosmos.Fluent.CosmosClientBuilder WithApplicationPreferredRegions(System.Collections.Generic.IReadOnlyList`1[System.String])"
+        },
+        "Microsoft.Azure.Cosmos.Fluent.CosmosClientBuilder WithApplicationRegion(System.String)": {
+          "Type": "Method",
+          "Attributes": [],
+          "MethodInfo": "Microsoft.Azure.Cosmos.Fluent.CosmosClientBuilder WithApplicationRegion(System.String)"
+        },
+        "Microsoft.Azure.Cosmos.Fluent.CosmosClientBuilder WithBulkExecution(Boolean)": {
+          "Type": "Method",
+          "Attributes": [],
+          "MethodInfo": "Microsoft.Azure.Cosmos.Fluent.CosmosClientBuilder WithBulkExecution(Boolean)"
+        },
+        "Microsoft.Azure.Cosmos.Fluent.CosmosClientBuilder WithConnectionModeDirect()": {
+          "Type": "Method",
+          "Attributes": [],
+          "MethodInfo": "Microsoft.Azure.Cosmos.Fluent.CosmosClientBuilder WithConnectionModeDirect()"
+        },
+        "Microsoft.Azure.Cosmos.Fluent.CosmosClientBuilder WithConnectionModeDirect(System.Nullable`1[System.TimeSpan], System.Nullable`1[System.TimeSpan], System.Nullable`1[System.Int32], System.Nullable`1[System.Int32], System.Nullable`1[Microsoft.Azure.Cosmos.PortReuseMode], System.Nullable`1[System.Boolean])": {
+          "Type": "Method",
+          "Attributes": [],
+          "MethodInfo": "Microsoft.Azure.Cosmos.Fluent.CosmosClientBuilder WithConnectionModeDirect(System.Nullable`1[System.TimeSpan], System.Nullable`1[System.TimeSpan], System.Nullable`1[System.Int32], System.Nullable`1[System.Int32], System.Nullable`1[Microsoft.Azure.Cosmos.PortReuseMode], System.Nullable`1[System.Boolean])"
+        },
+        "Microsoft.Azure.Cosmos.Fluent.CosmosClientBuilder WithConnectionModeGateway(System.Nullable`1[System.Int32], System.Net.IWebProxy)": {
+          "Type": "Method",
+          "Attributes": [],
+          "MethodInfo": "Microsoft.Azure.Cosmos.Fluent.CosmosClientBuilder WithConnectionModeGateway(System.Nullable`1[System.Int32], System.Net.IWebProxy)"
+        },
+        "Microsoft.Azure.Cosmos.Fluent.CosmosClientBuilder WithConsistencyLevel(Microsoft.Azure.Cosmos.ConsistencyLevel)": {
+          "Type": "Method",
+          "Attributes": [],
+          "MethodInfo": "Microsoft.Azure.Cosmos.Fluent.CosmosClientBuilder WithConsistencyLevel(Microsoft.Azure.Cosmos.ConsistencyLevel)"
+        },
+        "Microsoft.Azure.Cosmos.Fluent.CosmosClientBuilder WithCustomSerializer(Microsoft.Azure.Cosmos.CosmosSerializer)": {
+          "Type": "Method",
+          "Attributes": [],
+          "MethodInfo": "Microsoft.Azure.Cosmos.Fluent.CosmosClientBuilder WithCustomSerializer(Microsoft.Azure.Cosmos.CosmosSerializer)"
+        },
+        "Microsoft.Azure.Cosmos.Fluent.CosmosClientBuilder WithHttpClientFactory(System.Func`1[System.Net.Http.HttpClient])": {
+          "Type": "Method",
+          "Attributes": [],
+          "MethodInfo": "Microsoft.Azure.Cosmos.Fluent.CosmosClientBuilder WithHttpClientFactory(System.Func`1[System.Net.Http.HttpClient])"
+        },
+        "Microsoft.Azure.Cosmos.Fluent.CosmosClientBuilder WithLimitToEndpoint(Boolean)": {
+          "Type": "Method",
+          "Attributes": [],
+          "MethodInfo": "Microsoft.Azure.Cosmos.Fluent.CosmosClientBuilder WithLimitToEndpoint(Boolean)"
+        },
+        "Microsoft.Azure.Cosmos.Fluent.CosmosClientBuilder WithRequestTimeout(System.TimeSpan)": {
+          "Type": "Method",
+          "Attributes": [],
+          "MethodInfo": "Microsoft.Azure.Cosmos.Fluent.CosmosClientBuilder WithRequestTimeout(System.TimeSpan)"
+        },
+        "Microsoft.Azure.Cosmos.Fluent.CosmosClientBuilder WithSerializerOptions(Microsoft.Azure.Cosmos.CosmosSerializationOptions)": {
+          "Type": "Method",
+          "Attributes": [],
+          "MethodInfo": "Microsoft.Azure.Cosmos.Fluent.CosmosClientBuilder WithSerializerOptions(Microsoft.Azure.Cosmos.CosmosSerializationOptions)"
+        },
+        "Microsoft.Azure.Cosmos.Fluent.CosmosClientBuilder WithThrottlingRetryOptions(System.TimeSpan, Int32)": {
+          "Type": "Method",
+          "Attributes": [],
+          "MethodInfo": "Microsoft.Azure.Cosmos.Fluent.CosmosClientBuilder WithThrottlingRetryOptions(System.TimeSpan, Int32)"
+        },
+        "Void .ctor(System.String)": {
+          "Type": "Constructor",
+          "Attributes": [],
+          "MethodInfo": "Void .ctor(System.String)"
+        },
+        "Void .ctor(System.String, System.String)": {
+          "Type": "Constructor",
+          "Attributes": [],
+          "MethodInfo": "Void .ctor(System.String, System.String)"
+        }
+      },
+      "NestedTypes": {}
+    },
+    "IndexingPolicyDefinition`1": {
+      "Subclasses": {},
+      "Members": {
+        "Microsoft.Azure.Cosmos.Fluent.CompositeIndexDefinition`1[Microsoft.Azure.Cosmos.Fluent.IndexingPolicyDefinition`1[T]] WithCompositeIndex()": {
+          "Type": "Method",
+          "Attributes": [],
+          "MethodInfo": "Microsoft.Azure.Cosmos.Fluent.CompositeIndexDefinition`1[Microsoft.Azure.Cosmos.Fluent.IndexingPolicyDefinition`1[T]] WithCompositeIndex()"
+        },
+        "Microsoft.Azure.Cosmos.Fluent.IndexingPolicyDefinition`1[T] WithAutomaticIndexing(Boolean)": {
+          "Type": "Method",
+          "Attributes": [],
+          "MethodInfo": "Microsoft.Azure.Cosmos.Fluent.IndexingPolicyDefinition`1[T] WithAutomaticIndexing(Boolean)"
+        },
+        "Microsoft.Azure.Cosmos.Fluent.IndexingPolicyDefinition`1[T] WithIndexingMode(Microsoft.Azure.Cosmos.IndexingMode)": {
+          "Type": "Method",
+          "Attributes": [],
+          "MethodInfo": "Microsoft.Azure.Cosmos.Fluent.IndexingPolicyDefinition`1[T] WithIndexingMode(Microsoft.Azure.Cosmos.IndexingMode)"
+        },
+        "Microsoft.Azure.Cosmos.Fluent.PathsDefinition`1[Microsoft.Azure.Cosmos.Fluent.IndexingPolicyDefinition`1[T]] WithExcludedPaths()": {
+          "Type": "Method",
+          "Attributes": [],
+          "MethodInfo": "Microsoft.Azure.Cosmos.Fluent.PathsDefinition`1[Microsoft.Azure.Cosmos.Fluent.IndexingPolicyDefinition`1[T]] WithExcludedPaths()"
+        },
+        "Microsoft.Azure.Cosmos.Fluent.PathsDefinition`1[Microsoft.Azure.Cosmos.Fluent.IndexingPolicyDefinition`1[T]] WithIncludedPaths()": {
+          "Type": "Method",
+          "Attributes": [],
+          "MethodInfo": "Microsoft.Azure.Cosmos.Fluent.PathsDefinition`1[Microsoft.Azure.Cosmos.Fluent.IndexingPolicyDefinition`1[T]] WithIncludedPaths()"
+        },
+        "Microsoft.Azure.Cosmos.Fluent.SpatialIndexDefinition`1[Microsoft.Azure.Cosmos.Fluent.IndexingPolicyDefinition`1[T]] WithSpatialIndex()": {
+          "Type": "Method",
+          "Attributes": [],
+          "MethodInfo": "Microsoft.Azure.Cosmos.Fluent.SpatialIndexDefinition`1[Microsoft.Azure.Cosmos.Fluent.IndexingPolicyDefinition`1[T]] WithSpatialIndex()"
         },
         "T Attach()": {
           "Type": "Method",
           "Attributes": [],
           "MethodInfo": "T Attach()"
-        }
-      },
-      "NestedTypes": {}
-    },
-    "ConflictResolutionDefinition": {
-      "Subclasses": {},
-      "Members": {
-        "Microsoft.Azure.Cosmos.Fluent.ConflictResolutionDefinition WithCustomStoredProcedureResolution(System.String)": {
-          "Type": "Method",
-          "Attributes": [],
-          "MethodInfo": "Microsoft.Azure.Cosmos.Fluent.ConflictResolutionDefinition WithCustomStoredProcedureResolution(System.String)"
-        },
-        "Microsoft.Azure.Cosmos.Fluent.ConflictResolutionDefinition WithLastWriterWinsResolution(System.String)": {
-          "Type": "Method",
-          "Attributes": [],
-          "MethodInfo": "Microsoft.Azure.Cosmos.Fluent.ConflictResolutionDefinition WithLastWriterWinsResolution(System.String)"
-        },
-        "Microsoft.Azure.Cosmos.Fluent.ContainerBuilder Attach()": {
-          "Type": "Method",
-          "Attributes": [],
-          "MethodInfo": "Microsoft.Azure.Cosmos.Fluent.ContainerBuilder Attach()"
-        }
-      },
-      "NestedTypes": {}
-    },
-    "ContainerBuilder": {
-      "Subclasses": {},
-      "Members": {
-        "Microsoft.Azure.Cosmos.ContainerProperties Build()": {
-          "Type": "Method",
-          "Attributes": [],
-          "MethodInfo": "Microsoft.Azure.Cosmos.ContainerProperties Build()"
-        },
-        "Microsoft.Azure.Cosmos.Fluent.ConflictResolutionDefinition WithConflictResolution()": {
-          "Type": "Method",
-          "Attributes": [],
-          "MethodInfo": "Microsoft.Azure.Cosmos.Fluent.ConflictResolutionDefinition WithConflictResolution()"
-        },
-        "Microsoft.Azure.Cosmos.Fluent.UniqueKeyDefinition WithUniqueKey()": {
-          "Type": "Method",
-          "Attributes": [],
-          "MethodInfo": "Microsoft.Azure.Cosmos.Fluent.UniqueKeyDefinition WithUniqueKey()"
-        },
-        "System.Threading.Tasks.Task`1[Microsoft.Azure.Cosmos.ContainerResponse] CreateAsync(System.Nullable`1[System.Int32])[System.Runtime.CompilerServices.AsyncStateMachineAttribute(typeof(Microsoft.Azure.Cosmos.Fluent.ContainerBuilder+<CreateAsync>d__9))]": {
-          "Type": "Method",
-          "Attributes": [
-            "AsyncStateMachineAttribute"
-          ],
-          "MethodInfo": "System.Threading.Tasks.Task`1[Microsoft.Azure.Cosmos.ContainerResponse] CreateAsync(System.Nullable`1[System.Int32])"
-        },
-        "System.Threading.Tasks.Task`1[Microsoft.Azure.Cosmos.ContainerResponse] CreateIfNotExistsAsync(System.Nullable`1[System.Int32])[System.Runtime.CompilerServices.AsyncStateMachineAttribute(typeof(Microsoft.Azure.Cosmos.Fluent.ContainerBuilder+<CreateIfNotExistsAsync>d__10))]": {
-          "Type": "Method",
-          "Attributes": [
-            "AsyncStateMachineAttribute"
-          ],
-          "MethodInfo": "System.Threading.Tasks.Task`1[Microsoft.Azure.Cosmos.ContainerResponse] CreateIfNotExistsAsync(System.Nullable`1[System.Int32])"
-        }
-      },
-      "NestedTypes": {}
-    },
-    "ContainerDefinition`1": {
-      "Subclasses": {},
-      "Members": {
-        "Microsoft.Azure.Cosmos.ContainerProperties Build()": {
-          "Type": "Method",
-          "Attributes": [],
-          "MethodInfo": "Microsoft.Azure.Cosmos.ContainerProperties Build()"
-        },
-        "Microsoft.Azure.Cosmos.Fluent.IndexingPolicyDefinition`1[T] WithIndexingPolicy()": {
-          "Type": "Method",
-          "Attributes": [],
-          "MethodInfo": "Microsoft.Azure.Cosmos.Fluent.IndexingPolicyDefinition`1[T] WithIndexingPolicy()"
-        },
-        "T WithDefaultTimeToLive(Int32)": {
-          "Type": "Method",
-          "Attributes": [],
-          "MethodInfo": "T WithDefaultTimeToLive(Int32)"
-        },
-        "T WithDefaultTimeToLive(System.TimeSpan)": {
-          "Type": "Method",
-          "Attributes": [],
-          "MethodInfo": "T WithDefaultTimeToLive(System.TimeSpan)"
-        },
-        "T WithPartitionKeyDefinitionVersion(Microsoft.Azure.Cosmos.PartitionKeyDefinitionVersion)": {
-          "Type": "Method",
-          "Attributes": [],
-          "MethodInfo": "T WithPartitionKeyDefinitionVersion(Microsoft.Azure.Cosmos.PartitionKeyDefinitionVersion)"
-        },
-        "T WithTimeToLivePropertyPath(System.String)": {
-          "Type": "Method",
-          "Attributes": [],
-          "MethodInfo": "T WithTimeToLivePropertyPath(System.String)"
         },
         "Void .ctor()": {
           "Type": "Constructor",
@@ -2936,2143 +2827,1969 @@
       },
       "NestedTypes": {}
     },
-    "CosmosClientBuilder": {
-      "Subclasses": {},
-      "Members": {
-        "Microsoft.Azure.Cosmos.CosmosClient Build()": {
-          "Type": "Method",
-          "Attributes": [],
-          "MethodInfo": "Microsoft.Azure.Cosmos.CosmosClient Build()"
-        },
-        "Microsoft.Azure.Cosmos.Fluent.CosmosClientBuilder AddCustomHandlers(Microsoft.Azure.Cosmos.RequestHandler[])": {
-          "Type": "Method",
-          "Attributes": [],
-          "MethodInfo": "Microsoft.Azure.Cosmos.Fluent.CosmosClientBuilder AddCustomHandlers(Microsoft.Azure.Cosmos.RequestHandler[])"
-        },
-        "Microsoft.Azure.Cosmos.Fluent.CosmosClientBuilder WithApplicationName(System.String)": {
-          "Type": "Method",
-          "Attributes": [],
-          "MethodInfo": "Microsoft.Azure.Cosmos.Fluent.CosmosClientBuilder WithApplicationName(System.String)"
-        },
-        "Microsoft.Azure.Cosmos.Fluent.CosmosClientBuilder WithApplicationPreferredRegions(System.Collections.Generic.IReadOnlyList`1[System.String])": {
-          "Type": "Method",
-          "Attributes": [],
-          "MethodInfo": "Microsoft.Azure.Cosmos.Fluent.CosmosClientBuilder WithApplicationPreferredRegions(System.Collections.Generic.IReadOnlyList`1[System.String])"
-        },
-        "Microsoft.Azure.Cosmos.Fluent.CosmosClientBuilder WithApplicationRegion(System.String)": {
-          "Type": "Method",
-          "Attributes": [],
-          "MethodInfo": "Microsoft.Azure.Cosmos.Fluent.CosmosClientBuilder WithApplicationRegion(System.String)"
-        },
-        "Microsoft.Azure.Cosmos.Fluent.CosmosClientBuilder WithBulkExecution(Boolean)": {
-          "Type": "Method",
-          "Attributes": [],
-          "MethodInfo": "Microsoft.Azure.Cosmos.Fluent.CosmosClientBuilder WithBulkExecution(Boolean)"
-        },
-        "Microsoft.Azure.Cosmos.Fluent.CosmosClientBuilder WithConnectionModeDirect()": {
-          "Type": "Method",
-          "Attributes": [],
-          "MethodInfo": "Microsoft.Azure.Cosmos.Fluent.CosmosClientBuilder WithConnectionModeDirect()"
-        },
-        "Microsoft.Azure.Cosmos.Fluent.CosmosClientBuilder WithConnectionModeDirect(System.Nullable`1[System.TimeSpan], System.Nullable`1[System.TimeSpan], System.Nullable`1[System.Int32], System.Nullable`1[System.Int32], System.Nullable`1[Microsoft.Azure.Cosmos.PortReuseMode], System.Nullable`1[System.Boolean])": {
-          "Type": "Method",
-          "Attributes": [],
-          "MethodInfo": "Microsoft.Azure.Cosmos.Fluent.CosmosClientBuilder WithConnectionModeDirect(System.Nullable`1[System.TimeSpan], System.Nullable`1[System.TimeSpan], System.Nullable`1[System.Int32], System.Nullable`1[System.Int32], System.Nullable`1[Microsoft.Azure.Cosmos.PortReuseMode], System.Nullable`1[System.Boolean])"
-        },
-        "Microsoft.Azure.Cosmos.Fluent.CosmosClientBuilder WithConnectionModeGateway(System.Nullable`1[System.Int32], System.Net.IWebProxy)": {
-          "Type": "Method",
-          "Attributes": [],
-          "MethodInfo": "Microsoft.Azure.Cosmos.Fluent.CosmosClientBuilder WithConnectionModeGateway(System.Nullable`1[System.Int32], System.Net.IWebProxy)"
-        },
-        "Microsoft.Azure.Cosmos.Fluent.CosmosClientBuilder WithConsistencyLevel(Microsoft.Azure.Cosmos.ConsistencyLevel)": {
-          "Type": "Method",
-          "Attributes": [],
-          "MethodInfo": "Microsoft.Azure.Cosmos.Fluent.CosmosClientBuilder WithConsistencyLevel(Microsoft.Azure.Cosmos.ConsistencyLevel)"
-        },
-        "Microsoft.Azure.Cosmos.Fluent.CosmosClientBuilder WithCustomSerializer(Microsoft.Azure.Cosmos.CosmosSerializer)": {
-          "Type": "Method",
-          "Attributes": [],
-          "MethodInfo": "Microsoft.Azure.Cosmos.Fluent.CosmosClientBuilder WithCustomSerializer(Microsoft.Azure.Cosmos.CosmosSerializer)"
-        },
-        "Microsoft.Azure.Cosmos.Fluent.CosmosClientBuilder WithEncryptor(Microsoft.Azure.Cosmos.Encryptor)": {
-          "Type": "Method",
-          "Attributes": [],
-          "MethodInfo": "Microsoft.Azure.Cosmos.Fluent.CosmosClientBuilder WithEncryptor(Microsoft.Azure.Cosmos.Encryptor)"
-        },
-        "Microsoft.Azure.Cosmos.Fluent.CosmosClientBuilder WithHttpClientFactory(System.Func`1[System.Net.Http.HttpClient])": {
-          "Type": "Method",
-          "Attributes": [],
-          "MethodInfo": "Microsoft.Azure.Cosmos.Fluent.CosmosClientBuilder WithHttpClientFactory(System.Func`1[System.Net.Http.HttpClient])"
-        },
-        "Microsoft.Azure.Cosmos.Fluent.CosmosClientBuilder WithLimitToEndpoint(Boolean)": {
-          "Type": "Method",
-          "Attributes": [],
-          "MethodInfo": "Microsoft.Azure.Cosmos.Fluent.CosmosClientBuilder WithLimitToEndpoint(Boolean)"
-        },
-        "Microsoft.Azure.Cosmos.Fluent.CosmosClientBuilder WithRequestTimeout(System.TimeSpan)": {
-          "Type": "Method",
-          "Attributes": [],
-          "MethodInfo": "Microsoft.Azure.Cosmos.Fluent.CosmosClientBuilder WithRequestTimeout(System.TimeSpan)"
-        },
-        "Microsoft.Azure.Cosmos.Fluent.CosmosClientBuilder WithSerializerOptions(Microsoft.Azure.Cosmos.CosmosSerializationOptions)": {
-          "Type": "Method",
-          "Attributes": [],
-          "MethodInfo": "Microsoft.Azure.Cosmos.Fluent.CosmosClientBuilder WithSerializerOptions(Microsoft.Azure.Cosmos.CosmosSerializationOptions)"
-        },
-        "Microsoft.Azure.Cosmos.Fluent.CosmosClientBuilder WithThrottlingRetryOptions(System.TimeSpan, Int32)": {
-          "Type": "Method",
-          "Attributes": [],
-          "MethodInfo": "Microsoft.Azure.Cosmos.Fluent.CosmosClientBuilder WithThrottlingRetryOptions(System.TimeSpan, Int32)"
+    "PathsDefinition`1": {
+      "Subclasses": {},
+      "Members": {
+        "Microsoft.Azure.Cosmos.Fluent.PathsDefinition`1[T] Path(System.String)": {
+          "Type": "Method",
+          "Attributes": [],
+          "MethodInfo": "Microsoft.Azure.Cosmos.Fluent.PathsDefinition`1[T] Path(System.String)"
+        },
+        "T Attach()": {
+          "Type": "Method",
+          "Attributes": [],
+          "MethodInfo": "T Attach()"
+        }
+      },
+      "NestedTypes": {}
+    },
+    "SpatialIndexDefinition`1": {
+      "Subclasses": {},
+      "Members": {
+        "Microsoft.Azure.Cosmos.Fluent.SpatialIndexDefinition`1[T] Path(System.String)": {
+          "Type": "Method",
+          "Attributes": [],
+          "MethodInfo": "Microsoft.Azure.Cosmos.Fluent.SpatialIndexDefinition`1[T] Path(System.String)"
+        },
+        "Microsoft.Azure.Cosmos.Fluent.SpatialIndexDefinition`1[T] Path(System.String, Microsoft.Azure.Cosmos.SpatialType[])": {
+          "Type": "Method",
+          "Attributes": [],
+          "MethodInfo": "Microsoft.Azure.Cosmos.Fluent.SpatialIndexDefinition`1[T] Path(System.String, Microsoft.Azure.Cosmos.SpatialType[])"
+        },
+        "T Attach()": {
+          "Type": "Method",
+          "Attributes": [],
+          "MethodInfo": "T Attach()"
+        }
+      },
+      "NestedTypes": {}
+    },
+    "UniqueKeyDefinition": {
+      "Subclasses": {},
+      "Members": {
+        "Microsoft.Azure.Cosmos.Fluent.ContainerBuilder Attach()": {
+          "Type": "Method",
+          "Attributes": [],
+          "MethodInfo": "Microsoft.Azure.Cosmos.Fluent.ContainerBuilder Attach()"
+        },
+        "Microsoft.Azure.Cosmos.Fluent.UniqueKeyDefinition Path(System.String)": {
+          "Type": "Method",
+          "Attributes": [],
+          "MethodInfo": "Microsoft.Azure.Cosmos.Fluent.UniqueKeyDefinition Path(System.String)"
+        }
+      },
+      "NestedTypes": {}
+    },
+    "GeospatialConfig": {
+      "Subclasses": {},
+      "Members": {
+        "Microsoft.Azure.Cosmos.GeospatialType GeospatialType[Newtonsoft.Json.JsonPropertyAttribute(PropertyName = \"type\")]-[Newtonsoft.Json.JsonConverterAttribute(typeof(Newtonsoft.Json.Converters.StringEnumConverter))]": {
+          "Type": "Property",
+          "Attributes": [
+            "JsonConverterAttribute",
+            "JsonPropertyAttribute"
+          ],
+          "MethodInfo": null
+        },
+        "Microsoft.Azure.Cosmos.GeospatialType get_GeospatialType()[System.Runtime.CompilerServices.CompilerGeneratedAttribute()]": {
+          "Type": "Method",
+          "Attributes": [
+            "CompilerGeneratedAttribute"
+          ],
+          "MethodInfo": "Microsoft.Azure.Cosmos.GeospatialType get_GeospatialType()"
+        },
+        "Void .ctor()": {
+          "Type": "Constructor",
+          "Attributes": [],
+          "MethodInfo": "Void .ctor()"
+        },
+        "Void .ctor(Microsoft.Azure.Cosmos.GeospatialType)": {
+          "Type": "Constructor",
+          "Attributes": [],
+          "MethodInfo": "Void .ctor(Microsoft.Azure.Cosmos.GeospatialType)"
+        },
+        "Void set_GeospatialType(Microsoft.Azure.Cosmos.GeospatialType)[System.Runtime.CompilerServices.CompilerGeneratedAttribute()]": {
+          "Type": "Method",
+          "Attributes": [
+            "CompilerGeneratedAttribute"
+          ],
+          "MethodInfo": "Void set_GeospatialType(Microsoft.Azure.Cosmos.GeospatialType)"
+        }
+      },
+      "NestedTypes": {}
+    },
+    "GeospatialType": {
+      "Subclasses": {},
+      "Members": {
+        "Int32 value__": {
+          "Type": "Field",
+          "Attributes": [],
+          "MethodInfo": null
+        },
+        "Microsoft.Azure.Cosmos.GeospatialType Geography": {
+          "Type": "Field",
+          "Attributes": [],
+          "MethodInfo": null
+        },
+        "Microsoft.Azure.Cosmos.GeospatialType Geometry": {
+          "Type": "Field",
+          "Attributes": [],
+          "MethodInfo": null
+        }
+      },
+      "NestedTypes": {}
+    },
+    "Headers": {
+      "Subclasses": {},
+      "Members": {
+        "Boolean TryGetValue(System.String, System.String ByRef)": {
+          "Type": "Method",
+          "Attributes": [],
+          "MethodInfo": "Boolean TryGetValue(System.String, System.String ByRef)"
+        },
+        "Double get_RequestCharge()[System.Runtime.CompilerServices.CompilerGeneratedAttribute()]": {
+          "Type": "Method",
+          "Attributes": [
+            "CompilerGeneratedAttribute"
+          ],
+          "MethodInfo": "Double get_RequestCharge()"
+        },
+        "Double RequestCharge": {
+          "Type": "Property",
+          "Attributes": [],
+          "MethodInfo": null
+        },
+        "System.Collections.Generic.IEnumerator`1[System.String] GetEnumerator()": {
+          "Type": "Method",
+          "Attributes": [],
+          "MethodInfo": "System.Collections.Generic.IEnumerator`1[System.String] GetEnumerator()"
+        },
+        "System.String ActivityId[Microsoft.Azure.Cosmos.CosmosKnownHeaderAttribute(HeaderName = \"x-ms-activity-id\")]": {
+          "Type": "Property",
+          "Attributes": [
+            "CosmosKnownHeaderAttribute"
+          ],
+          "MethodInfo": null
+        },
+        "System.String ContentLength[Microsoft.Azure.Cosmos.CosmosKnownHeaderAttribute(HeaderName = \"Content-Length\")]": {
+          "Type": "Property",
+          "Attributes": [
+            "CosmosKnownHeaderAttribute"
+          ],
+          "MethodInfo": null
+        },
+        "System.String ContentType[Microsoft.Azure.Cosmos.CosmosKnownHeaderAttribute(HeaderName = \"Content-Type\")]": {
+          "Type": "Property",
+          "Attributes": [
+            "CosmosKnownHeaderAttribute"
+          ],
+          "MethodInfo": null
+        },
+        "System.String ContinuationToken[Microsoft.Azure.Cosmos.CosmosKnownHeaderAttribute(HeaderName = \"x-ms-continuation\")]": {
+          "Type": "Property",
+          "Attributes": [
+            "CosmosKnownHeaderAttribute"
+          ],
+          "MethodInfo": null
+        },
+        "System.String ETag[Microsoft.Azure.Cosmos.CosmosKnownHeaderAttribute(HeaderName = \"etag\")]": {
+          "Type": "Property",
+          "Attributes": [
+            "CosmosKnownHeaderAttribute"
+          ],
+          "MethodInfo": null
+        },
+        "System.String Get(System.String)": {
+          "Type": "Method",
+          "Attributes": [],
+          "MethodInfo": "System.String Get(System.String)"
+        },
+        "System.String get_ActivityId()[System.Runtime.CompilerServices.CompilerGeneratedAttribute()]": {
+          "Type": "Method",
+          "Attributes": [
+            "CompilerGeneratedAttribute"
+          ],
+          "MethodInfo": "System.String get_ActivityId()"
+        },
+        "System.String get_ContentLength()": {
+          "Type": "Method",
+          "Attributes": [],
+          "MethodInfo": "System.String get_ContentLength()"
+        },
+        "System.String get_ContentType()[System.Runtime.CompilerServices.CompilerGeneratedAttribute()]": {
+          "Type": "Method",
+          "Attributes": [
+            "CompilerGeneratedAttribute"
+          ],
+          "MethodInfo": "System.String get_ContentType()"
+        },
+        "System.String get_ContinuationToken()[System.Runtime.CompilerServices.CompilerGeneratedAttribute()]": {
+          "Type": "Method",
+          "Attributes": [
+            "CompilerGeneratedAttribute"
+          ],
+          "MethodInfo": "System.String get_ContinuationToken()"
+        },
+        "System.String get_ETag()[System.Runtime.CompilerServices.CompilerGeneratedAttribute()]": {
+          "Type": "Method",
+          "Attributes": [
+            "CompilerGeneratedAttribute"
+          ],
+          "MethodInfo": "System.String get_ETag()"
+        },
+        "System.String get_Item(System.String)": {
+          "Type": "Method",
+          "Attributes": [],
+          "MethodInfo": "System.String get_Item(System.String)"
+        },
+        "System.String get_Location()[System.Runtime.CompilerServices.CompilerGeneratedAttribute()]": {
+          "Type": "Method",
+          "Attributes": [
+            "CompilerGeneratedAttribute"
+          ],
+          "MethodInfo": "System.String get_Location()"
+        },
+        "System.String get_Session()[System.Runtime.CompilerServices.CompilerGeneratedAttribute()]": {
+          "Type": "Method",
+          "Attributes": [
+            "CompilerGeneratedAttribute"
+          ],
+          "MethodInfo": "System.String get_Session()"
+        },
+        "System.String GetValueOrDefault(System.String)": {
+          "Type": "Method",
+          "Attributes": [],
+          "MethodInfo": "System.String GetValueOrDefault(System.String)"
+        },
+        "System.String Item [System.String]": {
+          "Type": "Property",
+          "Attributes": [],
+          "MethodInfo": null
+        },
+        "System.String Location[Microsoft.Azure.Cosmos.CosmosKnownHeaderAttribute(HeaderName = \"Location\")]": {
+          "Type": "Property",
+          "Attributes": [
+            "CosmosKnownHeaderAttribute"
+          ],
+          "MethodInfo": null
+        },
+        "System.String Session[Microsoft.Azure.Cosmos.CosmosKnownHeaderAttribute(HeaderName = \"x-ms-session-token\")]": {
+          "Type": "Property",
+          "Attributes": [
+            "CosmosKnownHeaderAttribute"
+          ],
+          "MethodInfo": null
+        },
+        "System.String[] AllKeys()": {
+          "Type": "Method",
+          "Attributes": [],
+          "MethodInfo": "System.String[] AllKeys()"
+        },
+        "T GetHeaderValue[T](System.String)": {
+          "Type": "Method",
+          "Attributes": [],
+          "MethodInfo": "T GetHeaderValue[T](System.String)"
+        },
+        "Void .ctor()": {
+          "Type": "Constructor",
+          "Attributes": [],
+          "MethodInfo": "Void .ctor()"
+        },
+        "Void Add(System.String, System.Collections.Generic.IEnumerable`1[System.String])": {
+          "Type": "Method",
+          "Attributes": [],
+          "MethodInfo": "Void Add(System.String, System.Collections.Generic.IEnumerable`1[System.String])"
+        },
+        "Void Add(System.String, System.String)": {
+          "Type": "Method",
+          "Attributes": [],
+          "MethodInfo": "Void Add(System.String, System.String)"
+        },
+        "Void Remove(System.String)": {
+          "Type": "Method",
+          "Attributes": [],
+          "MethodInfo": "Void Remove(System.String)"
+        },
+        "Void Set(System.String, System.String)": {
+          "Type": "Method",
+          "Attributes": [],
+          "MethodInfo": "Void Set(System.String, System.String)"
+        },
+        "Void set_ContentLength(System.String)": {
+          "Type": "Method",
+          "Attributes": [],
+          "MethodInfo": "Void set_ContentLength(System.String)"
+        },
+        "Void set_Item(System.String, System.String)": {
+          "Type": "Method",
+          "Attributes": [],
+          "MethodInfo": "Void set_Item(System.String, System.String)"
+        }
+      },
+      "NestedTypes": {}
+    },
+    "IncludedPath": {
+      "Subclasses": {},
+      "Members": {
+        "System.String get_Path()[System.Runtime.CompilerServices.CompilerGeneratedAttribute()]": {
+          "Type": "Method",
+          "Attributes": [
+            "CompilerGeneratedAttribute"
+          ],
+          "MethodInfo": "System.String get_Path()"
+        },
+        "System.String Path[Newtonsoft.Json.JsonPropertyAttribute(PropertyName = \"path\")]": {
+          "Type": "Property",
+          "Attributes": [
+            "JsonPropertyAttribute"
+          ],
+          "MethodInfo": null
+        },
+        "Void .ctor()": {
+          "Type": "Constructor",
+          "Attributes": [],
+          "MethodInfo": "Void .ctor()"
+        },
+        "Void set_Path(System.String)[System.Runtime.CompilerServices.CompilerGeneratedAttribute()]": {
+          "Type": "Method",
+          "Attributes": [
+            "CompilerGeneratedAttribute"
+          ],
+          "MethodInfo": "Void set_Path(System.String)"
+        }
+      },
+      "NestedTypes": {}
+    },
+    "IndexingDirective": {
+      "Subclasses": {},
+      "Members": {
+        "Int32 value__": {
+          "Type": "Field",
+          "Attributes": [],
+          "MethodInfo": null
+        },
+        "Microsoft.Azure.Cosmos.IndexingDirective Default": {
+          "Type": "Field",
+          "Attributes": [],
+          "MethodInfo": null
+        },
+        "Microsoft.Azure.Cosmos.IndexingDirective Exclude": {
+          "Type": "Field",
+          "Attributes": [],
+          "MethodInfo": null
+        },
+        "Microsoft.Azure.Cosmos.IndexingDirective Include": {
+          "Type": "Field",
+          "Attributes": [],
+          "MethodInfo": null
+        }
+      },
+      "NestedTypes": {}
+    },
+    "IndexingMode": {
+      "Subclasses": {},
+      "Members": {
+        "Int32 value__": {
+          "Type": "Field",
+          "Attributes": [],
+          "MethodInfo": null
+        },
+        "Microsoft.Azure.Cosmos.IndexingMode Consistent": {
+          "Type": "Field",
+          "Attributes": [],
+          "MethodInfo": null
+        },
+        "Microsoft.Azure.Cosmos.IndexingMode Lazy": {
+          "Type": "Field",
+          "Attributes": [],
+          "MethodInfo": null
+        },
+        "Microsoft.Azure.Cosmos.IndexingMode None": {
+          "Type": "Field",
+          "Attributes": [],
+          "MethodInfo": null
+        }
+      },
+      "NestedTypes": {}
+    },
+    "IndexingPolicy": {
+      "Subclasses": {},
+      "Members": {
+        "Boolean Automatic[Newtonsoft.Json.JsonPropertyAttribute(PropertyName = \"automatic\")]": {
+          "Type": "Property",
+          "Attributes": [
+            "JsonPropertyAttribute"
+          ],
+          "MethodInfo": null
+        },
+        "Boolean get_Automatic()[System.Runtime.CompilerServices.CompilerGeneratedAttribute()]": {
+          "Type": "Method",
+          "Attributes": [
+            "CompilerGeneratedAttribute"
+          ],
+          "MethodInfo": "Boolean get_Automatic()"
+        },
+        "Microsoft.Azure.Cosmos.IndexingMode get_IndexingMode()[System.Runtime.CompilerServices.CompilerGeneratedAttribute()]": {
+          "Type": "Method",
+          "Attributes": [
+            "CompilerGeneratedAttribute"
+          ],
+          "MethodInfo": "Microsoft.Azure.Cosmos.IndexingMode get_IndexingMode()"
+        },
+        "Microsoft.Azure.Cosmos.IndexingMode IndexingMode[Newtonsoft.Json.JsonPropertyAttribute(PropertyName = \"indexingMode\")]-[Newtonsoft.Json.JsonConverterAttribute(typeof(Newtonsoft.Json.Converters.StringEnumConverter))]": {
+          "Type": "Property",
+          "Attributes": [
+            "JsonConverterAttribute",
+            "JsonPropertyAttribute"
+          ],
+          "MethodInfo": null
+        },
+        "System.Collections.ObjectModel.Collection`1[Microsoft.Azure.Cosmos.ExcludedPath] ExcludedPaths[Newtonsoft.Json.JsonPropertyAttribute(PropertyName = \"excludedPaths\")]": {
+          "Type": "Property",
+          "Attributes": [
+            "JsonPropertyAttribute"
+          ],
+          "MethodInfo": null
+        },
+        "System.Collections.ObjectModel.Collection`1[Microsoft.Azure.Cosmos.ExcludedPath] get_ExcludedPaths()[System.Runtime.CompilerServices.CompilerGeneratedAttribute()]": {
+          "Type": "Method",
+          "Attributes": [
+            "CompilerGeneratedAttribute"
+          ],
+          "MethodInfo": "System.Collections.ObjectModel.Collection`1[Microsoft.Azure.Cosmos.ExcludedPath] get_ExcludedPaths()"
+        },
+        "System.Collections.ObjectModel.Collection`1[Microsoft.Azure.Cosmos.IncludedPath] get_IncludedPaths()[System.Runtime.CompilerServices.CompilerGeneratedAttribute()]": {
+          "Type": "Method",
+          "Attributes": [
+            "CompilerGeneratedAttribute"
+          ],
+          "MethodInfo": "System.Collections.ObjectModel.Collection`1[Microsoft.Azure.Cosmos.IncludedPath] get_IncludedPaths()"
+        },
+        "System.Collections.ObjectModel.Collection`1[Microsoft.Azure.Cosmos.IncludedPath] IncludedPaths[Newtonsoft.Json.JsonPropertyAttribute(PropertyName = \"includedPaths\")]": {
+          "Type": "Property",
+          "Attributes": [
+            "JsonPropertyAttribute"
+          ],
+          "MethodInfo": null
+        },
+        "System.Collections.ObjectModel.Collection`1[Microsoft.Azure.Cosmos.SpatialPath] get_SpatialIndexes()[System.Runtime.CompilerServices.CompilerGeneratedAttribute()]": {
+          "Type": "Method",
+          "Attributes": [
+            "CompilerGeneratedAttribute"
+          ],
+          "MethodInfo": "System.Collections.ObjectModel.Collection`1[Microsoft.Azure.Cosmos.SpatialPath] get_SpatialIndexes()"
+        },
+        "System.Collections.ObjectModel.Collection`1[Microsoft.Azure.Cosmos.SpatialPath] SpatialIndexes[Newtonsoft.Json.JsonPropertyAttribute(PropertyName = \"spatialIndexes\")]": {
+          "Type": "Property",
+          "Attributes": [
+            "JsonPropertyAttribute"
+          ],
+          "MethodInfo": null
+        },
+        "System.Collections.ObjectModel.Collection`1[System.Collections.ObjectModel.Collection`1[Microsoft.Azure.Cosmos.CompositePath]] CompositeIndexes[Newtonsoft.Json.JsonPropertyAttribute(PropertyName = \"compositeIndexes\")]": {
+          "Type": "Property",
+          "Attributes": [
+            "JsonPropertyAttribute"
+          ],
+          "MethodInfo": null
+        },
+        "System.Collections.ObjectModel.Collection`1[System.Collections.ObjectModel.Collection`1[Microsoft.Azure.Cosmos.CompositePath]] get_CompositeIndexes()[System.Runtime.CompilerServices.CompilerGeneratedAttribute()]": {
+          "Type": "Method",
+          "Attributes": [
+            "CompilerGeneratedAttribute"
+          ],
+          "MethodInfo": "System.Collections.ObjectModel.Collection`1[System.Collections.ObjectModel.Collection`1[Microsoft.Azure.Cosmos.CompositePath]] get_CompositeIndexes()"
+        },
+        "Void .ctor()": {
+          "Type": "Constructor",
+          "Attributes": [],
+          "MethodInfo": "Void .ctor()"
+        },
+        "Void set_Automatic(Boolean)[System.Runtime.CompilerServices.CompilerGeneratedAttribute()]": {
+          "Type": "Method",
+          "Attributes": [
+            "CompilerGeneratedAttribute"
+          ],
+          "MethodInfo": "Void set_Automatic(Boolean)"
+        },
+        "Void set_IndexingMode(Microsoft.Azure.Cosmos.IndexingMode)[System.Runtime.CompilerServices.CompilerGeneratedAttribute()]": {
+          "Type": "Method",
+          "Attributes": [
+            "CompilerGeneratedAttribute"
+          ],
+          "MethodInfo": "Void set_IndexingMode(Microsoft.Azure.Cosmos.IndexingMode)"
+        }
+      },
+      "NestedTypes": {}
+    },
+    "IndexKind": {
+      "Subclasses": {},
+      "Members": {
+        "Int32 value__": {
+          "Type": "Field",
+          "Attributes": [],
+          "MethodInfo": null
+        },
+        "Microsoft.Azure.Cosmos.IndexKind Hash": {
+          "Type": "Field",
+          "Attributes": [],
+          "MethodInfo": null
+        },
+        "Microsoft.Azure.Cosmos.IndexKind Range": {
+          "Type": "Field",
+          "Attributes": [],
+          "MethodInfo": null
+        },
+        "Microsoft.Azure.Cosmos.IndexKind Spatial": {
+          "Type": "Field",
+          "Attributes": [],
+          "MethodInfo": null
+        }
+      },
+      "NestedTypes": {}
+    },
+    "ItemRequestOptions": {
+      "Subclasses": {},
+      "Members": {
+        "System.Collections.Generic.IEnumerable`1[System.String] get_PostTriggers()[System.Runtime.CompilerServices.CompilerGeneratedAttribute()]": {
+          "Type": "Method",
+          "Attributes": [
+            "CompilerGeneratedAttribute"
+          ],
+          "MethodInfo": "System.Collections.Generic.IEnumerable`1[System.String] get_PostTriggers()"
+        },
+        "System.Collections.Generic.IEnumerable`1[System.String] get_PreTriggers()[System.Runtime.CompilerServices.CompilerGeneratedAttribute()]": {
+          "Type": "Method",
+          "Attributes": [
+            "CompilerGeneratedAttribute"
+          ],
+          "MethodInfo": "System.Collections.Generic.IEnumerable`1[System.String] get_PreTriggers()"
+        },
+        "System.Collections.Generic.IEnumerable`1[System.String] PostTriggers": {
+          "Type": "Property",
+          "Attributes": [],
+          "MethodInfo": null
+        },
+        "System.Collections.Generic.IEnumerable`1[System.String] PreTriggers": {
+          "Type": "Property",
+          "Attributes": [],
+          "MethodInfo": null
+        },
+        "System.Nullable`1[Microsoft.Azure.Cosmos.ConsistencyLevel] ConsistencyLevel": {
+          "Type": "Property",
+          "Attributes": [],
+          "MethodInfo": null
+        },
+        "System.Nullable`1[Microsoft.Azure.Cosmos.ConsistencyLevel] get_ConsistencyLevel()": {
+          "Type": "Method",
+          "Attributes": [],
+          "MethodInfo": "System.Nullable`1[Microsoft.Azure.Cosmos.ConsistencyLevel] get_ConsistencyLevel()"
+        },
+        "System.Nullable`1[Microsoft.Azure.Cosmos.IndexingDirective] get_IndexingDirective()[System.Runtime.CompilerServices.CompilerGeneratedAttribute()]": {
+          "Type": "Method",
+          "Attributes": [
+            "CompilerGeneratedAttribute"
+          ],
+          "MethodInfo": "System.Nullable`1[Microsoft.Azure.Cosmos.IndexingDirective] get_IndexingDirective()"
+        },
+        "System.Nullable`1[Microsoft.Azure.Cosmos.IndexingDirective] IndexingDirective": {
+          "Type": "Property",
+          "Attributes": [],
+          "MethodInfo": null
+        },
+        "System.Nullable`1[System.Boolean] EnableContentResponseOnWrite": {
+          "Type": "Property",
+          "Attributes": [],
+          "MethodInfo": null
+        },
+        "System.Nullable`1[System.Boolean] get_EnableContentResponseOnWrite()[System.Runtime.CompilerServices.CompilerGeneratedAttribute()]": {
+          "Type": "Method",
+          "Attributes": [
+            "CompilerGeneratedAttribute"
+          ],
+          "MethodInfo": "System.Nullable`1[System.Boolean] get_EnableContentResponseOnWrite()"
+        },
+        "System.String get_SessionToken()[System.Runtime.CompilerServices.CompilerGeneratedAttribute()]": {
+          "Type": "Method",
+          "Attributes": [
+            "CompilerGeneratedAttribute"
+          ],
+          "MethodInfo": "System.String get_SessionToken()"
+        },
+        "System.String SessionToken": {
+          "Type": "Property",
+          "Attributes": [],
+          "MethodInfo": null
+        },
+        "Void .ctor()": {
+          "Type": "Constructor",
+          "Attributes": [],
+          "MethodInfo": "Void .ctor()"
+        },
+        "Void set_ConsistencyLevel(System.Nullable`1[Microsoft.Azure.Cosmos.ConsistencyLevel])": {
+          "Type": "Method",
+          "Attributes": [],
+          "MethodInfo": "Void set_ConsistencyLevel(System.Nullable`1[Microsoft.Azure.Cosmos.ConsistencyLevel])"
+        },
+        "Void set_EnableContentResponseOnWrite(System.Nullable`1[System.Boolean])[System.Runtime.CompilerServices.CompilerGeneratedAttribute()]": {
+          "Type": "Method",
+          "Attributes": [
+            "CompilerGeneratedAttribute"
+          ],
+          "MethodInfo": "Void set_EnableContentResponseOnWrite(System.Nullable`1[System.Boolean])"
+        },
+        "Void set_IndexingDirective(System.Nullable`1[Microsoft.Azure.Cosmos.IndexingDirective])[System.Runtime.CompilerServices.CompilerGeneratedAttribute()]": {
+          "Type": "Method",
+          "Attributes": [
+            "CompilerGeneratedAttribute"
+          ],
+          "MethodInfo": "Void set_IndexingDirective(System.Nullable`1[Microsoft.Azure.Cosmos.IndexingDirective])"
+        },
+        "Void set_PostTriggers(System.Collections.Generic.IEnumerable`1[System.String])[System.Runtime.CompilerServices.CompilerGeneratedAttribute()]": {
+          "Type": "Method",
+          "Attributes": [
+            "CompilerGeneratedAttribute"
+          ],
+          "MethodInfo": "Void set_PostTriggers(System.Collections.Generic.IEnumerable`1[System.String])"
+        },
+        "Void set_PreTriggers(System.Collections.Generic.IEnumerable`1[System.String])[System.Runtime.CompilerServices.CompilerGeneratedAttribute()]": {
+          "Type": "Method",
+          "Attributes": [
+            "CompilerGeneratedAttribute"
+          ],
+          "MethodInfo": "Void set_PreTriggers(System.Collections.Generic.IEnumerable`1[System.String])"
+        },
+        "Void set_SessionToken(System.String)[System.Runtime.CompilerServices.CompilerGeneratedAttribute()]": {
+          "Type": "Method",
+          "Attributes": [
+            "CompilerGeneratedAttribute"
+          ],
+          "MethodInfo": "Void set_SessionToken(System.String)"
+        }
+      },
+      "NestedTypes": {}
+    },
+    "ItemResponse`1": {
+      "Subclasses": {},
+      "Members": {
+        "Double get_RequestCharge()": {
+          "Type": "Method",
+          "Attributes": [],
+          "MethodInfo": "Double get_RequestCharge()"
+        },
+        "Double RequestCharge": {
+          "Type": "Property",
+          "Attributes": [],
+          "MethodInfo": null
+        },
+        "Microsoft.Azure.Cosmos.CosmosDiagnostics Diagnostics": {
+          "Type": "Property",
+          "Attributes": [],
+          "MethodInfo": null
+        },
+        "Microsoft.Azure.Cosmos.CosmosDiagnostics get_Diagnostics()[System.Runtime.CompilerServices.CompilerGeneratedAttribute()]": {
+          "Type": "Method",
+          "Attributes": [
+            "CompilerGeneratedAttribute"
+          ],
+          "MethodInfo": "Microsoft.Azure.Cosmos.CosmosDiagnostics get_Diagnostics()"
+        },
+        "Microsoft.Azure.Cosmos.Headers get_Headers()[System.Runtime.CompilerServices.CompilerGeneratedAttribute()]": {
+          "Type": "Method",
+          "Attributes": [
+            "CompilerGeneratedAttribute"
+          ],
+          "MethodInfo": "Microsoft.Azure.Cosmos.Headers get_Headers()"
+        },
+        "Microsoft.Azure.Cosmos.Headers Headers": {
+          "Type": "Property",
+          "Attributes": [],
+          "MethodInfo": null
+        },
+        "System.Net.HttpStatusCode get_StatusCode()[System.Runtime.CompilerServices.CompilerGeneratedAttribute()]": {
+          "Type": "Method",
+          "Attributes": [
+            "CompilerGeneratedAttribute"
+          ],
+          "MethodInfo": "System.Net.HttpStatusCode get_StatusCode()"
+        },
+        "System.Net.HttpStatusCode StatusCode": {
+          "Type": "Property",
+          "Attributes": [],
+          "MethodInfo": null
+        },
+        "System.String ActivityId": {
+          "Type": "Property",
+          "Attributes": [],
+          "MethodInfo": null
+        },
+        "System.String ETag": {
+          "Type": "Property",
+          "Attributes": [],
+          "MethodInfo": null
+        },
+        "System.String get_ActivityId()": {
+          "Type": "Method",
+          "Attributes": [],
+          "MethodInfo": "System.String get_ActivityId()"
+        },
+        "System.String get_ETag()": {
+          "Type": "Method",
+          "Attributes": [],
+          "MethodInfo": "System.String get_ETag()"
+        },
+        "T get_Resource()[System.Runtime.CompilerServices.CompilerGeneratedAttribute()]": {
+          "Type": "Method",
+          "Attributes": [
+            "CompilerGeneratedAttribute"
+          ],
+          "MethodInfo": "T get_Resource()"
+        },
+        "T Resource": {
+          "Type": "Property",
+          "Attributes": [],
+          "MethodInfo": null
+        }
+      },
+      "NestedTypes": {}
+    },
+    "CosmosLinqExtensions": {
+      "Subclasses": {},
+      "Members": {
+        "Boolean IsDefined(System.Object)[System.Runtime.CompilerServices.ExtensionAttribute()]": {
+          "Type": "Method",
+          "Attributes": [
+            "ExtensionAttribute"
+          ],
+          "MethodInfo": "Boolean IsDefined(System.Object)"
+        },
+        "Boolean IsNull(System.Object)[System.Runtime.CompilerServices.ExtensionAttribute()]": {
+          "Type": "Method",
+          "Attributes": [
+            "ExtensionAttribute"
+          ],
+          "MethodInfo": "Boolean IsNull(System.Object)"
+        },
+        "Boolean IsPrimitive(System.Object)[System.Runtime.CompilerServices.ExtensionAttribute()]": {
+          "Type": "Method",
+          "Attributes": [
+            "ExtensionAttribute"
+          ],
+          "MethodInfo": "Boolean IsPrimitive(System.Object)"
+        },
+        "Microsoft.Azure.Cosmos.FeedIterator ToStreamIterator[T](System.Linq.IQueryable`1[T])[System.Runtime.CompilerServices.ExtensionAttribute()]": {
+          "Type": "Method",
+          "Attributes": [
+            "ExtensionAttribute"
+          ],
+          "MethodInfo": "Microsoft.Azure.Cosmos.FeedIterator ToStreamIterator[T](System.Linq.IQueryable`1[T])"
+        },
+        "Microsoft.Azure.Cosmos.FeedIterator`1[T] ToFeedIterator[T](System.Linq.IQueryable`1[T])[System.Runtime.CompilerServices.ExtensionAttribute()]": {
+          "Type": "Method",
+          "Attributes": [
+            "ExtensionAttribute"
+          ],
+          "MethodInfo": "Microsoft.Azure.Cosmos.FeedIterator`1[T] ToFeedIterator[T](System.Linq.IQueryable`1[T])"
+        },
+        "Microsoft.Azure.Cosmos.QueryDefinition ToQueryDefinition[T](System.Linq.IQueryable`1[T])[System.Runtime.CompilerServices.ExtensionAttribute()]": {
+          "Type": "Method",
+          "Attributes": [
+            "ExtensionAttribute"
+          ],
+          "MethodInfo": "Microsoft.Azure.Cosmos.QueryDefinition ToQueryDefinition[T](System.Linq.IQueryable`1[T])"
+        },
+        "System.Threading.Tasks.Task`1[Microsoft.Azure.Cosmos.Response`1[System.Decimal]] AverageAsync(System.Linq.IQueryable`1[System.Decimal], System.Threading.CancellationToken)[System.Runtime.CompilerServices.ExtensionAttribute()]": {
+          "Type": "Method",
+          "Attributes": [
+            "ExtensionAttribute"
+          ],
+          "MethodInfo": "System.Threading.Tasks.Task`1[Microsoft.Azure.Cosmos.Response`1[System.Decimal]] AverageAsync(System.Linq.IQueryable`1[System.Decimal], System.Threading.CancellationToken)"
+        },
+        "System.Threading.Tasks.Task`1[Microsoft.Azure.Cosmos.Response`1[System.Decimal]] SumAsync(System.Linq.IQueryable`1[System.Decimal], System.Threading.CancellationToken)[System.Runtime.CompilerServices.ExtensionAttribute()]": {
+          "Type": "Method",
+          "Attributes": [
+            "ExtensionAttribute"
+          ],
+          "MethodInfo": "System.Threading.Tasks.Task`1[Microsoft.Azure.Cosmos.Response`1[System.Decimal]] SumAsync(System.Linq.IQueryable`1[System.Decimal], System.Threading.CancellationToken)"
+        },
+        "System.Threading.Tasks.Task`1[Microsoft.Azure.Cosmos.Response`1[System.Double]] AverageAsync(System.Linq.IQueryable`1[System.Double], System.Threading.CancellationToken)[System.Runtime.CompilerServices.ExtensionAttribute()]": {
+          "Type": "Method",
+          "Attributes": [
+            "ExtensionAttribute"
+          ],
+          "MethodInfo": "System.Threading.Tasks.Task`1[Microsoft.Azure.Cosmos.Response`1[System.Double]] AverageAsync(System.Linq.IQueryable`1[System.Double], System.Threading.CancellationToken)"
+        },
+        "System.Threading.Tasks.Task`1[Microsoft.Azure.Cosmos.Response`1[System.Double]] AverageAsync(System.Linq.IQueryable`1[System.Int32], System.Threading.CancellationToken)[System.Runtime.CompilerServices.ExtensionAttribute()]": {
+          "Type": "Method",
+          "Attributes": [
+            "ExtensionAttribute"
+          ],
+          "MethodInfo": "System.Threading.Tasks.Task`1[Microsoft.Azure.Cosmos.Response`1[System.Double]] AverageAsync(System.Linq.IQueryable`1[System.Int32], System.Threading.CancellationToken)"
+        },
+        "System.Threading.Tasks.Task`1[Microsoft.Azure.Cosmos.Response`1[System.Double]] AverageAsync(System.Linq.IQueryable`1[System.Int64], System.Threading.CancellationToken)[System.Runtime.CompilerServices.ExtensionAttribute()]": {
+          "Type": "Method",
+          "Attributes": [
+            "ExtensionAttribute"
+          ],
+          "MethodInfo": "System.Threading.Tasks.Task`1[Microsoft.Azure.Cosmos.Response`1[System.Double]] AverageAsync(System.Linq.IQueryable`1[System.Int64], System.Threading.CancellationToken)"
+        },
+        "System.Threading.Tasks.Task`1[Microsoft.Azure.Cosmos.Response`1[System.Double]] SumAsync(System.Linq.IQueryable`1[System.Double], System.Threading.CancellationToken)[System.Runtime.CompilerServices.ExtensionAttribute()]": {
+          "Type": "Method",
+          "Attributes": [
+            "ExtensionAttribute"
+          ],
+          "MethodInfo": "System.Threading.Tasks.Task`1[Microsoft.Azure.Cosmos.Response`1[System.Double]] SumAsync(System.Linq.IQueryable`1[System.Double], System.Threading.CancellationToken)"
+        },
+        "System.Threading.Tasks.Task`1[Microsoft.Azure.Cosmos.Response`1[System.Int32]] CountAsync[TSource](System.Linq.IQueryable`1[TSource], System.Threading.CancellationToken)[System.Runtime.CompilerServices.ExtensionAttribute()]": {
+          "Type": "Method",
+          "Attributes": [
+            "ExtensionAttribute"
+          ],
+          "MethodInfo": "System.Threading.Tasks.Task`1[Microsoft.Azure.Cosmos.Response`1[System.Int32]] CountAsync[TSource](System.Linq.IQueryable`1[TSource], System.Threading.CancellationToken)"
+        },
+        "System.Threading.Tasks.Task`1[Microsoft.Azure.Cosmos.Response`1[System.Int32]] SumAsync(System.Linq.IQueryable`1[System.Int32], System.Threading.CancellationToken)[System.Runtime.CompilerServices.ExtensionAttribute()]": {
+          "Type": "Method",
+          "Attributes": [
+            "ExtensionAttribute"
+          ],
+          "MethodInfo": "System.Threading.Tasks.Task`1[Microsoft.Azure.Cosmos.Response`1[System.Int32]] SumAsync(System.Linq.IQueryable`1[System.Int32], System.Threading.CancellationToken)"
+        },
+        "System.Threading.Tasks.Task`1[Microsoft.Azure.Cosmos.Response`1[System.Int64]] SumAsync(System.Linq.IQueryable`1[System.Int64], System.Threading.CancellationToken)[System.Runtime.CompilerServices.ExtensionAttribute()]": {
+          "Type": "Method",
+          "Attributes": [
+            "ExtensionAttribute"
+          ],
+          "MethodInfo": "System.Threading.Tasks.Task`1[Microsoft.Azure.Cosmos.Response`1[System.Int64]] SumAsync(System.Linq.IQueryable`1[System.Int64], System.Threading.CancellationToken)"
+        },
+        "System.Threading.Tasks.Task`1[Microsoft.Azure.Cosmos.Response`1[System.Nullable`1[System.Decimal]]] AverageAsync(System.Linq.IQueryable`1[System.Nullable`1[System.Decimal]], System.Threading.CancellationToken)[System.Runtime.CompilerServices.ExtensionAttribute()]": {
+          "Type": "Method",
+          "Attributes": [
+            "ExtensionAttribute"
+          ],
+          "MethodInfo": "System.Threading.Tasks.Task`1[Microsoft.Azure.Cosmos.Response`1[System.Nullable`1[System.Decimal]]] AverageAsync(System.Linq.IQueryable`1[System.Nullable`1[System.Decimal]], System.Threading.CancellationToken)"
+        },
+        "System.Threading.Tasks.Task`1[Microsoft.Azure.Cosmos.Response`1[System.Nullable`1[System.Decimal]]] SumAsync(System.Linq.IQueryable`1[System.Nullable`1[System.Decimal]], System.Threading.CancellationToken)[System.Runtime.CompilerServices.ExtensionAttribute()]": {
+          "Type": "Method",
+          "Attributes": [
+            "ExtensionAttribute"
+          ],
+          "MethodInfo": "System.Threading.Tasks.Task`1[Microsoft.Azure.Cosmos.Response`1[System.Nullable`1[System.Decimal]]] SumAsync(System.Linq.IQueryable`1[System.Nullable`1[System.Decimal]], System.Threading.CancellationToken)"
+        },
+        "System.Threading.Tasks.Task`1[Microsoft.Azure.Cosmos.Response`1[System.Nullable`1[System.Double]]] AverageAsync(System.Linq.IQueryable`1[System.Nullable`1[System.Double]], System.Threading.CancellationToken)[System.Runtime.CompilerServices.ExtensionAttribute()]": {
+          "Type": "Method",
+          "Attributes": [
+            "ExtensionAttribute"
+          ],
+          "MethodInfo": "System.Threading.Tasks.Task`1[Microsoft.Azure.Cosmos.Response`1[System.Nullable`1[System.Double]]] AverageAsync(System.Linq.IQueryable`1[System.Nullable`1[System.Double]], System.Threading.CancellationToken)"
+        },
+        "System.Threading.Tasks.Task`1[Microsoft.Azure.Cosmos.Response`1[System.Nullable`1[System.Double]]] AverageAsync(System.Linq.IQueryable`1[System.Nullable`1[System.Int32]], System.Threading.CancellationToken)[System.Runtime.CompilerServices.ExtensionAttribute()]": {
+          "Type": "Method",
+          "Attributes": [
+            "ExtensionAttribute"
+          ],
+          "MethodInfo": "System.Threading.Tasks.Task`1[Microsoft.Azure.Cosmos.Response`1[System.Nullable`1[System.Double]]] AverageAsync(System.Linq.IQueryable`1[System.Nullable`1[System.Int32]], System.Threading.CancellationToken)"
+        },
+        "System.Threading.Tasks.Task`1[Microsoft.Azure.Cosmos.Response`1[System.Nullable`1[System.Double]]] AverageAsync(System.Linq.IQueryable`1[System.Nullable`1[System.Int64]], System.Threading.CancellationToken)[System.Runtime.CompilerServices.ExtensionAttribute()]": {
+          "Type": "Method",
+          "Attributes": [
+            "ExtensionAttribute"
+          ],
+          "MethodInfo": "System.Threading.Tasks.Task`1[Microsoft.Azure.Cosmos.Response`1[System.Nullable`1[System.Double]]] AverageAsync(System.Linq.IQueryable`1[System.Nullable`1[System.Int64]], System.Threading.CancellationToken)"
+        },
+        "System.Threading.Tasks.Task`1[Microsoft.Azure.Cosmos.Response`1[System.Nullable`1[System.Double]]] SumAsync(System.Linq.IQueryable`1[System.Nullable`1[System.Double]], System.Threading.CancellationToken)[System.Runtime.CompilerServices.ExtensionAttribute()]": {
+          "Type": "Method",
+          "Attributes": [
+            "ExtensionAttribute"
+          ],
+          "MethodInfo": "System.Threading.Tasks.Task`1[Microsoft.Azure.Cosmos.Response`1[System.Nullable`1[System.Double]]] SumAsync(System.Linq.IQueryable`1[System.Nullable`1[System.Double]], System.Threading.CancellationToken)"
+        },
+        "System.Threading.Tasks.Task`1[Microsoft.Azure.Cosmos.Response`1[System.Nullable`1[System.Int32]]] SumAsync(System.Linq.IQueryable`1[System.Nullable`1[System.Int32]], System.Threading.CancellationToken)[System.Runtime.CompilerServices.ExtensionAttribute()]": {
+          "Type": "Method",
+          "Attributes": [
+            "ExtensionAttribute"
+          ],
+          "MethodInfo": "System.Threading.Tasks.Task`1[Microsoft.Azure.Cosmos.Response`1[System.Nullable`1[System.Int32]]] SumAsync(System.Linq.IQueryable`1[System.Nullable`1[System.Int32]], System.Threading.CancellationToken)"
+        },
+        "System.Threading.Tasks.Task`1[Microsoft.Azure.Cosmos.Response`1[System.Nullable`1[System.Int64]]] SumAsync(System.Linq.IQueryable`1[System.Nullable`1[System.Int64]], System.Threading.CancellationToken)[System.Runtime.CompilerServices.ExtensionAttribute()]": {
+          "Type": "Method",
+          "Attributes": [
+            "ExtensionAttribute"
+          ],
+          "MethodInfo": "System.Threading.Tasks.Task`1[Microsoft.Azure.Cosmos.Response`1[System.Nullable`1[System.Int64]]] SumAsync(System.Linq.IQueryable`1[System.Nullable`1[System.Int64]], System.Threading.CancellationToken)"
+        },
+        "System.Threading.Tasks.Task`1[Microsoft.Azure.Cosmos.Response`1[System.Nullable`1[System.Single]]] AverageAsync(System.Linq.IQueryable`1[System.Nullable`1[System.Single]], System.Threading.CancellationToken)[System.Runtime.CompilerServices.ExtensionAttribute()]": {
+          "Type": "Method",
+          "Attributes": [
+            "ExtensionAttribute"
+          ],
+          "MethodInfo": "System.Threading.Tasks.Task`1[Microsoft.Azure.Cosmos.Response`1[System.Nullable`1[System.Single]]] AverageAsync(System.Linq.IQueryable`1[System.Nullable`1[System.Single]], System.Threading.CancellationToken)"
+        },
+        "System.Threading.Tasks.Task`1[Microsoft.Azure.Cosmos.Response`1[System.Nullable`1[System.Single]]] SumAsync(System.Linq.IQueryable`1[System.Nullable`1[System.Single]], System.Threading.CancellationToken)[System.Runtime.CompilerServices.ExtensionAttribute()]": {
+          "Type": "Method",
+          "Attributes": [
+            "ExtensionAttribute"
+          ],
+          "MethodInfo": "System.Threading.Tasks.Task`1[Microsoft.Azure.Cosmos.Response`1[System.Nullable`1[System.Single]]] SumAsync(System.Linq.IQueryable`1[System.Nullable`1[System.Single]], System.Threading.CancellationToken)"
+        },
+        "System.Threading.Tasks.Task`1[Microsoft.Azure.Cosmos.Response`1[System.Single]] AverageAsync(System.Linq.IQueryable`1[System.Single], System.Threading.CancellationToken)[System.Runtime.CompilerServices.ExtensionAttribute()]": {
+          "Type": "Method",
+          "Attributes": [
+            "ExtensionAttribute"
+          ],
+          "MethodInfo": "System.Threading.Tasks.Task`1[Microsoft.Azure.Cosmos.Response`1[System.Single]] AverageAsync(System.Linq.IQueryable`1[System.Single], System.Threading.CancellationToken)"
+        },
+        "System.Threading.Tasks.Task`1[Microsoft.Azure.Cosmos.Response`1[System.Single]] SumAsync(System.Linq.IQueryable`1[System.Single], System.Threading.CancellationToken)[System.Runtime.CompilerServices.ExtensionAttribute()]": {
+          "Type": "Method",
+          "Attributes": [
+            "ExtensionAttribute"
+          ],
+          "MethodInfo": "System.Threading.Tasks.Task`1[Microsoft.Azure.Cosmos.Response`1[System.Single]] SumAsync(System.Linq.IQueryable`1[System.Single], System.Threading.CancellationToken)"
+        },
+        "System.Threading.Tasks.Task`1[Microsoft.Azure.Cosmos.Response`1[TSource]] MaxAsync[TSource](System.Linq.IQueryable`1[TSource], System.Threading.CancellationToken)[System.Runtime.CompilerServices.ExtensionAttribute()]": {
+          "Type": "Method",
+          "Attributes": [
+            "ExtensionAttribute"
+          ],
+          "MethodInfo": "System.Threading.Tasks.Task`1[Microsoft.Azure.Cosmos.Response`1[TSource]] MaxAsync[TSource](System.Linq.IQueryable`1[TSource], System.Threading.CancellationToken)"
+        },
+        "System.Threading.Tasks.Task`1[Microsoft.Azure.Cosmos.Response`1[TSource]] MinAsync[TSource](System.Linq.IQueryable`1[TSource], System.Threading.CancellationToken)[System.Runtime.CompilerServices.ExtensionAttribute()]": {
+          "Type": "Method",
+          "Attributes": [
+            "ExtensionAttribute"
+          ],
+          "MethodInfo": "System.Threading.Tasks.Task`1[Microsoft.Azure.Cosmos.Response`1[TSource]] MinAsync[TSource](System.Linq.IQueryable`1[TSource], System.Threading.CancellationToken)"
+        }
+      },
+      "NestedTypes": {}
+    },
+    "OperationKind": {
+      "Subclasses": {},
+      "Members": {
+        "Int32 value__": {
+          "Type": "Field",
+          "Attributes": [],
+          "MethodInfo": null
+        },
+        "Microsoft.Azure.Cosmos.OperationKind Create": {
+          "Type": "Field",
+          "Attributes": [],
+          "MethodInfo": null
+        },
+        "Microsoft.Azure.Cosmos.OperationKind Delete": {
+          "Type": "Field",
+          "Attributes": [],
+          "MethodInfo": null
+        },
+        "Microsoft.Azure.Cosmos.OperationKind Invalid": {
+          "Type": "Field",
+          "Attributes": [],
+          "MethodInfo": null
+        },
+        "Microsoft.Azure.Cosmos.OperationKind Read[System.ObsoleteAttribute(\"This item is obsolete as it does not apply to Conflict.\")]": {
+          "Type": "Field",
+          "Attributes": [
+            "ObsoleteAttribute"
+          ],
+          "MethodInfo": null
+        },
+        "Microsoft.Azure.Cosmos.OperationKind Replace": {
+          "Type": "Field",
+          "Attributes": [],
+          "MethodInfo": null
+        }
+      },
+      "NestedTypes": {}
+    },
+    "PartitionKey": {
+      "Subclasses": {},
+      "Members": {
+        "Boolean Equals(Microsoft.Azure.Cosmos.PartitionKey)": {
+          "Type": "Method",
+          "Attributes": [],
+          "MethodInfo": "Boolean Equals(Microsoft.Azure.Cosmos.PartitionKey)"
+        },
+        "Boolean Equals(System.Object)": {
+          "Type": "Method",
+          "Attributes": [],
+          "MethodInfo": "Boolean Equals(System.Object)"
+        },
+        "Boolean op_Equality(Microsoft.Azure.Cosmos.PartitionKey, Microsoft.Azure.Cosmos.PartitionKey)": {
+          "Type": "Method",
+          "Attributes": [],
+          "MethodInfo": "Boolean op_Equality(Microsoft.Azure.Cosmos.PartitionKey, Microsoft.Azure.Cosmos.PartitionKey)"
+        },
+        "Boolean op_Inequality(Microsoft.Azure.Cosmos.PartitionKey, Microsoft.Azure.Cosmos.PartitionKey)": {
+          "Type": "Method",
+          "Attributes": [],
+          "MethodInfo": "Boolean op_Inequality(Microsoft.Azure.Cosmos.PartitionKey, Microsoft.Azure.Cosmos.PartitionKey)"
+        },
+        "Int32 GetHashCode()": {
+          "Type": "Method",
+          "Attributes": [],
+          "MethodInfo": "Int32 GetHashCode()"
+        },
+        "Microsoft.Azure.Cosmos.PartitionKey None": {
+          "Type": "Field",
+          "Attributes": [],
+          "MethodInfo": null
+        },
+        "Microsoft.Azure.Cosmos.PartitionKey Null": {
+          "Type": "Field",
+          "Attributes": [],
+          "MethodInfo": null
+        },
+        "System.String SystemKeyName": {
+          "Type": "Field",
+          "Attributes": [],
+          "MethodInfo": null
+        },
+        "System.String SystemKeyPath": {
+          "Type": "Field",
+          "Attributes": [],
+          "MethodInfo": null
+        },
+        "System.String ToString()": {
+          "Type": "Method",
+          "Attributes": [],
+          "MethodInfo": "System.String ToString()"
+        },
+        "Void .ctor(Boolean)": {
+          "Type": "Constructor",
+          "Attributes": [],
+          "MethodInfo": "Void .ctor(Boolean)"
+        },
+        "Void .ctor(Double)": {
+          "Type": "Constructor",
+          "Attributes": [],
+          "MethodInfo": "Void .ctor(Double)"
         },
         "Void .ctor(System.String)": {
           "Type": "Constructor",
           "Attributes": [],
           "MethodInfo": "Void .ctor(System.String)"
-        },
-        "Void .ctor(System.String, System.String)": {
+        }
+      },
+      "NestedTypes": {}
+    },
+    "PartitionKeyDefinitionVersion": {
+      "Subclasses": {},
+      "Members": {
+        "Int32 value__": {
+          "Type": "Field",
+          "Attributes": [],
+          "MethodInfo": null
+        },
+        "Microsoft.Azure.Cosmos.PartitionKeyDefinitionVersion V1": {
+          "Type": "Field",
+          "Attributes": [],
+          "MethodInfo": null
+        },
+        "Microsoft.Azure.Cosmos.PartitionKeyDefinitionVersion V2": {
+          "Type": "Field",
+          "Attributes": [],
+          "MethodInfo": null
+        }
+      },
+      "NestedTypes": {}
+    },
+    "Permission": {
+      "Subclasses": {},
+      "Members": {
+        "System.String get_Id()": {
+          "Type": "Method",
+          "Attributes": [],
+          "MethodInfo": "System.String get_Id()"
+        },
+        "System.String Id": {
+          "Type": "Property",
+          "Attributes": [],
+          "MethodInfo": null
+        },
+        "System.Threading.Tasks.Task`1[Microsoft.Azure.Cosmos.PermissionResponse] DeleteAsync(Microsoft.Azure.Cosmos.RequestOptions, System.Threading.CancellationToken)": {
+          "Type": "Method",
+          "Attributes": [],
+          "MethodInfo": "System.Threading.Tasks.Task`1[Microsoft.Azure.Cosmos.PermissionResponse] DeleteAsync(Microsoft.Azure.Cosmos.RequestOptions, System.Threading.CancellationToken)"
+        },
+        "System.Threading.Tasks.Task`1[Microsoft.Azure.Cosmos.PermissionResponse] ReadAsync(System.Nullable`1[System.Int32], Microsoft.Azure.Cosmos.RequestOptions, System.Threading.CancellationToken)": {
+          "Type": "Method",
+          "Attributes": [],
+          "MethodInfo": "System.Threading.Tasks.Task`1[Microsoft.Azure.Cosmos.PermissionResponse] ReadAsync(System.Nullable`1[System.Int32], Microsoft.Azure.Cosmos.RequestOptions, System.Threading.CancellationToken)"
+        },
+        "System.Threading.Tasks.Task`1[Microsoft.Azure.Cosmos.PermissionResponse] ReplaceAsync(Microsoft.Azure.Cosmos.PermissionProperties, System.Nullable`1[System.Int32], Microsoft.Azure.Cosmos.RequestOptions, System.Threading.CancellationToken)": {
+          "Type": "Method",
+          "Attributes": [],
+          "MethodInfo": "System.Threading.Tasks.Task`1[Microsoft.Azure.Cosmos.PermissionResponse] ReplaceAsync(Microsoft.Azure.Cosmos.PermissionProperties, System.Nullable`1[System.Int32], Microsoft.Azure.Cosmos.RequestOptions, System.Threading.CancellationToken)"
+        }
+      },
+      "NestedTypes": {}
+    },
+    "PermissionMode": {
+      "Subclasses": {},
+      "Members": {
+        "Byte value__": {
+          "Type": "Field",
+          "Attributes": [],
+          "MethodInfo": null
+        },
+        "Microsoft.Azure.Cosmos.PermissionMode All": {
+          "Type": "Field",
+          "Attributes": [],
+          "MethodInfo": null
+        },
+        "Microsoft.Azure.Cosmos.PermissionMode Read": {
+          "Type": "Field",
+          "Attributes": [],
+          "MethodInfo": null
+        }
+      },
+      "NestedTypes": {}
+    },
+    "PermissionProperties": {
+      "Subclasses": {},
+      "Members": {
+        "Microsoft.Azure.Cosmos.PermissionMode get_PermissionMode()[System.Runtime.CompilerServices.CompilerGeneratedAttribute()]": {
+          "Type": "Method",
+          "Attributes": [
+            "CompilerGeneratedAttribute"
+          ],
+          "MethodInfo": "Microsoft.Azure.Cosmos.PermissionMode get_PermissionMode()"
+        },
+        "Microsoft.Azure.Cosmos.PermissionMode PermissionMode[Newtonsoft.Json.JsonConverterAttribute(typeof(Newtonsoft.Json.Converters.StringEnumConverter))]-[Newtonsoft.Json.JsonPropertyAttribute(PropertyName = \"permissionMode\")]": {
+          "Type": "Property",
+          "Attributes": [
+            "JsonConverterAttribute",
+            "JsonPropertyAttribute"
+          ],
+          "MethodInfo": null
+        },
+        "System.Nullable`1[Microsoft.Azure.Cosmos.PartitionKey] get_ResourcePartitionKey()": {
+          "Type": "Method",
+          "Attributes": [],
+          "MethodInfo": "System.Nullable`1[Microsoft.Azure.Cosmos.PartitionKey] get_ResourcePartitionKey()"
+        },
+        "System.Nullable`1[Microsoft.Azure.Cosmos.PartitionKey] ResourcePartitionKey[Newtonsoft.Json.JsonIgnoreAttribute()]": {
+          "Type": "Property",
+          "Attributes": [
+            "JsonIgnoreAttribute"
+          ],
+          "MethodInfo": null
+        },
+        "System.Nullable`1[System.DateTime] get_LastModified()[System.Runtime.CompilerServices.CompilerGeneratedAttribute()]": {
+          "Type": "Method",
+          "Attributes": [
+            "CompilerGeneratedAttribute"
+          ],
+          "MethodInfo": "System.Nullable`1[System.DateTime] get_LastModified()"
+        },
+        "System.Nullable`1[System.DateTime] LastModified[Newtonsoft.Json.JsonConverterAttribute(typeof(Microsoft.Azure.Documents.UnixDateTimeConverter))]-[Newtonsoft.Json.JsonPropertyAttribute(NullValueHandling = 1, PropertyName = \"_ts\")]": {
+          "Type": "Property",
+          "Attributes": [
+            "JsonConverterAttribute",
+            "JsonPropertyAttribute"
+          ],
+          "MethodInfo": null
+        },
+        "System.String ETag[Newtonsoft.Json.JsonPropertyAttribute(NullValueHandling = 1, PropertyName = \"_etag\")]": {
+          "Type": "Property",
+          "Attributes": [
+            "JsonPropertyAttribute"
+          ],
+          "MethodInfo": null
+        },
+        "System.String get_ETag()[System.Runtime.CompilerServices.CompilerGeneratedAttribute()]": {
+          "Type": "Method",
+          "Attributes": [
+            "CompilerGeneratedAttribute"
+          ],
+          "MethodInfo": "System.String get_ETag()"
+        },
+        "System.String get_Id()[System.Runtime.CompilerServices.CompilerGeneratedAttribute()]": {
+          "Type": "Method",
+          "Attributes": [
+            "CompilerGeneratedAttribute"
+          ],
+          "MethodInfo": "System.String get_Id()"
+        },
+        "System.String get_ResourceUri()[System.Runtime.CompilerServices.CompilerGeneratedAttribute()]": {
+          "Type": "Method",
+          "Attributes": [
+            "CompilerGeneratedAttribute"
+          ],
+          "MethodInfo": "System.String get_ResourceUri()"
+        },
+        "System.String get_SelfLink()[System.Runtime.CompilerServices.CompilerGeneratedAttribute()]": {
+          "Type": "Method",
+          "Attributes": [
+            "CompilerGeneratedAttribute"
+          ],
+          "MethodInfo": "System.String get_SelfLink()"
+        },
+        "System.String get_Token()[System.Runtime.CompilerServices.CompilerGeneratedAttribute()]": {
+          "Type": "Method",
+          "Attributes": [
+            "CompilerGeneratedAttribute"
+          ],
+          "MethodInfo": "System.String get_Token()"
+        },
+        "System.String Id[Newtonsoft.Json.JsonPropertyAttribute(PropertyName = \"id\")]": {
+          "Type": "Property",
+          "Attributes": [
+            "JsonPropertyAttribute"
+          ],
+          "MethodInfo": null
+        },
+        "System.String ResourceUri[Newtonsoft.Json.JsonPropertyAttribute(PropertyName = \"resource\")]": {
+          "Type": "Property",
+          "Attributes": [
+            "JsonPropertyAttribute"
+          ],
+          "MethodInfo": null
+        },
+        "System.String SelfLink[Newtonsoft.Json.JsonPropertyAttribute(NullValueHandling = 1, PropertyName = \"_self\")]": {
+          "Type": "Property",
+          "Attributes": [
+            "JsonPropertyAttribute"
+          ],
+          "MethodInfo": null
+        },
+        "System.String Token[Newtonsoft.Json.JsonPropertyAttribute(NullValueHandling = 1, PropertyName = \"_token\")]": {
+          "Type": "Property",
+          "Attributes": [
+            "JsonPropertyAttribute"
+          ],
+          "MethodInfo": null
+        },
+        "Void .ctor(System.String, Microsoft.Azure.Cosmos.PermissionMode, Microsoft.Azure.Cosmos.Container, Microsoft.Azure.Cosmos.PartitionKey, System.String)": {
           "Type": "Constructor",
           "Attributes": [],
-          "MethodInfo": "Void .ctor(System.String, System.String)"
-        }
-      },
-      "NestedTypes": {}
-    },
-    "IndexingPolicyDefinition`1": {
-      "Subclasses": {},
-      "Members": {
-        "Microsoft.Azure.Cosmos.Fluent.CompositeIndexDefinition`1[Microsoft.Azure.Cosmos.Fluent.IndexingPolicyDefinition`1[T]] WithCompositeIndex()": {
-          "Type": "Method",
-          "Attributes": [],
-          "MethodInfo": "Microsoft.Azure.Cosmos.Fluent.CompositeIndexDefinition`1[Microsoft.Azure.Cosmos.Fluent.IndexingPolicyDefinition`1[T]] WithCompositeIndex()"
-        },
-        "Microsoft.Azure.Cosmos.Fluent.IndexingPolicyDefinition`1[T] WithAutomaticIndexing(Boolean)": {
-          "Type": "Method",
-          "Attributes": [],
-          "MethodInfo": "Microsoft.Azure.Cosmos.Fluent.IndexingPolicyDefinition`1[T] WithAutomaticIndexing(Boolean)"
-        },
-        "Microsoft.Azure.Cosmos.Fluent.IndexingPolicyDefinition`1[T] WithIndexingMode(Microsoft.Azure.Cosmos.IndexingMode)": {
-          "Type": "Method",
-          "Attributes": [],
-          "MethodInfo": "Microsoft.Azure.Cosmos.Fluent.IndexingPolicyDefinition`1[T] WithIndexingMode(Microsoft.Azure.Cosmos.IndexingMode)"
-        },
-        "Microsoft.Azure.Cosmos.Fluent.PathsDefinition`1[Microsoft.Azure.Cosmos.Fluent.IndexingPolicyDefinition`1[T]] WithExcludedPaths()": {
-          "Type": "Method",
-          "Attributes": [],
-          "MethodInfo": "Microsoft.Azure.Cosmos.Fluent.PathsDefinition`1[Microsoft.Azure.Cosmos.Fluent.IndexingPolicyDefinition`1[T]] WithExcludedPaths()"
-        },
-        "Microsoft.Azure.Cosmos.Fluent.PathsDefinition`1[Microsoft.Azure.Cosmos.Fluent.IndexingPolicyDefinition`1[T]] WithIncludedPaths()": {
-          "Type": "Method",
-          "Attributes": [],
-          "MethodInfo": "Microsoft.Azure.Cosmos.Fluent.PathsDefinition`1[Microsoft.Azure.Cosmos.Fluent.IndexingPolicyDefinition`1[T]] WithIncludedPaths()"
-        },
-        "Microsoft.Azure.Cosmos.Fluent.SpatialIndexDefinition`1[Microsoft.Azure.Cosmos.Fluent.IndexingPolicyDefinition`1[T]] WithSpatialIndex()": {
-          "Type": "Method",
-          "Attributes": [],
-          "MethodInfo": "Microsoft.Azure.Cosmos.Fluent.SpatialIndexDefinition`1[Microsoft.Azure.Cosmos.Fluent.IndexingPolicyDefinition`1[T]] WithSpatialIndex()"
-        },
-        "T Attach()": {
-          "Type": "Method",
-          "Attributes": [],
-          "MethodInfo": "T Attach()"
+          "MethodInfo": "Void .ctor(System.String, Microsoft.Azure.Cosmos.PermissionMode, Microsoft.Azure.Cosmos.Container, Microsoft.Azure.Cosmos.PartitionKey, System.String)"
+        },
+        "Void .ctor(System.String, Microsoft.Azure.Cosmos.PermissionMode, Microsoft.Azure.Cosmos.Container, System.Nullable`1[Microsoft.Azure.Cosmos.PartitionKey])": {
+          "Type": "Constructor",
+          "Attributes": [],
+          "MethodInfo": "Void .ctor(System.String, Microsoft.Azure.Cosmos.PermissionMode, Microsoft.Azure.Cosmos.Container, System.Nullable`1[Microsoft.Azure.Cosmos.PartitionKey])"
+        },
+        "Void set_ResourcePartitionKey(System.Nullable`1[Microsoft.Azure.Cosmos.PartitionKey])": {
+          "Type": "Method",
+          "Attributes": [],
+          "MethodInfo": "Void set_ResourcePartitionKey(System.Nullable`1[Microsoft.Azure.Cosmos.PartitionKey])"
+        }
+      },
+      "NestedTypes": {}
+    },
+    "PermissionResponse": {
+      "Subclasses": {},
+      "Members": {
+        "Double get_RequestCharge()": {
+          "Type": "Method",
+          "Attributes": [],
+          "MethodInfo": "Double get_RequestCharge()"
+        },
+        "Double RequestCharge": {
+          "Type": "Property",
+          "Attributes": [],
+          "MethodInfo": null
+        },
+        "Microsoft.Azure.Cosmos.CosmosDiagnostics Diagnostics": {
+          "Type": "Property",
+          "Attributes": [],
+          "MethodInfo": null
+        },
+        "Microsoft.Azure.Cosmos.CosmosDiagnostics get_Diagnostics()[System.Runtime.CompilerServices.CompilerGeneratedAttribute()]": {
+          "Type": "Method",
+          "Attributes": [
+            "CompilerGeneratedAttribute"
+          ],
+          "MethodInfo": "Microsoft.Azure.Cosmos.CosmosDiagnostics get_Diagnostics()"
+        },
+        "Microsoft.Azure.Cosmos.Headers get_Headers()[System.Runtime.CompilerServices.CompilerGeneratedAttribute()]": {
+          "Type": "Method",
+          "Attributes": [
+            "CompilerGeneratedAttribute"
+          ],
+          "MethodInfo": "Microsoft.Azure.Cosmos.Headers get_Headers()"
+        },
+        "Microsoft.Azure.Cosmos.Headers Headers": {
+          "Type": "Property",
+          "Attributes": [],
+          "MethodInfo": null
+        },
+        "Microsoft.Azure.Cosmos.Permission get_Permission()[System.Runtime.CompilerServices.CompilerGeneratedAttribute()]": {
+          "Type": "Method",
+          "Attributes": [
+            "CompilerGeneratedAttribute"
+          ],
+          "MethodInfo": "Microsoft.Azure.Cosmos.Permission get_Permission()"
+        },
+        "Microsoft.Azure.Cosmos.Permission op_Implicit(Microsoft.Azure.Cosmos.PermissionResponse)": {
+          "Type": "Method",
+          "Attributes": [],
+          "MethodInfo": "Microsoft.Azure.Cosmos.Permission op_Implicit(Microsoft.Azure.Cosmos.PermissionResponse)"
+        },
+        "Microsoft.Azure.Cosmos.Permission Permission": {
+          "Type": "Property",
+          "Attributes": [],
+          "MethodInfo": null
+        },
+        "Microsoft.Azure.Cosmos.PermissionProperties get_Resource()[System.Runtime.CompilerServices.CompilerGeneratedAttribute()]": {
+          "Type": "Method",
+          "Attributes": [
+            "CompilerGeneratedAttribute"
+          ],
+          "MethodInfo": "Microsoft.Azure.Cosmos.PermissionProperties get_Resource()"
+        },
+        "Microsoft.Azure.Cosmos.PermissionProperties Resource": {
+          "Type": "Property",
+          "Attributes": [],
+          "MethodInfo": null
+        },
+        "System.Net.HttpStatusCode get_StatusCode()[System.Runtime.CompilerServices.CompilerGeneratedAttribute()]": {
+          "Type": "Method",
+          "Attributes": [
+            "CompilerGeneratedAttribute"
+          ],
+          "MethodInfo": "System.Net.HttpStatusCode get_StatusCode()"
+        },
+        "System.Net.HttpStatusCode StatusCode": {
+          "Type": "Property",
+          "Attributes": [],
+          "MethodInfo": null
+        },
+        "System.String ActivityId": {
+          "Type": "Property",
+          "Attributes": [],
+          "MethodInfo": null
+        },
+        "System.String ETag": {
+          "Type": "Property",
+          "Attributes": [],
+          "MethodInfo": null
+        },
+        "System.String get_ActivityId()": {
+          "Type": "Method",
+          "Attributes": [],
+          "MethodInfo": "System.String get_ActivityId()"
+        },
+        "System.String get_ETag()": {
+          "Type": "Method",
+          "Attributes": [],
+          "MethodInfo": "System.String get_ETag()"
+        }
+      },
+      "NestedTypes": {}
+    },
+    "PortReuseMode": {
+      "Subclasses": {},
+      "Members": {
+        "Int32 value__": {
+          "Type": "Field",
+          "Attributes": [],
+          "MethodInfo": null
+        },
+        "Microsoft.Azure.Cosmos.PortReuseMode PrivatePortPool": {
+          "Type": "Field",
+          "Attributes": [],
+          "MethodInfo": null
+        },
+        "Microsoft.Azure.Cosmos.PortReuseMode ReuseUnicastPort": {
+          "Type": "Field",
+          "Attributes": [],
+          "MethodInfo": null
+        }
+      },
+      "NestedTypes": {}
+    },
+    "QueryDefinition": {
+      "Subclasses": {},
+      "Members": {
+        "Microsoft.Azure.Cosmos.QueryDefinition WithParameter(System.String, System.Object)": {
+          "Type": "Method",
+          "Attributes": [],
+          "MethodInfo": "Microsoft.Azure.Cosmos.QueryDefinition WithParameter(System.String, System.Object)"
+        },
+        "System.String get_QueryText()[System.Runtime.CompilerServices.CompilerGeneratedAttribute()]": {
+          "Type": "Method",
+          "Attributes": [
+            "CompilerGeneratedAttribute"
+          ],
+          "MethodInfo": "System.String get_QueryText()"
+        },
+        "System.String QueryText": {
+          "Type": "Property",
+          "Attributes": [],
+          "MethodInfo": null
+        },
+        "Void .ctor(System.String)": {
+          "Type": "Constructor",
+          "Attributes": [],
+          "MethodInfo": "Void .ctor(System.String)"
+        }
+      },
+      "NestedTypes": {}
+    },
+    "QueryRequestOptions": {
+      "Subclasses": {},
+      "Members": {
+        "System.Nullable`1[Microsoft.Azure.Cosmos.ConsistencyLevel] ConsistencyLevel": {
+          "Type": "Property",
+          "Attributes": [],
+          "MethodInfo": null
+        },
+        "System.Nullable`1[Microsoft.Azure.Cosmos.ConsistencyLevel] get_ConsistencyLevel()": {
+          "Type": "Method",
+          "Attributes": [],
+          "MethodInfo": "System.Nullable`1[Microsoft.Azure.Cosmos.ConsistencyLevel] get_ConsistencyLevel()"
+        },
+        "System.Nullable`1[Microsoft.Azure.Cosmos.PartitionKey] get_PartitionKey()[System.Runtime.CompilerServices.CompilerGeneratedAttribute()]": {
+          "Type": "Method",
+          "Attributes": [
+            "CompilerGeneratedAttribute"
+          ],
+          "MethodInfo": "System.Nullable`1[Microsoft.Azure.Cosmos.PartitionKey] get_PartitionKey()"
+        },
+        "System.Nullable`1[Microsoft.Azure.Cosmos.PartitionKey] PartitionKey": {
+          "Type": "Property",
+          "Attributes": [],
+          "MethodInfo": null
+        },
+        "System.Nullable`1[System.Boolean] EnableLowPrecisionOrderBy": {
+          "Type": "Property",
+          "Attributes": [],
+          "MethodInfo": null
+        },
+        "System.Nullable`1[System.Boolean] EnableScanInQuery": {
+          "Type": "Property",
+          "Attributes": [],
+          "MethodInfo": null
+        },
+        "System.Nullable`1[System.Boolean] get_EnableLowPrecisionOrderBy()[System.Runtime.CompilerServices.CompilerGeneratedAttribute()]": {
+          "Type": "Method",
+          "Attributes": [
+            "CompilerGeneratedAttribute"
+          ],
+          "MethodInfo": "System.Nullable`1[System.Boolean] get_EnableLowPrecisionOrderBy()"
+        },
+        "System.Nullable`1[System.Boolean] get_EnableScanInQuery()[System.Runtime.CompilerServices.CompilerGeneratedAttribute()]": {
+          "Type": "Method",
+          "Attributes": [
+            "CompilerGeneratedAttribute"
+          ],
+          "MethodInfo": "System.Nullable`1[System.Boolean] get_EnableScanInQuery()"
+        },
+        "System.Nullable`1[System.Int32] get_MaxBufferedItemCount()[System.Runtime.CompilerServices.CompilerGeneratedAttribute()]": {
+          "Type": "Method",
+          "Attributes": [
+            "CompilerGeneratedAttribute"
+          ],
+          "MethodInfo": "System.Nullable`1[System.Int32] get_MaxBufferedItemCount()"
+        },
+        "System.Nullable`1[System.Int32] get_MaxConcurrency()[System.Runtime.CompilerServices.CompilerGeneratedAttribute()]": {
+          "Type": "Method",
+          "Attributes": [
+            "CompilerGeneratedAttribute"
+          ],
+          "MethodInfo": "System.Nullable`1[System.Int32] get_MaxConcurrency()"
+        },
+        "System.Nullable`1[System.Int32] get_MaxItemCount()[System.Runtime.CompilerServices.CompilerGeneratedAttribute()]": {
+          "Type": "Method",
+          "Attributes": [
+            "CompilerGeneratedAttribute"
+          ],
+          "MethodInfo": "System.Nullable`1[System.Int32] get_MaxItemCount()"
+        },
+        "System.Nullable`1[System.Int32] get_ResponseContinuationTokenLimitInKb()[System.Runtime.CompilerServices.CompilerGeneratedAttribute()]": {
+          "Type": "Method",
+          "Attributes": [
+            "CompilerGeneratedAttribute"
+          ],
+          "MethodInfo": "System.Nullable`1[System.Int32] get_ResponseContinuationTokenLimitInKb()"
+        },
+        "System.Nullable`1[System.Int32] MaxBufferedItemCount": {
+          "Type": "Property",
+          "Attributes": [],
+          "MethodInfo": null
+        },
+        "System.Nullable`1[System.Int32] MaxConcurrency": {
+          "Type": "Property",
+          "Attributes": [],
+          "MethodInfo": null
+        },
+        "System.Nullable`1[System.Int32] MaxItemCount": {
+          "Type": "Property",
+          "Attributes": [],
+          "MethodInfo": null
+        },
+        "System.Nullable`1[System.Int32] ResponseContinuationTokenLimitInKb": {
+          "Type": "Property",
+          "Attributes": [],
+          "MethodInfo": null
+        },
+        "System.String get_SessionToken()[System.Runtime.CompilerServices.CompilerGeneratedAttribute()]": {
+          "Type": "Method",
+          "Attributes": [
+            "CompilerGeneratedAttribute"
+          ],
+          "MethodInfo": "System.String get_SessionToken()"
+        },
+        "System.String SessionToken": {
+          "Type": "Property",
+          "Attributes": [],
+          "MethodInfo": null
         },
         "Void .ctor()": {
           "Type": "Constructor",
           "Attributes": [],
           "MethodInfo": "Void .ctor()"
-        }
-      },
-      "NestedTypes": {}
-    },
-    "PathsDefinition`1": {
-      "Subclasses": {},
-      "Members": {
-        "Microsoft.Azure.Cosmos.Fluent.PathsDefinition`1[T] Path(System.String)": {
-          "Type": "Method",
-          "Attributes": [],
-          "MethodInfo": "Microsoft.Azure.Cosmos.Fluent.PathsDefinition`1[T] Path(System.String)"
-        },
-        "T Attach()": {
-          "Type": "Method",
-          "Attributes": [],
-          "MethodInfo": "T Attach()"
-        }
-      },
-      "NestedTypes": {}
-    },
-    "SpatialIndexDefinition`1": {
-      "Subclasses": {},
-      "Members": {
-        "Microsoft.Azure.Cosmos.Fluent.SpatialIndexDefinition`1[T] Path(System.String)": {
-          "Type": "Method",
-          "Attributes": [],
-          "MethodInfo": "Microsoft.Azure.Cosmos.Fluent.SpatialIndexDefinition`1[T] Path(System.String)"
-        },
-        "Microsoft.Azure.Cosmos.Fluent.SpatialIndexDefinition`1[T] Path(System.String, Microsoft.Azure.Cosmos.SpatialType[])": {
-          "Type": "Method",
-          "Attributes": [],
-          "MethodInfo": "Microsoft.Azure.Cosmos.Fluent.SpatialIndexDefinition`1[T] Path(System.String, Microsoft.Azure.Cosmos.SpatialType[])"
-        },
-        "T Attach()": {
-          "Type": "Method",
-          "Attributes": [],
-          "MethodInfo": "T Attach()"
-        }
-      },
-      "NestedTypes": {}
-    },
-    "UniqueKeyDefinition": {
-      "Subclasses": {},
-      "Members": {
-        "Microsoft.Azure.Cosmos.Fluent.ContainerBuilder Attach()": {
-          "Type": "Method",
-          "Attributes": [],
-          "MethodInfo": "Microsoft.Azure.Cosmos.Fluent.ContainerBuilder Attach()"
-        },
-        "Microsoft.Azure.Cosmos.Fluent.UniqueKeyDefinition Path(System.String)": {
-          "Type": "Method",
-          "Attributes": [],
-          "MethodInfo": "Microsoft.Azure.Cosmos.Fluent.UniqueKeyDefinition Path(System.String)"
-        }
-      },
-      "NestedTypes": {}
-    },
-    "GeospatialConfig": {
-      "Subclasses": {},
-      "Members": {
-        "Microsoft.Azure.Cosmos.GeospatialType GeospatialType[Newtonsoft.Json.JsonPropertyAttribute(PropertyName = \"type\")]-[Newtonsoft.Json.JsonConverterAttribute(typeof(Newtonsoft.Json.Converters.StringEnumConverter))]": {
-          "Type": "Property",
-          "Attributes": [
-            "JsonConverterAttribute",
-            "JsonPropertyAttribute"
-          ],
-          "MethodInfo": null
-        },
-        "Microsoft.Azure.Cosmos.GeospatialType get_GeospatialType()[System.Runtime.CompilerServices.CompilerGeneratedAttribute()]": {
-          "Type": "Method",
-          "Attributes": [
-            "CompilerGeneratedAttribute"
-          ],
-          "MethodInfo": "Microsoft.Azure.Cosmos.GeospatialType get_GeospatialType()"
+        },
+        "Void set_ConsistencyLevel(System.Nullable`1[Microsoft.Azure.Cosmos.ConsistencyLevel])": {
+          "Type": "Method",
+          "Attributes": [],
+          "MethodInfo": "Void set_ConsistencyLevel(System.Nullable`1[Microsoft.Azure.Cosmos.ConsistencyLevel])"
+        },
+        "Void set_EnableLowPrecisionOrderBy(System.Nullable`1[System.Boolean])[System.Runtime.CompilerServices.CompilerGeneratedAttribute()]": {
+          "Type": "Method",
+          "Attributes": [
+            "CompilerGeneratedAttribute"
+          ],
+          "MethodInfo": "Void set_EnableLowPrecisionOrderBy(System.Nullable`1[System.Boolean])"
+        },
+        "Void set_EnableScanInQuery(System.Nullable`1[System.Boolean])[System.Runtime.CompilerServices.CompilerGeneratedAttribute()]": {
+          "Type": "Method",
+          "Attributes": [
+            "CompilerGeneratedAttribute"
+          ],
+          "MethodInfo": "Void set_EnableScanInQuery(System.Nullable`1[System.Boolean])"
+        },
+        "Void set_MaxBufferedItemCount(System.Nullable`1[System.Int32])[System.Runtime.CompilerServices.CompilerGeneratedAttribute()]": {
+          "Type": "Method",
+          "Attributes": [
+            "CompilerGeneratedAttribute"
+          ],
+          "MethodInfo": "Void set_MaxBufferedItemCount(System.Nullable`1[System.Int32])"
+        },
+        "Void set_MaxConcurrency(System.Nullable`1[System.Int32])[System.Runtime.CompilerServices.CompilerGeneratedAttribute()]": {
+          "Type": "Method",
+          "Attributes": [
+            "CompilerGeneratedAttribute"
+          ],
+          "MethodInfo": "Void set_MaxConcurrency(System.Nullable`1[System.Int32])"
+        },
+        "Void set_MaxItemCount(System.Nullable`1[System.Int32])[System.Runtime.CompilerServices.CompilerGeneratedAttribute()]": {
+          "Type": "Method",
+          "Attributes": [
+            "CompilerGeneratedAttribute"
+          ],
+          "MethodInfo": "Void set_MaxItemCount(System.Nullable`1[System.Int32])"
+        },
+        "Void set_PartitionKey(System.Nullable`1[Microsoft.Azure.Cosmos.PartitionKey])[System.Runtime.CompilerServices.CompilerGeneratedAttribute()]": {
+          "Type": "Method",
+          "Attributes": [
+            "CompilerGeneratedAttribute"
+          ],
+          "MethodInfo": "Void set_PartitionKey(System.Nullable`1[Microsoft.Azure.Cosmos.PartitionKey])"
+        },
+        "Void set_ResponseContinuationTokenLimitInKb(System.Nullable`1[System.Int32])[System.Runtime.CompilerServices.CompilerGeneratedAttribute()]": {
+          "Type": "Method",
+          "Attributes": [
+            "CompilerGeneratedAttribute"
+          ],
+          "MethodInfo": "Void set_ResponseContinuationTokenLimitInKb(System.Nullable`1[System.Int32])"
+        },
+        "Void set_SessionToken(System.String)[System.Runtime.CompilerServices.CompilerGeneratedAttribute()]": {
+          "Type": "Method",
+          "Attributes": [
+            "CompilerGeneratedAttribute"
+          ],
+          "MethodInfo": "Void set_SessionToken(System.String)"
+        }
+      },
+      "NestedTypes": {}
+    },
+    "Regions": {
+      "Subclasses": {},
+      "Members": {
+        "System.String AustraliaCentral": {
+          "Type": "Field",
+          "Attributes": [],
+          "MethodInfo": null
+        },
+        "System.String AustraliaCentral2": {
+          "Type": "Field",
+          "Attributes": [],
+          "MethodInfo": null
+        },
+        "System.String AustraliaEast": {
+          "Type": "Field",
+          "Attributes": [],
+          "MethodInfo": null
+        },
+        "System.String AustraliaSoutheast": {
+          "Type": "Field",
+          "Attributes": [],
+          "MethodInfo": null
+        },
+        "System.String BrazilSouth": {
+          "Type": "Field",
+          "Attributes": [],
+          "MethodInfo": null
+        },
+        "System.String CanadaCentral": {
+          "Type": "Field",
+          "Attributes": [],
+          "MethodInfo": null
+        },
+        "System.String CanadaEast": {
+          "Type": "Field",
+          "Attributes": [],
+          "MethodInfo": null
+        },
+        "System.String CentralIndia": {
+          "Type": "Field",
+          "Attributes": [],
+          "MethodInfo": null
+        },
+        "System.String CentralUS": {
+          "Type": "Field",
+          "Attributes": [],
+          "MethodInfo": null
+        },
+        "System.String CentralUSEUAP": {
+          "Type": "Field",
+          "Attributes": [],
+          "MethodInfo": null
+        },
+        "System.String ChinaEast": {
+          "Type": "Field",
+          "Attributes": [],
+          "MethodInfo": null
+        },
+        "System.String ChinaEast2": {
+          "Type": "Field",
+          "Attributes": [],
+          "MethodInfo": null
+        },
+        "System.String ChinaNorth": {
+          "Type": "Field",
+          "Attributes": [],
+          "MethodInfo": null
+        },
+        "System.String ChinaNorth2": {
+          "Type": "Field",
+          "Attributes": [],
+          "MethodInfo": null
+        },
+        "System.String EastAsia": {
+          "Type": "Field",
+          "Attributes": [],
+          "MethodInfo": null
+        },
+        "System.String EastUS": {
+          "Type": "Field",
+          "Attributes": [],
+          "MethodInfo": null
+        },
+        "System.String EastUS2": {
+          "Type": "Field",
+          "Attributes": [],
+          "MethodInfo": null
+        },
+        "System.String EastUS2EUAP": {
+          "Type": "Field",
+          "Attributes": [],
+          "MethodInfo": null
+        },
+        "System.String FranceCentral": {
+          "Type": "Field",
+          "Attributes": [],
+          "MethodInfo": null
+        },
+        "System.String FranceSouth": {
+          "Type": "Field",
+          "Attributes": [],
+          "MethodInfo": null
+        },
+        "System.String GermanyCentral": {
+          "Type": "Field",
+          "Attributes": [],
+          "MethodInfo": null
+        },
+        "System.String GermanyNorth": {
+          "Type": "Field",
+          "Attributes": [],
+          "MethodInfo": null
+        },
+        "System.String GermanyNortheast": {
+          "Type": "Field",
+          "Attributes": [],
+          "MethodInfo": null
+        },
+        "System.String GermanyWestCentral": {
+          "Type": "Field",
+          "Attributes": [],
+          "MethodInfo": null
+        },
+        "System.String JapanEast": {
+          "Type": "Field",
+          "Attributes": [],
+          "MethodInfo": null
+        },
+        "System.String JapanWest": {
+          "Type": "Field",
+          "Attributes": [],
+          "MethodInfo": null
+        },
+        "System.String KoreaCentral": {
+          "Type": "Field",
+          "Attributes": [],
+          "MethodInfo": null
+        },
+        "System.String KoreaSouth": {
+          "Type": "Field",
+          "Attributes": [],
+          "MethodInfo": null
+        },
+        "System.String NorthCentralUS": {
+          "Type": "Field",
+          "Attributes": [],
+          "MethodInfo": null
+        },
+        "System.String NorthEurope": {
+          "Type": "Field",
+          "Attributes": [],
+          "MethodInfo": null
+        },
+        "System.String NorwayEast": {
+          "Type": "Field",
+          "Attributes": [],
+          "MethodInfo": null
+        },
+        "System.String NorwayWest": {
+          "Type": "Field",
+          "Attributes": [],
+          "MethodInfo": null
+        },
+        "System.String SouthAfricaNorth": {
+          "Type": "Field",
+          "Attributes": [],
+          "MethodInfo": null
+        },
+        "System.String SouthAfricaWest": {
+          "Type": "Field",
+          "Attributes": [],
+          "MethodInfo": null
+        },
+        "System.String SouthCentralUS": {
+          "Type": "Field",
+          "Attributes": [],
+          "MethodInfo": null
+        },
+        "System.String SoutheastAsia": {
+          "Type": "Field",
+          "Attributes": [],
+          "MethodInfo": null
+        },
+        "System.String SouthIndia": {
+          "Type": "Field",
+          "Attributes": [],
+          "MethodInfo": null
+        },
+        "System.String SwitzerlandNorth": {
+          "Type": "Field",
+          "Attributes": [],
+          "MethodInfo": null
+        },
+        "System.String SwitzerlandWest": {
+          "Type": "Field",
+          "Attributes": [],
+          "MethodInfo": null
+        },
+        "System.String UAECentral": {
+          "Type": "Field",
+          "Attributes": [],
+          "MethodInfo": null
+        },
+        "System.String UAENorth": {
+          "Type": "Field",
+          "Attributes": [],
+          "MethodInfo": null
+        },
+        "System.String UKSouth": {
+          "Type": "Field",
+          "Attributes": [],
+          "MethodInfo": null
+        },
+        "System.String UKWest": {
+          "Type": "Field",
+          "Attributes": [],
+          "MethodInfo": null
+        },
+        "System.String USDoDCentral": {
+          "Type": "Field",
+          "Attributes": [],
+          "MethodInfo": null
+        },
+        "System.String USDoDEast": {
+          "Type": "Field",
+          "Attributes": [],
+          "MethodInfo": null
+        },
+        "System.String USGovArizona": {
+          "Type": "Field",
+          "Attributes": [],
+          "MethodInfo": null
+        },
+        "System.String USGovTexas": {
+          "Type": "Field",
+          "Attributes": [],
+          "MethodInfo": null
+        },
+        "System.String USGovVirginia": {
+          "Type": "Field",
+          "Attributes": [],
+          "MethodInfo": null
+        },
+        "System.String USNatEast": {
+          "Type": "Field",
+          "Attributes": [],
+          "MethodInfo": null
+        },
+        "System.String USNatWest": {
+          "Type": "Field",
+          "Attributes": [],
+          "MethodInfo": null
+        },
+        "System.String USSecEast": {
+          "Type": "Field",
+          "Attributes": [],
+          "MethodInfo": null
+        },
+        "System.String USSecWest": {
+          "Type": "Field",
+          "Attributes": [],
+          "MethodInfo": null
+        },
+        "System.String WestCentralUS": {
+          "Type": "Field",
+          "Attributes": [],
+          "MethodInfo": null
+        },
+        "System.String WestEurope": {
+          "Type": "Field",
+          "Attributes": [],
+          "MethodInfo": null
+        },
+        "System.String WestIndia": {
+          "Type": "Field",
+          "Attributes": [],
+          "MethodInfo": null
+        },
+        "System.String WestUS": {
+          "Type": "Field",
+          "Attributes": [],
+          "MethodInfo": null
+        },
+        "System.String WestUS2": {
+          "Type": "Field",
+          "Attributes": [],
+          "MethodInfo": null
+        }
+      },
+      "NestedTypes": {}
+    },
+    "RequestHandler": {
+      "Subclasses": {},
+      "Members": {
+        "Microsoft.Azure.Cosmos.RequestHandler get_InnerHandler()[System.Runtime.CompilerServices.CompilerGeneratedAttribute()]": {
+          "Type": "Method",
+          "Attributes": [
+            "CompilerGeneratedAttribute"
+          ],
+          "MethodInfo": "Microsoft.Azure.Cosmos.RequestHandler get_InnerHandler()"
+        },
+        "Microsoft.Azure.Cosmos.RequestHandler InnerHandler": {
+          "Type": "Property",
+          "Attributes": [],
+          "MethodInfo": null
+        },
+        "System.Threading.Tasks.Task`1[Microsoft.Azure.Cosmos.ResponseMessage] SendAsync(Microsoft.Azure.Cosmos.RequestMessage, System.Threading.CancellationToken)[System.Runtime.CompilerServices.AsyncStateMachineAttribute(typeof(Microsoft.Azure.Cosmos.RequestHandler+<SendAsync>d__4))]": {
+          "Type": "Method",
+          "Attributes": [
+            "AsyncStateMachineAttribute"
+          ],
+          "MethodInfo": "System.Threading.Tasks.Task`1[Microsoft.Azure.Cosmos.ResponseMessage] SendAsync(Microsoft.Azure.Cosmos.RequestMessage, System.Threading.CancellationToken)"
+        },
+        "Void set_InnerHandler(Microsoft.Azure.Cosmos.RequestHandler)[System.Runtime.CompilerServices.CompilerGeneratedAttribute()]": {
+          "Type": "Method",
+          "Attributes": [
+            "CompilerGeneratedAttribute"
+          ],
+          "MethodInfo": "Void set_InnerHandler(Microsoft.Azure.Cosmos.RequestHandler)"
+        }
+      },
+      "NestedTypes": {}
+    },
+    "RequestMessage": {
+      "Subclasses": {},
+      "Members": {
+        "Microsoft.Azure.Cosmos.Headers get_Headers()": {
+          "Type": "Method",
+          "Attributes": [],
+          "MethodInfo": "Microsoft.Azure.Cosmos.Headers get_Headers()"
+        },
+        "Microsoft.Azure.Cosmos.Headers Headers": {
+          "Type": "Property",
+          "Attributes": [],
+          "MethodInfo": null
+        },
+        "System.Collections.Generic.Dictionary`2[System.String,System.Object] get_Properties()": {
+          "Type": "Method",
+          "Attributes": [],
+          "MethodInfo": "System.Collections.Generic.Dictionary`2[System.String,System.Object] get_Properties()"
+        },
+        "System.Collections.Generic.Dictionary`2[System.String,System.Object] Properties": {
+          "Type": "Property",
+          "Attributes": [],
+          "MethodInfo": null
+        },
+        "System.IO.Stream Content": {
+          "Type": "Property",
+          "Attributes": [],
+          "MethodInfo": null
+        },
+        "System.IO.Stream get_Content()": {
+          "Type": "Method",
+          "Attributes": [],
+          "MethodInfo": "System.IO.Stream get_Content()"
+        },
+        "System.Net.Http.HttpMethod get_Method()[System.Runtime.CompilerServices.CompilerGeneratedAttribute()]": {
+          "Type": "Method",
+          "Attributes": [
+            "CompilerGeneratedAttribute"
+          ],
+          "MethodInfo": "System.Net.Http.HttpMethod get_Method()"
+        },
+        "System.Net.Http.HttpMethod Method": {
+          "Type": "Property",
+          "Attributes": [],
+          "MethodInfo": null
+        },
+        "System.Uri get_RequestUri()[System.Runtime.CompilerServices.CompilerGeneratedAttribute()]": {
+          "Type": "Method",
+          "Attributes": [
+            "CompilerGeneratedAttribute"
+          ],
+          "MethodInfo": "System.Uri get_RequestUri()"
+        },
+        "System.Uri RequestUri": {
+          "Type": "Property",
+          "Attributes": [],
+          "MethodInfo": null
         },
         "Void .ctor()": {
           "Type": "Constructor",
           "Attributes": [],
           "MethodInfo": "Void .ctor()"
         },
-        "Void .ctor(Microsoft.Azure.Cosmos.GeospatialType)": {
-          "Type": "Constructor",
-          "Attributes": [],
-          "MethodInfo": "Void .ctor(Microsoft.Azure.Cosmos.GeospatialType)"
-        },
-        "Void set_GeospatialType(Microsoft.Azure.Cosmos.GeospatialType)[System.Runtime.CompilerServices.CompilerGeneratedAttribute()]": {
-          "Type": "Method",
-          "Attributes": [
-            "CompilerGeneratedAttribute"
-          ],
-          "MethodInfo": "Void set_GeospatialType(Microsoft.Azure.Cosmos.GeospatialType)"
-        }
-      },
-      "NestedTypes": {}
-    },
-    "GeospatialType": {
-      "Subclasses": {},
-      "Members": {
-        "Int32 value__": {
-          "Type": "Field",
-          "Attributes": [],
-          "MethodInfo": null
-        },
-        "Microsoft.Azure.Cosmos.GeospatialType Geography": {
-          "Type": "Field",
-          "Attributes": [],
-          "MethodInfo": null
-        },
-        "Microsoft.Azure.Cosmos.GeospatialType Geometry": {
-          "Type": "Field",
-          "Attributes": [],
-          "MethodInfo": null
-        }
-      },
-      "NestedTypes": {}
-    },
-    "Headers": {
-      "Subclasses": {},
-      "Members": {
-        "Boolean TryGetValue(System.String, System.String ByRef)": {
-          "Type": "Method",
-          "Attributes": [],
-          "MethodInfo": "Boolean TryGetValue(System.String, System.String ByRef)"
-        },
-        "Double get_RequestCharge()[System.Runtime.CompilerServices.CompilerGeneratedAttribute()]": {
-          "Type": "Method",
-          "Attributes": [
-            "CompilerGeneratedAttribute"
-          ],
-          "MethodInfo": "Double get_RequestCharge()"
-        },
-        "Double RequestCharge": {
-          "Type": "Property",
-          "Attributes": [],
-          "MethodInfo": null
-        },
-        "System.Collections.Generic.IEnumerator`1[System.String] GetEnumerator()": {
-          "Type": "Method",
-          "Attributes": [],
-          "MethodInfo": "System.Collections.Generic.IEnumerator`1[System.String] GetEnumerator()"
-        },
-        "System.String ActivityId[Microsoft.Azure.Cosmos.CosmosKnownHeaderAttribute(HeaderName = \"x-ms-activity-id\")]": {
-          "Type": "Property",
-          "Attributes": [
-            "CosmosKnownHeaderAttribute"
-          ],
-          "MethodInfo": null
-        },
-        "System.String ContentLength[Microsoft.Azure.Cosmos.CosmosKnownHeaderAttribute(HeaderName = \"Content-Length\")]": {
-          "Type": "Property",
-          "Attributes": [
-            "CosmosKnownHeaderAttribute"
-          ],
-          "MethodInfo": null
-        },
-        "System.String ContentType[Microsoft.Azure.Cosmos.CosmosKnownHeaderAttribute(HeaderName = \"Content-Type\")]": {
-          "Type": "Property",
-          "Attributes": [
-            "CosmosKnownHeaderAttribute"
-          ],
-          "MethodInfo": null
-        },
-        "System.String ContinuationToken[Microsoft.Azure.Cosmos.CosmosKnownHeaderAttribute(HeaderName = \"x-ms-continuation\")]": {
-          "Type": "Property",
-          "Attributes": [
-            "CosmosKnownHeaderAttribute"
-          ],
-          "MethodInfo": null
-        },
-        "System.String ETag[Microsoft.Azure.Cosmos.CosmosKnownHeaderAttribute(HeaderName = \"etag\")]": {
-          "Type": "Property",
-          "Attributes": [
-            "CosmosKnownHeaderAttribute"
-          ],
-          "MethodInfo": null
-        },
-        "System.String Get(System.String)": {
-          "Type": "Method",
-          "Attributes": [],
-          "MethodInfo": "System.String Get(System.String)"
-        },
-        "System.String get_ActivityId()[System.Runtime.CompilerServices.CompilerGeneratedAttribute()]": {
-          "Type": "Method",
-          "Attributes": [
-            "CompilerGeneratedAttribute"
-          ],
-          "MethodInfo": "System.String get_ActivityId()"
-        },
-        "System.String get_ContentLength()": {
-          "Type": "Method",
-          "Attributes": [],
-          "MethodInfo": "System.String get_ContentLength()"
-        },
-        "System.String get_ContentType()[System.Runtime.CompilerServices.CompilerGeneratedAttribute()]": {
-          "Type": "Method",
-          "Attributes": [
-            "CompilerGeneratedAttribute"
-          ],
-          "MethodInfo": "System.String get_ContentType()"
-        },
-        "System.String get_ContinuationToken()[System.Runtime.CompilerServices.CompilerGeneratedAttribute()]": {
-          "Type": "Method",
-          "Attributes": [
-            "CompilerGeneratedAttribute"
-          ],
-          "MethodInfo": "System.String get_ContinuationToken()"
-        },
-        "System.String get_ETag()[System.Runtime.CompilerServices.CompilerGeneratedAttribute()]": {
-          "Type": "Method",
-          "Attributes": [
-            "CompilerGeneratedAttribute"
-          ],
-          "MethodInfo": "System.String get_ETag()"
-        },
-        "System.String get_Item(System.String)": {
-          "Type": "Method",
-          "Attributes": [],
-          "MethodInfo": "System.String get_Item(System.String)"
-        },
-        "System.String get_Location()[System.Runtime.CompilerServices.CompilerGeneratedAttribute()]": {
-          "Type": "Method",
-          "Attributes": [
-            "CompilerGeneratedAttribute"
-          ],
-          "MethodInfo": "System.String get_Location()"
-        },
-        "System.String get_Session()[System.Runtime.CompilerServices.CompilerGeneratedAttribute()]": {
-          "Type": "Method",
-          "Attributes": [
-            "CompilerGeneratedAttribute"
-          ],
-          "MethodInfo": "System.String get_Session()"
-        },
-        "System.String GetValueOrDefault(System.String)": {
-          "Type": "Method",
-          "Attributes": [],
-          "MethodInfo": "System.String GetValueOrDefault(System.String)"
-        },
-        "System.String Item [System.String]": {
-          "Type": "Property",
-          "Attributes": [],
-          "MethodInfo": null
-        },
-        "System.String Location[Microsoft.Azure.Cosmos.CosmosKnownHeaderAttribute(HeaderName = \"Location\")]": {
-          "Type": "Property",
-          "Attributes": [
-            "CosmosKnownHeaderAttribute"
-          ],
-          "MethodInfo": null
-        },
-        "System.String Session[Microsoft.Azure.Cosmos.CosmosKnownHeaderAttribute(HeaderName = \"x-ms-session-token\")]": {
-          "Type": "Property",
-          "Attributes": [
-            "CosmosKnownHeaderAttribute"
-          ],
-          "MethodInfo": null
-        },
-        "System.String[] AllKeys()": {
-          "Type": "Method",
-          "Attributes": [],
-          "MethodInfo": "System.String[] AllKeys()"
-        },
-        "T GetHeaderValue[T](System.String)": {
-          "Type": "Method",
-          "Attributes": [],
-          "MethodInfo": "T GetHeaderValue[T](System.String)"
-        },
-        "Void .ctor()": {
-          "Type": "Constructor",
-          "Attributes": [],
-          "MethodInfo": "Void .ctor()"
-        },
-        "Void Add(System.String, System.Collections.Generic.IEnumerable`1[System.String])": {
-          "Type": "Method",
-          "Attributes": [],
-          "MethodInfo": "Void Add(System.String, System.Collections.Generic.IEnumerable`1[System.String])"
-        },
-        "Void Add(System.String, System.String)": {
-          "Type": "Method",
-          "Attributes": [],
-          "MethodInfo": "Void Add(System.String, System.String)"
-        },
-        "Void Remove(System.String)": {
-          "Type": "Method",
-          "Attributes": [],
-          "MethodInfo": "Void Remove(System.String)"
-        },
-        "Void Set(System.String, System.String)": {
-          "Type": "Method",
-          "Attributes": [],
-          "MethodInfo": "Void Set(System.String, System.String)"
-        },
-        "Void set_ContentLength(System.String)": {
-          "Type": "Method",
-          "Attributes": [],
-          "MethodInfo": "Void set_ContentLength(System.String)"
-        },
-        "Void set_Item(System.String, System.String)": {
-          "Type": "Method",
-          "Attributes": [],
-          "MethodInfo": "Void set_Item(System.String, System.String)"
-        }
-      },
-      "NestedTypes": {}
-    },
-    "IncludedPath": {
-      "Subclasses": {},
-      "Members": {
-        "System.String get_Path()[System.Runtime.CompilerServices.CompilerGeneratedAttribute()]": {
-          "Type": "Method",
-          "Attributes": [
-            "CompilerGeneratedAttribute"
-          ],
-          "MethodInfo": "System.String get_Path()"
-        },
-        "System.String Path[Newtonsoft.Json.JsonPropertyAttribute(PropertyName = \"path\")]": {
-          "Type": "Property",
-          "Attributes": [
-            "JsonPropertyAttribute"
-          ],
-          "MethodInfo": null
-        },
-        "Void .ctor()": {
-          "Type": "Constructor",
-          "Attributes": [],
-          "MethodInfo": "Void .ctor()"
-        },
-        "Void set_Path(System.String)[System.Runtime.CompilerServices.CompilerGeneratedAttribute()]": {
-          "Type": "Method",
-          "Attributes": [
-            "CompilerGeneratedAttribute"
-          ],
-          "MethodInfo": "Void set_Path(System.String)"
-        }
-      },
-      "NestedTypes": {}
-    },
-    "IndexingDirective": {
-      "Subclasses": {},
-      "Members": {
-        "Int32 value__": {
-          "Type": "Field",
-          "Attributes": [],
-          "MethodInfo": null
-        },
-        "Microsoft.Azure.Cosmos.IndexingDirective Default": {
-          "Type": "Field",
-          "Attributes": [],
-          "MethodInfo": null
-        },
-        "Microsoft.Azure.Cosmos.IndexingDirective Exclude": {
-          "Type": "Field",
-          "Attributes": [],
-          "MethodInfo": null
-        },
-        "Microsoft.Azure.Cosmos.IndexingDirective Include": {
-          "Type": "Field",
-          "Attributes": [],
-          "MethodInfo": null
-        }
-      },
-      "NestedTypes": {}
-    },
-    "IndexingMode": {
-      "Subclasses": {},
-      "Members": {
-        "Int32 value__": {
-          "Type": "Field",
-          "Attributes": [],
-          "MethodInfo": null
-        },
-        "Microsoft.Azure.Cosmos.IndexingMode Consistent": {
-          "Type": "Field",
-          "Attributes": [],
-          "MethodInfo": null
-        },
-        "Microsoft.Azure.Cosmos.IndexingMode Lazy": {
-          "Type": "Field",
-          "Attributes": [],
-          "MethodInfo": null
-        },
-        "Microsoft.Azure.Cosmos.IndexingMode None": {
-          "Type": "Field",
-          "Attributes": [],
-          "MethodInfo": null
-        }
-      },
-      "NestedTypes": {}
-    },
-    "IndexingPolicy": {
-      "Subclasses": {},
-      "Members": {
-        "Boolean Automatic[Newtonsoft.Json.JsonPropertyAttribute(PropertyName = \"automatic\")]": {
-          "Type": "Property",
-          "Attributes": [
-            "JsonPropertyAttribute"
-          ],
-          "MethodInfo": null
-        },
-        "Boolean get_Automatic()[System.Runtime.CompilerServices.CompilerGeneratedAttribute()]": {
-          "Type": "Method",
-          "Attributes": [
-            "CompilerGeneratedAttribute"
-          ],
-          "MethodInfo": "Boolean get_Automatic()"
-        },
-        "Microsoft.Azure.Cosmos.IndexingMode get_IndexingMode()[System.Runtime.CompilerServices.CompilerGeneratedAttribute()]": {
-          "Type": "Method",
-          "Attributes": [
-            "CompilerGeneratedAttribute"
-          ],
-          "MethodInfo": "Microsoft.Azure.Cosmos.IndexingMode get_IndexingMode()"
-        },
-        "Microsoft.Azure.Cosmos.IndexingMode IndexingMode[Newtonsoft.Json.JsonPropertyAttribute(PropertyName = \"indexingMode\")]-[Newtonsoft.Json.JsonConverterAttribute(typeof(Newtonsoft.Json.Converters.StringEnumConverter))]": {
-          "Type": "Property",
-          "Attributes": [
-            "JsonConverterAttribute",
-            "JsonPropertyAttribute"
-          ],
-          "MethodInfo": null
-        },
-        "System.Collections.ObjectModel.Collection`1[Microsoft.Azure.Cosmos.ExcludedPath] ExcludedPaths[Newtonsoft.Json.JsonPropertyAttribute(PropertyName = \"excludedPaths\")]": {
-          "Type": "Property",
-          "Attributes": [
-            "JsonPropertyAttribute"
-          ],
-          "MethodInfo": null
-        },
-        "System.Collections.ObjectModel.Collection`1[Microsoft.Azure.Cosmos.ExcludedPath] get_ExcludedPaths()[System.Runtime.CompilerServices.CompilerGeneratedAttribute()]": {
-          "Type": "Method",
-          "Attributes": [
-            "CompilerGeneratedAttribute"
-          ],
-          "MethodInfo": "System.Collections.ObjectModel.Collection`1[Microsoft.Azure.Cosmos.ExcludedPath] get_ExcludedPaths()"
-        },
-        "System.Collections.ObjectModel.Collection`1[Microsoft.Azure.Cosmos.IncludedPath] get_IncludedPaths()[System.Runtime.CompilerServices.CompilerGeneratedAttribute()]": {
-          "Type": "Method",
-          "Attributes": [
-            "CompilerGeneratedAttribute"
-          ],
-          "MethodInfo": "System.Collections.ObjectModel.Collection`1[Microsoft.Azure.Cosmos.IncludedPath] get_IncludedPaths()"
-        },
-        "System.Collections.ObjectModel.Collection`1[Microsoft.Azure.Cosmos.IncludedPath] IncludedPaths[Newtonsoft.Json.JsonPropertyAttribute(PropertyName = \"includedPaths\")]": {
-          "Type": "Property",
-          "Attributes": [
-            "JsonPropertyAttribute"
-          ],
-          "MethodInfo": null
-        },
-        "System.Collections.ObjectModel.Collection`1[Microsoft.Azure.Cosmos.SpatialPath] get_SpatialIndexes()[System.Runtime.CompilerServices.CompilerGeneratedAttribute()]": {
-          "Type": "Method",
-          "Attributes": [
-            "CompilerGeneratedAttribute"
-          ],
-          "MethodInfo": "System.Collections.ObjectModel.Collection`1[Microsoft.Azure.Cosmos.SpatialPath] get_SpatialIndexes()"
-        },
-        "System.Collections.ObjectModel.Collection`1[Microsoft.Azure.Cosmos.SpatialPath] SpatialIndexes[Newtonsoft.Json.JsonPropertyAttribute(PropertyName = \"spatialIndexes\")]": {
-          "Type": "Property",
-          "Attributes": [
-            "JsonPropertyAttribute"
-          ],
-          "MethodInfo": null
-        },
-        "System.Collections.ObjectModel.Collection`1[System.Collections.ObjectModel.Collection`1[Microsoft.Azure.Cosmos.CompositePath]] CompositeIndexes[Newtonsoft.Json.JsonPropertyAttribute(PropertyName = \"compositeIndexes\")]": {
-          "Type": "Property",
-          "Attributes": [
-            "JsonPropertyAttribute"
-          ],
-          "MethodInfo": null
-        },
-        "System.Collections.ObjectModel.Collection`1[System.Collections.ObjectModel.Collection`1[Microsoft.Azure.Cosmos.CompositePath]] get_CompositeIndexes()[System.Runtime.CompilerServices.CompilerGeneratedAttribute()]": {
-          "Type": "Method",
-          "Attributes": [
-            "CompilerGeneratedAttribute"
-          ],
-          "MethodInfo": "System.Collections.ObjectModel.Collection`1[System.Collections.ObjectModel.Collection`1[Microsoft.Azure.Cosmos.CompositePath]] get_CompositeIndexes()"
-        },
-        "Void .ctor()": {
-          "Type": "Constructor",
-          "Attributes": [],
-          "MethodInfo": "Void .ctor()"
-        },
-        "Void set_Automatic(Boolean)[System.Runtime.CompilerServices.CompilerGeneratedAttribute()]": {
-          "Type": "Method",
-          "Attributes": [
-            "CompilerGeneratedAttribute"
-          ],
-          "MethodInfo": "Void set_Automatic(Boolean)"
-        },
-        "Void set_IndexingMode(Microsoft.Azure.Cosmos.IndexingMode)[System.Runtime.CompilerServices.CompilerGeneratedAttribute()]": {
-          "Type": "Method",
-          "Attributes": [
-            "CompilerGeneratedAttribute"
-          ],
-          "MethodInfo": "Void set_IndexingMode(Microsoft.Azure.Cosmos.IndexingMode)"
-        }
-      },
-      "NestedTypes": {}
-    },
-    "IndexKind": {
-      "Subclasses": {},
-      "Members": {
-        "Int32 value__": {
-          "Type": "Field",
-          "Attributes": [],
-          "MethodInfo": null
-        },
-        "Microsoft.Azure.Cosmos.IndexKind Hash": {
-          "Type": "Field",
-          "Attributes": [],
-          "MethodInfo": null
-        },
-        "Microsoft.Azure.Cosmos.IndexKind Range": {
-          "Type": "Field",
-          "Attributes": [],
-          "MethodInfo": null
-        },
-        "Microsoft.Azure.Cosmos.IndexKind Spatial": {
-          "Type": "Field",
-          "Attributes": [],
-          "MethodInfo": null
-        }
-      },
-      "NestedTypes": {}
-    },
-    "ItemRequestOptions": {
-      "Subclasses": {},
-      "Members": {
-        "Microsoft.Azure.Cosmos.EncryptionOptions EncryptionOptions": {
-          "Type": "Property",
-          "Attributes": [],
-          "MethodInfo": null
-        },
-        "Microsoft.Azure.Cosmos.EncryptionOptions get_EncryptionOptions()[System.Runtime.CompilerServices.CompilerGeneratedAttribute()]": {
-          "Type": "Method",
-          "Attributes": [
-            "CompilerGeneratedAttribute"
-          ],
-          "MethodInfo": "Microsoft.Azure.Cosmos.EncryptionOptions get_EncryptionOptions()"
-        },
-        "System.Collections.Generic.IEnumerable`1[System.String] get_PostTriggers()[System.Runtime.CompilerServices.CompilerGeneratedAttribute()]": {
-          "Type": "Method",
-          "Attributes": [
-            "CompilerGeneratedAttribute"
-          ],
-          "MethodInfo": "System.Collections.Generic.IEnumerable`1[System.String] get_PostTriggers()"
-        },
-        "System.Collections.Generic.IEnumerable`1[System.String] get_PreTriggers()[System.Runtime.CompilerServices.CompilerGeneratedAttribute()]": {
-          "Type": "Method",
-          "Attributes": [
-            "CompilerGeneratedAttribute"
-          ],
-          "MethodInfo": "System.Collections.Generic.IEnumerable`1[System.String] get_PreTriggers()"
-        },
-        "System.Collections.Generic.IEnumerable`1[System.String] PostTriggers": {
-          "Type": "Property",
-          "Attributes": [],
-          "MethodInfo": null
-        },
-        "System.Collections.Generic.IEnumerable`1[System.String] PreTriggers": {
-          "Type": "Property",
-          "Attributes": [],
-          "MethodInfo": null
-        },
-        "System.Nullable`1[Microsoft.Azure.Cosmos.ConsistencyLevel] ConsistencyLevel": {
-          "Type": "Property",
-          "Attributes": [],
-          "MethodInfo": null
-        },
-        "System.Nullable`1[Microsoft.Azure.Cosmos.ConsistencyLevel] get_ConsistencyLevel()": {
-          "Type": "Method",
-          "Attributes": [],
-          "MethodInfo": "System.Nullable`1[Microsoft.Azure.Cosmos.ConsistencyLevel] get_ConsistencyLevel()"
-        },
-        "System.Nullable`1[Microsoft.Azure.Cosmos.IndexingDirective] get_IndexingDirective()[System.Runtime.CompilerServices.CompilerGeneratedAttribute()]": {
-          "Type": "Method",
-          "Attributes": [
-            "CompilerGeneratedAttribute"
-          ],
-          "MethodInfo": "System.Nullable`1[Microsoft.Azure.Cosmos.IndexingDirective] get_IndexingDirective()"
-        },
-        "System.Nullable`1[Microsoft.Azure.Cosmos.IndexingDirective] IndexingDirective": {
-          "Type": "Property",
-          "Attributes": [],
-          "MethodInfo": null
-        },
-        "System.Nullable`1[System.Boolean] EnableContentResponseOnWrite": {
-          "Type": "Property",
-          "Attributes": [],
-          "MethodInfo": null
-        },
-        "System.Nullable`1[System.Boolean] get_EnableContentResponseOnWrite()[System.Runtime.CompilerServices.CompilerGeneratedAttribute()]": {
-          "Type": "Method",
-          "Attributes": [
-            "CompilerGeneratedAttribute"
-          ],
-          "MethodInfo": "System.Nullable`1[System.Boolean] get_EnableContentResponseOnWrite()"
-        },
-        "System.String get_SessionToken()[System.Runtime.CompilerServices.CompilerGeneratedAttribute()]": {
-          "Type": "Method",
-          "Attributes": [
-            "CompilerGeneratedAttribute"
-          ],
-          "MethodInfo": "System.String get_SessionToken()"
-        },
-        "System.String SessionToken": {
-          "Type": "Property",
-          "Attributes": [],
-          "MethodInfo": null
-        },
-        "Void .ctor()": {
-          "Type": "Constructor",
-          "Attributes": [],
-          "MethodInfo": "Void .ctor()"
-        },
-        "Void set_ConsistencyLevel(System.Nullable`1[Microsoft.Azure.Cosmos.ConsistencyLevel])": {
-          "Type": "Method",
-          "Attributes": [],
-          "MethodInfo": "Void set_ConsistencyLevel(System.Nullable`1[Microsoft.Azure.Cosmos.ConsistencyLevel])"
-        },
-<<<<<<< HEAD
-        "Void set_EncryptionOptions(Microsoft.Azure.Cosmos.EncryptionOptions)[System.Runtime.CompilerServices.CompilerGeneratedAttribute()]": {
-=======
-        "Void set_EnableContentResponseOnWrite(System.Nullable`1[System.Boolean])[System.Runtime.CompilerServices.CompilerGeneratedAttribute()]": {
->>>>>>> 359e4857
-          "Type": "Method",
-          "Attributes": [
-            "CompilerGeneratedAttribute"
-          ],
-<<<<<<< HEAD
-          "MethodInfo": "Void set_EncryptionOptions(Microsoft.Azure.Cosmos.EncryptionOptions)"
-=======
-          "MethodInfo": "Void set_EnableContentResponseOnWrite(System.Nullable`1[System.Boolean])"
->>>>>>> 359e4857
-        },
-        "Void set_IndexingDirective(System.Nullable`1[Microsoft.Azure.Cosmos.IndexingDirective])[System.Runtime.CompilerServices.CompilerGeneratedAttribute()]": {
-          "Type": "Method",
-          "Attributes": [
-            "CompilerGeneratedAttribute"
-          ],
-          "MethodInfo": "Void set_IndexingDirective(System.Nullable`1[Microsoft.Azure.Cosmos.IndexingDirective])"
-        },
-        "Void set_PostTriggers(System.Collections.Generic.IEnumerable`1[System.String])[System.Runtime.CompilerServices.CompilerGeneratedAttribute()]": {
-          "Type": "Method",
-          "Attributes": [
-            "CompilerGeneratedAttribute"
-          ],
-          "MethodInfo": "Void set_PostTriggers(System.Collections.Generic.IEnumerable`1[System.String])"
-        },
-        "Void set_PreTriggers(System.Collections.Generic.IEnumerable`1[System.String])[System.Runtime.CompilerServices.CompilerGeneratedAttribute()]": {
-          "Type": "Method",
-          "Attributes": [
-            "CompilerGeneratedAttribute"
-          ],
-          "MethodInfo": "Void set_PreTriggers(System.Collections.Generic.IEnumerable`1[System.String])"
-        },
-        "Void set_SessionToken(System.String)[System.Runtime.CompilerServices.CompilerGeneratedAttribute()]": {
-          "Type": "Method",
-          "Attributes": [
-            "CompilerGeneratedAttribute"
-          ],
-          "MethodInfo": "Void set_SessionToken(System.String)"
-        }
-      },
-      "NestedTypes": {}
-    },
-    "ItemResponse`1": {
-      "Subclasses": {},
-      "Members": {
-        "Double get_RequestCharge()": {
-          "Type": "Method",
-          "Attributes": [],
-          "MethodInfo": "Double get_RequestCharge()"
-        },
-        "Double RequestCharge": {
-          "Type": "Property",
-          "Attributes": [],
-          "MethodInfo": null
-        },
-        "Microsoft.Azure.Cosmos.CosmosDiagnostics Diagnostics": {
-          "Type": "Property",
-          "Attributes": [],
-          "MethodInfo": null
-        },
-        "Microsoft.Azure.Cosmos.CosmosDiagnostics get_Diagnostics()[System.Runtime.CompilerServices.CompilerGeneratedAttribute()]": {
-          "Type": "Method",
-          "Attributes": [
-            "CompilerGeneratedAttribute"
-          ],
-          "MethodInfo": "Microsoft.Azure.Cosmos.CosmosDiagnostics get_Diagnostics()"
-        },
-        "Microsoft.Azure.Cosmos.Headers get_Headers()[System.Runtime.CompilerServices.CompilerGeneratedAttribute()]": {
-          "Type": "Method",
-          "Attributes": [
-            "CompilerGeneratedAttribute"
-          ],
-          "MethodInfo": "Microsoft.Azure.Cosmos.Headers get_Headers()"
-        },
-        "Microsoft.Azure.Cosmos.Headers Headers": {
-          "Type": "Property",
-          "Attributes": [],
-          "MethodInfo": null
-        },
-        "System.Net.HttpStatusCode get_StatusCode()[System.Runtime.CompilerServices.CompilerGeneratedAttribute()]": {
-          "Type": "Method",
-          "Attributes": [
-            "CompilerGeneratedAttribute"
-          ],
-          "MethodInfo": "System.Net.HttpStatusCode get_StatusCode()"
-        },
-        "System.Net.HttpStatusCode StatusCode": {
-          "Type": "Property",
-          "Attributes": [],
-          "MethodInfo": null
-        },
-        "System.String ActivityId": {
-          "Type": "Property",
-          "Attributes": [],
-          "MethodInfo": null
-        },
-        "System.String ETag": {
-          "Type": "Property",
-          "Attributes": [],
-          "MethodInfo": null
-        },
-        "System.String get_ActivityId()": {
-          "Type": "Method",
-          "Attributes": [],
-          "MethodInfo": "System.String get_ActivityId()"
-        },
-        "System.String get_ETag()": {
-          "Type": "Method",
-          "Attributes": [],
-          "MethodInfo": "System.String get_ETag()"
-        },
-        "T get_Resource()[System.Runtime.CompilerServices.CompilerGeneratedAttribute()]": {
-          "Type": "Method",
-          "Attributes": [
-            "CompilerGeneratedAttribute"
-          ],
-          "MethodInfo": "T get_Resource()"
-        },
-        "T Resource": {
-          "Type": "Property",
-          "Attributes": [],
-          "MethodInfo": null
-        }
-      },
-      "NestedTypes": {}
-    },
-    "CosmosLinqExtensions": {
-      "Subclasses": {},
-      "Members": {
-        "Boolean IsDefined(System.Object)[System.Runtime.CompilerServices.ExtensionAttribute()]": {
-          "Type": "Method",
-          "Attributes": [
-            "ExtensionAttribute"
-          ],
-          "MethodInfo": "Boolean IsDefined(System.Object)"
-        },
-        "Boolean IsNull(System.Object)[System.Runtime.CompilerServices.ExtensionAttribute()]": {
-          "Type": "Method",
-          "Attributes": [
-            "ExtensionAttribute"
-          ],
-          "MethodInfo": "Boolean IsNull(System.Object)"
-        },
-        "Boolean IsPrimitive(System.Object)[System.Runtime.CompilerServices.ExtensionAttribute()]": {
-          "Type": "Method",
-          "Attributes": [
-            "ExtensionAttribute"
-          ],
-          "MethodInfo": "Boolean IsPrimitive(System.Object)"
-        },
-        "Microsoft.Azure.Cosmos.FeedIterator ToStreamIterator[T](System.Linq.IQueryable`1[T])[System.Runtime.CompilerServices.ExtensionAttribute()]": {
-          "Type": "Method",
-          "Attributes": [
-            "ExtensionAttribute"
-          ],
-          "MethodInfo": "Microsoft.Azure.Cosmos.FeedIterator ToStreamIterator[T](System.Linq.IQueryable`1[T])"
-        },
-        "Microsoft.Azure.Cosmos.FeedIterator`1[T] ToFeedIterator[T](System.Linq.IQueryable`1[T])[System.Runtime.CompilerServices.ExtensionAttribute()]": {
-          "Type": "Method",
-          "Attributes": [
-            "ExtensionAttribute"
-          ],
-          "MethodInfo": "Microsoft.Azure.Cosmos.FeedIterator`1[T] ToFeedIterator[T](System.Linq.IQueryable`1[T])"
-        },
-        "Microsoft.Azure.Cosmos.QueryDefinition ToQueryDefinition[T](System.Linq.IQueryable`1[T])[System.Runtime.CompilerServices.ExtensionAttribute()]": {
-          "Type": "Method",
-          "Attributes": [
-            "ExtensionAttribute"
-          ],
-          "MethodInfo": "Microsoft.Azure.Cosmos.QueryDefinition ToQueryDefinition[T](System.Linq.IQueryable`1[T])"
-        },
-        "Microsoft.Azure.Cosmos.QueryDefinition ToQueryDefinition[T](System.Linq.IQueryable`1[T], System.Collections.Generic.IDictionary`2[System.Object,System.String])[System.Runtime.CompilerServices.ExtensionAttribute()]": {
-          "Type": "Method",
-          "Attributes": [
-            "ExtensionAttribute"
-          ],
-          "MethodInfo": "Microsoft.Azure.Cosmos.QueryDefinition ToQueryDefinition[T](System.Linq.IQueryable`1[T], System.Collections.Generic.IDictionary`2[System.Object,System.String])"
-        },
-        "System.Threading.Tasks.Task`1[Microsoft.Azure.Cosmos.Response`1[System.Decimal]] AverageAsync(System.Linq.IQueryable`1[System.Decimal], System.Threading.CancellationToken)[System.Runtime.CompilerServices.ExtensionAttribute()]": {
-          "Type": "Method",
-          "Attributes": [
-            "ExtensionAttribute"
-          ],
-          "MethodInfo": "System.Threading.Tasks.Task`1[Microsoft.Azure.Cosmos.Response`1[System.Decimal]] AverageAsync(System.Linq.IQueryable`1[System.Decimal], System.Threading.CancellationToken)"
-        },
-        "System.Threading.Tasks.Task`1[Microsoft.Azure.Cosmos.Response`1[System.Decimal]] SumAsync(System.Linq.IQueryable`1[System.Decimal], System.Threading.CancellationToken)[System.Runtime.CompilerServices.ExtensionAttribute()]": {
-          "Type": "Method",
-          "Attributes": [
-            "ExtensionAttribute"
-          ],
-          "MethodInfo": "System.Threading.Tasks.Task`1[Microsoft.Azure.Cosmos.Response`1[System.Decimal]] SumAsync(System.Linq.IQueryable`1[System.Decimal], System.Threading.CancellationToken)"
-        },
-        "System.Threading.Tasks.Task`1[Microsoft.Azure.Cosmos.Response`1[System.Double]] AverageAsync(System.Linq.IQueryable`1[System.Double], System.Threading.CancellationToken)[System.Runtime.CompilerServices.ExtensionAttribute()]": {
-          "Type": "Method",
-          "Attributes": [
-            "ExtensionAttribute"
-          ],
-          "MethodInfo": "System.Threading.Tasks.Task`1[Microsoft.Azure.Cosmos.Response`1[System.Double]] AverageAsync(System.Linq.IQueryable`1[System.Double], System.Threading.CancellationToken)"
-        },
-        "System.Threading.Tasks.Task`1[Microsoft.Azure.Cosmos.Response`1[System.Double]] AverageAsync(System.Linq.IQueryable`1[System.Int32], System.Threading.CancellationToken)[System.Runtime.CompilerServices.ExtensionAttribute()]": {
-          "Type": "Method",
-          "Attributes": [
-            "ExtensionAttribute"
-          ],
-          "MethodInfo": "System.Threading.Tasks.Task`1[Microsoft.Azure.Cosmos.Response`1[System.Double]] AverageAsync(System.Linq.IQueryable`1[System.Int32], System.Threading.CancellationToken)"
-        },
-        "System.Threading.Tasks.Task`1[Microsoft.Azure.Cosmos.Response`1[System.Double]] AverageAsync(System.Linq.IQueryable`1[System.Int64], System.Threading.CancellationToken)[System.Runtime.CompilerServices.ExtensionAttribute()]": {
-          "Type": "Method",
-          "Attributes": [
-            "ExtensionAttribute"
-          ],
-          "MethodInfo": "System.Threading.Tasks.Task`1[Microsoft.Azure.Cosmos.Response`1[System.Double]] AverageAsync(System.Linq.IQueryable`1[System.Int64], System.Threading.CancellationToken)"
-        },
-        "System.Threading.Tasks.Task`1[Microsoft.Azure.Cosmos.Response`1[System.Double]] SumAsync(System.Linq.IQueryable`1[System.Double], System.Threading.CancellationToken)[System.Runtime.CompilerServices.ExtensionAttribute()]": {
-          "Type": "Method",
-          "Attributes": [
-            "ExtensionAttribute"
-          ],
-          "MethodInfo": "System.Threading.Tasks.Task`1[Microsoft.Azure.Cosmos.Response`1[System.Double]] SumAsync(System.Linq.IQueryable`1[System.Double], System.Threading.CancellationToken)"
-        },
-        "System.Threading.Tasks.Task`1[Microsoft.Azure.Cosmos.Response`1[System.Int32]] CountAsync[TSource](System.Linq.IQueryable`1[TSource], System.Threading.CancellationToken)[System.Runtime.CompilerServices.ExtensionAttribute()]": {
-          "Type": "Method",
-          "Attributes": [
-            "ExtensionAttribute"
-          ],
-          "MethodInfo": "System.Threading.Tasks.Task`1[Microsoft.Azure.Cosmos.Response`1[System.Int32]] CountAsync[TSource](System.Linq.IQueryable`1[TSource], System.Threading.CancellationToken)"
-        },
-        "System.Threading.Tasks.Task`1[Microsoft.Azure.Cosmos.Response`1[System.Int32]] SumAsync(System.Linq.IQueryable`1[System.Int32], System.Threading.CancellationToken)[System.Runtime.CompilerServices.ExtensionAttribute()]": {
-          "Type": "Method",
-          "Attributes": [
-            "ExtensionAttribute"
-          ],
-          "MethodInfo": "System.Threading.Tasks.Task`1[Microsoft.Azure.Cosmos.Response`1[System.Int32]] SumAsync(System.Linq.IQueryable`1[System.Int32], System.Threading.CancellationToken)"
-        },
-        "System.Threading.Tasks.Task`1[Microsoft.Azure.Cosmos.Response`1[System.Int64]] SumAsync(System.Linq.IQueryable`1[System.Int64], System.Threading.CancellationToken)[System.Runtime.CompilerServices.ExtensionAttribute()]": {
-          "Type": "Method",
-          "Attributes": [
-            "ExtensionAttribute"
-          ],
-          "MethodInfo": "System.Threading.Tasks.Task`1[Microsoft.Azure.Cosmos.Response`1[System.Int64]] SumAsync(System.Linq.IQueryable`1[System.Int64], System.Threading.CancellationToken)"
-        },
-        "System.Threading.Tasks.Task`1[Microsoft.Azure.Cosmos.Response`1[System.Nullable`1[System.Decimal]]] AverageAsync(System.Linq.IQueryable`1[System.Nullable`1[System.Decimal]], System.Threading.CancellationToken)[System.Runtime.CompilerServices.ExtensionAttribute()]": {
-          "Type": "Method",
-          "Attributes": [
-            "ExtensionAttribute"
-          ],
-          "MethodInfo": "System.Threading.Tasks.Task`1[Microsoft.Azure.Cosmos.Response`1[System.Nullable`1[System.Decimal]]] AverageAsync(System.Linq.IQueryable`1[System.Nullable`1[System.Decimal]], System.Threading.CancellationToken)"
-        },
-        "System.Threading.Tasks.Task`1[Microsoft.Azure.Cosmos.Response`1[System.Nullable`1[System.Decimal]]] SumAsync(System.Linq.IQueryable`1[System.Nullable`1[System.Decimal]], System.Threading.CancellationToken)[System.Runtime.CompilerServices.ExtensionAttribute()]": {
-          "Type": "Method",
-          "Attributes": [
-            "ExtensionAttribute"
-          ],
-          "MethodInfo": "System.Threading.Tasks.Task`1[Microsoft.Azure.Cosmos.Response`1[System.Nullable`1[System.Decimal]]] SumAsync(System.Linq.IQueryable`1[System.Nullable`1[System.Decimal]], System.Threading.CancellationToken)"
-        },
-        "System.Threading.Tasks.Task`1[Microsoft.Azure.Cosmos.Response`1[System.Nullable`1[System.Double]]] AverageAsync(System.Linq.IQueryable`1[System.Nullable`1[System.Double]], System.Threading.CancellationToken)[System.Runtime.CompilerServices.ExtensionAttribute()]": {
-          "Type": "Method",
-          "Attributes": [
-            "ExtensionAttribute"
-          ],
-          "MethodInfo": "System.Threading.Tasks.Task`1[Microsoft.Azure.Cosmos.Response`1[System.Nullable`1[System.Double]]] AverageAsync(System.Linq.IQueryable`1[System.Nullable`1[System.Double]], System.Threading.CancellationToken)"
-        },
-        "System.Threading.Tasks.Task`1[Microsoft.Azure.Cosmos.Response`1[System.Nullable`1[System.Double]]] AverageAsync(System.Linq.IQueryable`1[System.Nullable`1[System.Int32]], System.Threading.CancellationToken)[System.Runtime.CompilerServices.ExtensionAttribute()]": {
-          "Type": "Method",
-          "Attributes": [
-            "ExtensionAttribute"
-          ],
-          "MethodInfo": "System.Threading.Tasks.Task`1[Microsoft.Azure.Cosmos.Response`1[System.Nullable`1[System.Double]]] AverageAsync(System.Linq.IQueryable`1[System.Nullable`1[System.Int32]], System.Threading.CancellationToken)"
-        },
-        "System.Threading.Tasks.Task`1[Microsoft.Azure.Cosmos.Response`1[System.Nullable`1[System.Double]]] AverageAsync(System.Linq.IQueryable`1[System.Nullable`1[System.Int64]], System.Threading.CancellationToken)[System.Runtime.CompilerServices.ExtensionAttribute()]": {
-          "Type": "Method",
-          "Attributes": [
-            "ExtensionAttribute"
-          ],
-          "MethodInfo": "System.Threading.Tasks.Task`1[Microsoft.Azure.Cosmos.Response`1[System.Nullable`1[System.Double]]] AverageAsync(System.Linq.IQueryable`1[System.Nullable`1[System.Int64]], System.Threading.CancellationToken)"
-        },
-        "System.Threading.Tasks.Task`1[Microsoft.Azure.Cosmos.Response`1[System.Nullable`1[System.Double]]] SumAsync(System.Linq.IQueryable`1[System.Nullable`1[System.Double]], System.Threading.CancellationToken)[System.Runtime.CompilerServices.ExtensionAttribute()]": {
-          "Type": "Method",
-          "Attributes": [
-            "ExtensionAttribute"
-          ],
-          "MethodInfo": "System.Threading.Tasks.Task`1[Microsoft.Azure.Cosmos.Response`1[System.Nullable`1[System.Double]]] SumAsync(System.Linq.IQueryable`1[System.Nullable`1[System.Double]], System.Threading.CancellationToken)"
-        },
-        "System.Threading.Tasks.Task`1[Microsoft.Azure.Cosmos.Response`1[System.Nullable`1[System.Int32]]] SumAsync(System.Linq.IQueryable`1[System.Nullable`1[System.Int32]], System.Threading.CancellationToken)[System.Runtime.CompilerServices.ExtensionAttribute()]": {
-          "Type": "Method",
-          "Attributes": [
-            "ExtensionAttribute"
-          ],
-          "MethodInfo": "System.Threading.Tasks.Task`1[Microsoft.Azure.Cosmos.Response`1[System.Nullable`1[System.Int32]]] SumAsync(System.Linq.IQueryable`1[System.Nullable`1[System.Int32]], System.Threading.CancellationToken)"
-        },
-        "System.Threading.Tasks.Task`1[Microsoft.Azure.Cosmos.Response`1[System.Nullable`1[System.Int64]]] SumAsync(System.Linq.IQueryable`1[System.Nullable`1[System.Int64]], System.Threading.CancellationToken)[System.Runtime.CompilerServices.ExtensionAttribute()]": {
-          "Type": "Method",
-          "Attributes": [
-            "ExtensionAttribute"
-          ],
-          "MethodInfo": "System.Threading.Tasks.Task`1[Microsoft.Azure.Cosmos.Response`1[System.Nullable`1[System.Int64]]] SumAsync(System.Linq.IQueryable`1[System.Nullable`1[System.Int64]], System.Threading.CancellationToken)"
-        },
-        "System.Threading.Tasks.Task`1[Microsoft.Azure.Cosmos.Response`1[System.Nullable`1[System.Single]]] AverageAsync(System.Linq.IQueryable`1[System.Nullable`1[System.Single]], System.Threading.CancellationToken)[System.Runtime.CompilerServices.ExtensionAttribute()]": {
-          "Type": "Method",
-          "Attributes": [
-            "ExtensionAttribute"
-          ],
-          "MethodInfo": "System.Threading.Tasks.Task`1[Microsoft.Azure.Cosmos.Response`1[System.Nullable`1[System.Single]]] AverageAsync(System.Linq.IQueryable`1[System.Nullable`1[System.Single]], System.Threading.CancellationToken)"
-        },
-        "System.Threading.Tasks.Task`1[Microsoft.Azure.Cosmos.Response`1[System.Nullable`1[System.Single]]] SumAsync(System.Linq.IQueryable`1[System.Nullable`1[System.Single]], System.Threading.CancellationToken)[System.Runtime.CompilerServices.ExtensionAttribute()]": {
-          "Type": "Method",
-          "Attributes": [
-            "ExtensionAttribute"
-          ],
-          "MethodInfo": "System.Threading.Tasks.Task`1[Microsoft.Azure.Cosmos.Response`1[System.Nullable`1[System.Single]]] SumAsync(System.Linq.IQueryable`1[System.Nullable`1[System.Single]], System.Threading.CancellationToken)"
-        },
-        "System.Threading.Tasks.Task`1[Microsoft.Azure.Cosmos.Response`1[System.Single]] AverageAsync(System.Linq.IQueryable`1[System.Single], System.Threading.CancellationToken)[System.Runtime.CompilerServices.ExtensionAttribute()]": {
-          "Type": "Method",
-          "Attributes": [
-            "ExtensionAttribute"
-          ],
-          "MethodInfo": "System.Threading.Tasks.Task`1[Microsoft.Azure.Cosmos.Response`1[System.Single]] AverageAsync(System.Linq.IQueryable`1[System.Single], System.Threading.CancellationToken)"
-        },
-        "System.Threading.Tasks.Task`1[Microsoft.Azure.Cosmos.Response`1[System.Single]] SumAsync(System.Linq.IQueryable`1[System.Single], System.Threading.CancellationToken)[System.Runtime.CompilerServices.ExtensionAttribute()]": {
-          "Type": "Method",
-          "Attributes": [
-            "ExtensionAttribute"
-          ],
-          "MethodInfo": "System.Threading.Tasks.Task`1[Microsoft.Azure.Cosmos.Response`1[System.Single]] SumAsync(System.Linq.IQueryable`1[System.Single], System.Threading.CancellationToken)"
-        },
-        "System.Threading.Tasks.Task`1[Microsoft.Azure.Cosmos.Response`1[TSource]] MaxAsync[TSource](System.Linq.IQueryable`1[TSource], System.Threading.CancellationToken)[System.Runtime.CompilerServices.ExtensionAttribute()]": {
-          "Type": "Method",
-          "Attributes": [
-            "ExtensionAttribute"
-          ],
-          "MethodInfo": "System.Threading.Tasks.Task`1[Microsoft.Azure.Cosmos.Response`1[TSource]] MaxAsync[TSource](System.Linq.IQueryable`1[TSource], System.Threading.CancellationToken)"
-        },
-        "System.Threading.Tasks.Task`1[Microsoft.Azure.Cosmos.Response`1[TSource]] MinAsync[TSource](System.Linq.IQueryable`1[TSource], System.Threading.CancellationToken)[System.Runtime.CompilerServices.ExtensionAttribute()]": {
-          "Type": "Method",
-          "Attributes": [
-            "ExtensionAttribute"
-          ],
-          "MethodInfo": "System.Threading.Tasks.Task`1[Microsoft.Azure.Cosmos.Response`1[TSource]] MinAsync[TSource](System.Linq.IQueryable`1[TSource], System.Threading.CancellationToken)"
-        }
-      },
-      "NestedTypes": {}
-    },
-    "OperationKind": {
-      "Subclasses": {},
-      "Members": {
-        "Int32 value__": {
-          "Type": "Field",
-          "Attributes": [],
-          "MethodInfo": null
-        },
-        "Microsoft.Azure.Cosmos.OperationKind Create": {
-          "Type": "Field",
-          "Attributes": [],
-          "MethodInfo": null
-        },
-        "Microsoft.Azure.Cosmos.OperationKind Delete": {
-          "Type": "Field",
-          "Attributes": [],
-          "MethodInfo": null
-        },
-        "Microsoft.Azure.Cosmos.OperationKind Invalid": {
-          "Type": "Field",
-          "Attributes": [],
-          "MethodInfo": null
-        },
-        "Microsoft.Azure.Cosmos.OperationKind Read[System.ObsoleteAttribute(\"This item is obsolete as it does not apply to Conflict.\")]": {
-          "Type": "Field",
-          "Attributes": [
-            "ObsoleteAttribute"
-          ],
-          "MethodInfo": null
-        },
-        "Microsoft.Azure.Cosmos.OperationKind Replace": {
-          "Type": "Field",
-          "Attributes": [],
-          "MethodInfo": null
-        }
-      },
-      "NestedTypes": {}
-    },
-    "PartitionKey": {
-      "Subclasses": {},
-      "Members": {
-        "Boolean Equals(Microsoft.Azure.Cosmos.PartitionKey)": {
-          "Type": "Method",
-          "Attributes": [],
-          "MethodInfo": "Boolean Equals(Microsoft.Azure.Cosmos.PartitionKey)"
-        },
-        "Boolean Equals(System.Object)": {
-          "Type": "Method",
-          "Attributes": [],
-          "MethodInfo": "Boolean Equals(System.Object)"
-        },
-        "Boolean op_Equality(Microsoft.Azure.Cosmos.PartitionKey, Microsoft.Azure.Cosmos.PartitionKey)": {
-          "Type": "Method",
-          "Attributes": [],
-          "MethodInfo": "Boolean op_Equality(Microsoft.Azure.Cosmos.PartitionKey, Microsoft.Azure.Cosmos.PartitionKey)"
-        },
-        "Boolean op_Inequality(Microsoft.Azure.Cosmos.PartitionKey, Microsoft.Azure.Cosmos.PartitionKey)": {
-          "Type": "Method",
-          "Attributes": [],
-          "MethodInfo": "Boolean op_Inequality(Microsoft.Azure.Cosmos.PartitionKey, Microsoft.Azure.Cosmos.PartitionKey)"
-        },
-        "Int32 GetHashCode()": {
-          "Type": "Method",
-          "Attributes": [],
-          "MethodInfo": "Int32 GetHashCode()"
-        },
-        "Microsoft.Azure.Cosmos.PartitionKey None": {
-          "Type": "Field",
-          "Attributes": [],
-          "MethodInfo": null
-        },
-        "Microsoft.Azure.Cosmos.PartitionKey Null": {
-          "Type": "Field",
-          "Attributes": [],
-          "MethodInfo": null
-        },
-        "System.String SystemKeyName": {
-          "Type": "Field",
-          "Attributes": [],
-          "MethodInfo": null
-        },
-        "System.String SystemKeyPath": {
-          "Type": "Field",
-          "Attributes": [],
-          "MethodInfo": null
-        },
-        "System.String ToString()": {
-          "Type": "Method",
-          "Attributes": [],
-          "MethodInfo": "System.String ToString()"
-        },
-        "Void .ctor(Boolean)": {
-          "Type": "Constructor",
-          "Attributes": [],
-          "MethodInfo": "Void .ctor(Boolean)"
-        },
-        "Void .ctor(Double)": {
-          "Type": "Constructor",
-          "Attributes": [],
-          "MethodInfo": "Void .ctor(Double)"
-        },
-        "Void .ctor(System.String)": {
-          "Type": "Constructor",
-          "Attributes": [],
-          "MethodInfo": "Void .ctor(System.String)"
-        }
-      },
-      "NestedTypes": {}
-    },
-    "PartitionKeyDefinitionVersion": {
-      "Subclasses": {},
-      "Members": {
-        "Int32 value__": {
-          "Type": "Field",
-          "Attributes": [],
-          "MethodInfo": null
-        },
-        "Microsoft.Azure.Cosmos.PartitionKeyDefinitionVersion V1": {
-          "Type": "Field",
-          "Attributes": [],
-          "MethodInfo": null
-        },
-        "Microsoft.Azure.Cosmos.PartitionKeyDefinitionVersion V2": {
-          "Type": "Field",
-          "Attributes": [],
-          "MethodInfo": null
-        }
-      },
-      "NestedTypes": {}
-    },
-    "Permission": {
-      "Subclasses": {},
-      "Members": {
-        "System.String get_Id()": {
-          "Type": "Method",
-          "Attributes": [],
-          "MethodInfo": "System.String get_Id()"
-        },
-        "System.String Id": {
-          "Type": "Property",
-          "Attributes": [],
-          "MethodInfo": null
-        },
-        "System.Threading.Tasks.Task`1[Microsoft.Azure.Cosmos.PermissionResponse] DeleteAsync(Microsoft.Azure.Cosmos.RequestOptions, System.Threading.CancellationToken)": {
-          "Type": "Method",
-          "Attributes": [],
-          "MethodInfo": "System.Threading.Tasks.Task`1[Microsoft.Azure.Cosmos.PermissionResponse] DeleteAsync(Microsoft.Azure.Cosmos.RequestOptions, System.Threading.CancellationToken)"
-        },
-        "System.Threading.Tasks.Task`1[Microsoft.Azure.Cosmos.PermissionResponse] ReadAsync(System.Nullable`1[System.Int32], Microsoft.Azure.Cosmos.RequestOptions, System.Threading.CancellationToken)": {
-          "Type": "Method",
-          "Attributes": [],
-          "MethodInfo": "System.Threading.Tasks.Task`1[Microsoft.Azure.Cosmos.PermissionResponse] ReadAsync(System.Nullable`1[System.Int32], Microsoft.Azure.Cosmos.RequestOptions, System.Threading.CancellationToken)"
-        },
-        "System.Threading.Tasks.Task`1[Microsoft.Azure.Cosmos.PermissionResponse] ReplaceAsync(Microsoft.Azure.Cosmos.PermissionProperties, System.Nullable`1[System.Int32], Microsoft.Azure.Cosmos.RequestOptions, System.Threading.CancellationToken)": {
-          "Type": "Method",
-          "Attributes": [],
-          "MethodInfo": "System.Threading.Tasks.Task`1[Microsoft.Azure.Cosmos.PermissionResponse] ReplaceAsync(Microsoft.Azure.Cosmos.PermissionProperties, System.Nullable`1[System.Int32], Microsoft.Azure.Cosmos.RequestOptions, System.Threading.CancellationToken)"
-        }
-      },
-      "NestedTypes": {}
-    },
-    "PermissionMode": {
-      "Subclasses": {},
-      "Members": {
-        "Byte value__": {
-          "Type": "Field",
-          "Attributes": [],
-          "MethodInfo": null
-        },
-        "Microsoft.Azure.Cosmos.PermissionMode All": {
-          "Type": "Field",
-          "Attributes": [],
-          "MethodInfo": null
-        },
-        "Microsoft.Azure.Cosmos.PermissionMode Read": {
-          "Type": "Field",
-          "Attributes": [],
-          "MethodInfo": null
-        }
-      },
-      "NestedTypes": {}
-    },
-    "PermissionProperties": {
-      "Subclasses": {},
-      "Members": {
-        "Microsoft.Azure.Cosmos.PermissionMode get_PermissionMode()[System.Runtime.CompilerServices.CompilerGeneratedAttribute()]": {
-          "Type": "Method",
-          "Attributes": [
-            "CompilerGeneratedAttribute"
-          ],
-          "MethodInfo": "Microsoft.Azure.Cosmos.PermissionMode get_PermissionMode()"
-        },
-        "Microsoft.Azure.Cosmos.PermissionMode PermissionMode[Newtonsoft.Json.JsonConverterAttribute(typeof(Newtonsoft.Json.Converters.StringEnumConverter))]-[Newtonsoft.Json.JsonPropertyAttribute(PropertyName = \"permissionMode\")]": {
-          "Type": "Property",
-          "Attributes": [
-            "JsonConverterAttribute",
-            "JsonPropertyAttribute"
-          ],
-          "MethodInfo": null
-        },
-        "System.Nullable`1[Microsoft.Azure.Cosmos.PartitionKey] get_ResourcePartitionKey()": {
-          "Type": "Method",
-          "Attributes": [],
-          "MethodInfo": "System.Nullable`1[Microsoft.Azure.Cosmos.PartitionKey] get_ResourcePartitionKey()"
-        },
-        "System.Nullable`1[Microsoft.Azure.Cosmos.PartitionKey] ResourcePartitionKey[Newtonsoft.Json.JsonIgnoreAttribute()]": {
-          "Type": "Property",
-          "Attributes": [
-            "JsonIgnoreAttribute"
-          ],
-          "MethodInfo": null
-        },
-        "System.Nullable`1[System.DateTime] get_LastModified()[System.Runtime.CompilerServices.CompilerGeneratedAttribute()]": {
-          "Type": "Method",
-          "Attributes": [
-            "CompilerGeneratedAttribute"
-          ],
-          "MethodInfo": "System.Nullable`1[System.DateTime] get_LastModified()"
-        },
-        "System.Nullable`1[System.DateTime] LastModified[Newtonsoft.Json.JsonConverterAttribute(typeof(Microsoft.Azure.Documents.UnixDateTimeConverter))]-[Newtonsoft.Json.JsonPropertyAttribute(NullValueHandling = 1, PropertyName = \"_ts\")]": {
-          "Type": "Property",
-          "Attributes": [
-            "JsonConverterAttribute",
-            "JsonPropertyAttribute"
-          ],
-          "MethodInfo": null
-        },
-        "System.String ETag[Newtonsoft.Json.JsonPropertyAttribute(NullValueHandling = 1, PropertyName = \"_etag\")]": {
-          "Type": "Property",
-          "Attributes": [
-            "JsonPropertyAttribute"
-          ],
-          "MethodInfo": null
-        },
-        "System.String get_ETag()[System.Runtime.CompilerServices.CompilerGeneratedAttribute()]": {
-          "Type": "Method",
-          "Attributes": [
-            "CompilerGeneratedAttribute"
-          ],
-          "MethodInfo": "System.String get_ETag()"
-        },
-        "System.String get_Id()[System.Runtime.CompilerServices.CompilerGeneratedAttribute()]": {
-          "Type": "Method",
-          "Attributes": [
-            "CompilerGeneratedAttribute"
-          ],
-          "MethodInfo": "System.String get_Id()"
-        },
-        "System.String get_ResourceUri()[System.Runtime.CompilerServices.CompilerGeneratedAttribute()]": {
-          "Type": "Method",
-          "Attributes": [
-            "CompilerGeneratedAttribute"
-          ],
-          "MethodInfo": "System.String get_ResourceUri()"
-        },
-        "System.String get_SelfLink()[System.Runtime.CompilerServices.CompilerGeneratedAttribute()]": {
-          "Type": "Method",
-          "Attributes": [
-            "CompilerGeneratedAttribute"
-          ],
-          "MethodInfo": "System.String get_SelfLink()"
-        },
-        "System.String get_Token()[System.Runtime.CompilerServices.CompilerGeneratedAttribute()]": {
-          "Type": "Method",
-          "Attributes": [
-            "CompilerGeneratedAttribute"
-          ],
-          "MethodInfo": "System.String get_Token()"
-        },
-        "System.String Id[Newtonsoft.Json.JsonPropertyAttribute(PropertyName = \"id\")]": {
-          "Type": "Property",
-          "Attributes": [
-            "JsonPropertyAttribute"
-          ],
-          "MethodInfo": null
-        },
-        "System.String ResourceUri[Newtonsoft.Json.JsonPropertyAttribute(PropertyName = \"resource\")]": {
-          "Type": "Property",
-          "Attributes": [
-            "JsonPropertyAttribute"
-          ],
-          "MethodInfo": null
-        },
-        "System.String SelfLink[Newtonsoft.Json.JsonPropertyAttribute(NullValueHandling = 1, PropertyName = \"_self\")]": {
-          "Type": "Property",
-          "Attributes": [
-            "JsonPropertyAttribute"
-          ],
-          "MethodInfo": null
-        },
-        "System.String Token[Newtonsoft.Json.JsonPropertyAttribute(NullValueHandling = 1, PropertyName = \"_token\")]": {
-          "Type": "Property",
-          "Attributes": [
-            "JsonPropertyAttribute"
-          ],
-          "MethodInfo": null
-        },
-        "Void .ctor(System.String, Microsoft.Azure.Cosmos.PermissionMode, Microsoft.Azure.Cosmos.Container, Microsoft.Azure.Cosmos.PartitionKey, System.String)": {
-          "Type": "Constructor",
-          "Attributes": [],
-          "MethodInfo": "Void .ctor(System.String, Microsoft.Azure.Cosmos.PermissionMode, Microsoft.Azure.Cosmos.Container, Microsoft.Azure.Cosmos.PartitionKey, System.String)"
-        },
-        "Void .ctor(System.String, Microsoft.Azure.Cosmos.PermissionMode, Microsoft.Azure.Cosmos.Container, System.Nullable`1[Microsoft.Azure.Cosmos.PartitionKey])": {
-          "Type": "Constructor",
-          "Attributes": [],
-          "MethodInfo": "Void .ctor(System.String, Microsoft.Azure.Cosmos.PermissionMode, Microsoft.Azure.Cosmos.Container, System.Nullable`1[Microsoft.Azure.Cosmos.PartitionKey])"
-        },
-        "Void set_ResourcePartitionKey(System.Nullable`1[Microsoft.Azure.Cosmos.PartitionKey])": {
-          "Type": "Method",
-          "Attributes": [],
-          "MethodInfo": "Void set_ResourcePartitionKey(System.Nullable`1[Microsoft.Azure.Cosmos.PartitionKey])"
-        }
-      },
-      "NestedTypes": {}
-    },
-    "PermissionResponse": {
-      "Subclasses": {},
-      "Members": {
-        "Double get_RequestCharge()": {
-          "Type": "Method",
-          "Attributes": [],
-          "MethodInfo": "Double get_RequestCharge()"
-        },
-        "Double RequestCharge": {
-          "Type": "Property",
-          "Attributes": [],
-          "MethodInfo": null
-        },
-        "Microsoft.Azure.Cosmos.CosmosDiagnostics Diagnostics": {
-          "Type": "Property",
-          "Attributes": [],
-          "MethodInfo": null
-        },
-        "Microsoft.Azure.Cosmos.CosmosDiagnostics get_Diagnostics()[System.Runtime.CompilerServices.CompilerGeneratedAttribute()]": {
-          "Type": "Method",
-          "Attributes": [
-            "CompilerGeneratedAttribute"
-          ],
-          "MethodInfo": "Microsoft.Azure.Cosmos.CosmosDiagnostics get_Diagnostics()"
-        },
-        "Microsoft.Azure.Cosmos.Headers get_Headers()[System.Runtime.CompilerServices.CompilerGeneratedAttribute()]": {
-          "Type": "Method",
-          "Attributes": [
-            "CompilerGeneratedAttribute"
-          ],
-          "MethodInfo": "Microsoft.Azure.Cosmos.Headers get_Headers()"
-        },
-        "Microsoft.Azure.Cosmos.Headers Headers": {
-          "Type": "Property",
-          "Attributes": [],
-          "MethodInfo": null
-        },
-        "Microsoft.Azure.Cosmos.Permission get_Permission()[System.Runtime.CompilerServices.CompilerGeneratedAttribute()]": {
-          "Type": "Method",
-          "Attributes": [
-            "CompilerGeneratedAttribute"
-          ],
-          "MethodInfo": "Microsoft.Azure.Cosmos.Permission get_Permission()"
-        },
-        "Microsoft.Azure.Cosmos.Permission op_Implicit(Microsoft.Azure.Cosmos.PermissionResponse)": {
-          "Type": "Method",
-          "Attributes": [],
-          "MethodInfo": "Microsoft.Azure.Cosmos.Permission op_Implicit(Microsoft.Azure.Cosmos.PermissionResponse)"
-        },
-        "Microsoft.Azure.Cosmos.Permission Permission": {
-          "Type": "Property",
-          "Attributes": [],
-          "MethodInfo": null
-        },
-        "Microsoft.Azure.Cosmos.PermissionProperties get_Resource()[System.Runtime.CompilerServices.CompilerGeneratedAttribute()]": {
-          "Type": "Method",
-          "Attributes": [
-            "CompilerGeneratedAttribute"
-          ],
-          "MethodInfo": "Microsoft.Azure.Cosmos.PermissionProperties get_Resource()"
-        },
-        "Microsoft.Azure.Cosmos.PermissionProperties Resource": {
-          "Type": "Property",
-          "Attributes": [],
-          "MethodInfo": null
-        },
-        "System.Net.HttpStatusCode get_StatusCode()[System.Runtime.CompilerServices.CompilerGeneratedAttribute()]": {
-          "Type": "Method",
-          "Attributes": [
-            "CompilerGeneratedAttribute"
-          ],
-          "MethodInfo": "System.Net.HttpStatusCode get_StatusCode()"
-        },
-        "System.Net.HttpStatusCode StatusCode": {
-          "Type": "Property",
-          "Attributes": [],
-          "MethodInfo": null
-        },
-        "System.String ActivityId": {
-          "Type": "Property",
-          "Attributes": [],
-          "MethodInfo": null
-        },
-        "System.String ETag": {
-          "Type": "Property",
-          "Attributes": [],
-          "MethodInfo": null
-        },
-        "System.String get_ActivityId()": {
-          "Type": "Method",
-          "Attributes": [],
-          "MethodInfo": "System.String get_ActivityId()"
-        },
-        "System.String get_ETag()": {
-          "Type": "Method",
-          "Attributes": [],
-          "MethodInfo": "System.String get_ETag()"
-        }
-      },
-      "NestedTypes": {}
-    },
-    "PortReuseMode": {
-      "Subclasses": {},
-      "Members": {
-        "Int32 value__": {
-          "Type": "Field",
-          "Attributes": [],
-          "MethodInfo": null
-        },
-        "Microsoft.Azure.Cosmos.PortReuseMode PrivatePortPool": {
-          "Type": "Field",
-          "Attributes": [],
-          "MethodInfo": null
-        },
-        "Microsoft.Azure.Cosmos.PortReuseMode ReuseUnicastPort": {
-          "Type": "Field",
-          "Attributes": [],
-          "MethodInfo": null
-        }
-      },
-      "NestedTypes": {}
-    },
-    "QueryDefinition": {
-      "Subclasses": {},
-      "Members": {
-        "Microsoft.Azure.Cosmos.QueryDefinition WithParameter(System.String, System.Object)": {
-          "Type": "Method",
-          "Attributes": [],
-          "MethodInfo": "Microsoft.Azure.Cosmos.QueryDefinition WithParameter(System.String, System.Object)"
-        },
-        "System.String get_QueryText()[System.Runtime.CompilerServices.CompilerGeneratedAttribute()]": {
-          "Type": "Method",
-          "Attributes": [
-            "CompilerGeneratedAttribute"
-          ],
-          "MethodInfo": "System.String get_QueryText()"
-        },
-        "System.String QueryText": {
-          "Type": "Property",
-          "Attributes": [],
-          "MethodInfo": null
-        },
-        "Void .ctor(System.String)": {
-          "Type": "Constructor",
-          "Attributes": [],
-          "MethodInfo": "Void .ctor(System.String)"
-        }
-      },
-      "NestedTypes": {}
-    },
-    "QueryRequestOptions": {
-      "Subclasses": {},
-      "Members": {
-        "System.Nullable`1[Microsoft.Azure.Cosmos.ConsistencyLevel] ConsistencyLevel": {
-          "Type": "Property",
-          "Attributes": [],
-          "MethodInfo": null
-        },
-        "System.Nullable`1[Microsoft.Azure.Cosmos.ConsistencyLevel] get_ConsistencyLevel()": {
-          "Type": "Method",
-          "Attributes": [],
-          "MethodInfo": "System.Nullable`1[Microsoft.Azure.Cosmos.ConsistencyLevel] get_ConsistencyLevel()"
-        },
-        "System.Nullable`1[Microsoft.Azure.Cosmos.PartitionKey] get_PartitionKey()[System.Runtime.CompilerServices.CompilerGeneratedAttribute()]": {
-          "Type": "Method",
-          "Attributes": [
-            "CompilerGeneratedAttribute"
-          ],
-          "MethodInfo": "System.Nullable`1[Microsoft.Azure.Cosmos.PartitionKey] get_PartitionKey()"
-        },
-        "System.Nullable`1[Microsoft.Azure.Cosmos.PartitionKey] PartitionKey": {
-          "Type": "Property",
-          "Attributes": [],
-          "MethodInfo": null
-        },
-        "System.Nullable`1[System.Boolean] EnableLowPrecisionOrderBy": {
-          "Type": "Property",
-          "Attributes": [],
-          "MethodInfo": null
-        },
-        "System.Nullable`1[System.Boolean] EnableScanInQuery": {
-          "Type": "Property",
-          "Attributes": [],
-          "MethodInfo": null
-        },
-        "System.Nullable`1[System.Boolean] get_EnableLowPrecisionOrderBy()[System.Runtime.CompilerServices.CompilerGeneratedAttribute()]": {
-          "Type": "Method",
-          "Attributes": [
-            "CompilerGeneratedAttribute"
-          ],
-          "MethodInfo": "System.Nullable`1[System.Boolean] get_EnableLowPrecisionOrderBy()"
-        },
-        "System.Nullable`1[System.Boolean] get_EnableScanInQuery()[System.Runtime.CompilerServices.CompilerGeneratedAttribute()]": {
-          "Type": "Method",
-          "Attributes": [
-            "CompilerGeneratedAttribute"
-          ],
-          "MethodInfo": "System.Nullable`1[System.Boolean] get_EnableScanInQuery()"
-        },
-        "System.Nullable`1[System.Int32] get_MaxBufferedItemCount()[System.Runtime.CompilerServices.CompilerGeneratedAttribute()]": {
-          "Type": "Method",
-          "Attributes": [
-            "CompilerGeneratedAttribute"
-          ],
-          "MethodInfo": "System.Nullable`1[System.Int32] get_MaxBufferedItemCount()"
-        },
-        "System.Nullable`1[System.Int32] get_MaxConcurrency()[System.Runtime.CompilerServices.CompilerGeneratedAttribute()]": {
-          "Type": "Method",
-          "Attributes": [
-            "CompilerGeneratedAttribute"
-          ],
-          "MethodInfo": "System.Nullable`1[System.Int32] get_MaxConcurrency()"
-        },
-        "System.Nullable`1[System.Int32] get_MaxItemCount()[System.Runtime.CompilerServices.CompilerGeneratedAttribute()]": {
-          "Type": "Method",
-          "Attributes": [
-            "CompilerGeneratedAttribute"
-          ],
-          "MethodInfo": "System.Nullable`1[System.Int32] get_MaxItemCount()"
-        },
-        "System.Nullable`1[System.Int32] get_ResponseContinuationTokenLimitInKb()[System.Runtime.CompilerServices.CompilerGeneratedAttribute()]": {
-          "Type": "Method",
-          "Attributes": [
-            "CompilerGeneratedAttribute"
-          ],
-          "MethodInfo": "System.Nullable`1[System.Int32] get_ResponseContinuationTokenLimitInKb()"
-        },
-        "System.Nullable`1[System.Int32] MaxBufferedItemCount": {
-          "Type": "Property",
-          "Attributes": [],
-          "MethodInfo": null
-        },
-        "System.Nullable`1[System.Int32] MaxConcurrency": {
-          "Type": "Property",
-          "Attributes": [],
-          "MethodInfo": null
-        },
-        "System.Nullable`1[System.Int32] MaxItemCount": {
-          "Type": "Property",
-          "Attributes": [],
-          "MethodInfo": null
-        },
-        "System.Nullable`1[System.Int32] ResponseContinuationTokenLimitInKb": {
-          "Type": "Property",
-          "Attributes": [],
-          "MethodInfo": null
-        },
-        "System.String get_SessionToken()[System.Runtime.CompilerServices.CompilerGeneratedAttribute()]": {
-          "Type": "Method",
-          "Attributes": [
-            "CompilerGeneratedAttribute"
-          ],
-          "MethodInfo": "System.String get_SessionToken()"
-        },
-        "System.String SessionToken": {
-          "Type": "Property",
-          "Attributes": [],
-          "MethodInfo": null
-        },
-        "Void .ctor()": {
-          "Type": "Constructor",
-          "Attributes": [],
-          "MethodInfo": "Void .ctor()"
-        },
-        "Void set_ConsistencyLevel(System.Nullable`1[Microsoft.Azure.Cosmos.ConsistencyLevel])": {
-          "Type": "Method",
-          "Attributes": [],
-          "MethodInfo": "Void set_ConsistencyLevel(System.Nullable`1[Microsoft.Azure.Cosmos.ConsistencyLevel])"
-        },
-        "Void set_EnableLowPrecisionOrderBy(System.Nullable`1[System.Boolean])[System.Runtime.CompilerServices.CompilerGeneratedAttribute()]": {
-          "Type": "Method",
-          "Attributes": [
-            "CompilerGeneratedAttribute"
-          ],
-          "MethodInfo": "Void set_EnableLowPrecisionOrderBy(System.Nullable`1[System.Boolean])"
-        },
-        "Void set_EnableScanInQuery(System.Nullable`1[System.Boolean])[System.Runtime.CompilerServices.CompilerGeneratedAttribute()]": {
-          "Type": "Method",
-          "Attributes": [
-            "CompilerGeneratedAttribute"
-          ],
-          "MethodInfo": "Void set_EnableScanInQuery(System.Nullable`1[System.Boolean])"
-        },
-        "Void set_MaxBufferedItemCount(System.Nullable`1[System.Int32])[System.Runtime.CompilerServices.CompilerGeneratedAttribute()]": {
-          "Type": "Method",
-          "Attributes": [
-            "CompilerGeneratedAttribute"
-          ],
-          "MethodInfo": "Void set_MaxBufferedItemCount(System.Nullable`1[System.Int32])"
-        },
-        "Void set_MaxConcurrency(System.Nullable`1[System.Int32])[System.Runtime.CompilerServices.CompilerGeneratedAttribute()]": {
-          "Type": "Method",
-          "Attributes": [
-            "CompilerGeneratedAttribute"
-          ],
-          "MethodInfo": "Void set_MaxConcurrency(System.Nullable`1[System.Int32])"
-        },
-        "Void set_MaxItemCount(System.Nullable`1[System.Int32])[System.Runtime.CompilerServices.CompilerGeneratedAttribute()]": {
-          "Type": "Method",
-          "Attributes": [
-            "CompilerGeneratedAttribute"
-          ],
-          "MethodInfo": "Void set_MaxItemCount(System.Nullable`1[System.Int32])"
-        },
-        "Void set_PartitionKey(System.Nullable`1[Microsoft.Azure.Cosmos.PartitionKey])[System.Runtime.CompilerServices.CompilerGeneratedAttribute()]": {
-          "Type": "Method",
-          "Attributes": [
-            "CompilerGeneratedAttribute"
-          ],
-          "MethodInfo": "Void set_PartitionKey(System.Nullable`1[Microsoft.Azure.Cosmos.PartitionKey])"
-        },
-        "Void set_ResponseContinuationTokenLimitInKb(System.Nullable`1[System.Int32])[System.Runtime.CompilerServices.CompilerGeneratedAttribute()]": {
-          "Type": "Method",
-          "Attributes": [
-            "CompilerGeneratedAttribute"
-          ],
-          "MethodInfo": "Void set_ResponseContinuationTokenLimitInKb(System.Nullable`1[System.Int32])"
-        },
-        "Void set_SessionToken(System.String)[System.Runtime.CompilerServices.CompilerGeneratedAttribute()]": {
-          "Type": "Method",
-          "Attributes": [
-            "CompilerGeneratedAttribute"
-          ],
-          "MethodInfo": "Void set_SessionToken(System.String)"
-        }
-      },
-      "NestedTypes": {}
-    },
-    "Regions": {
-      "Subclasses": {},
-      "Members": {
-        "System.String AustraliaCentral": {
-          "Type": "Field",
-          "Attributes": [],
-          "MethodInfo": null
-        },
-        "System.String AustraliaCentral2": {
-          "Type": "Field",
-          "Attributes": [],
-          "MethodInfo": null
-        },
-        "System.String AustraliaEast": {
-          "Type": "Field",
-          "Attributes": [],
-          "MethodInfo": null
-        },
-        "System.String AustraliaSoutheast": {
-          "Type": "Field",
-          "Attributes": [],
-          "MethodInfo": null
-        },
-        "System.String BrazilSouth": {
-          "Type": "Field",
-          "Attributes": [],
-          "MethodInfo": null
-        },
-        "System.String CanadaCentral": {
-          "Type": "Field",
-          "Attributes": [],
-          "MethodInfo": null
-        },
-        "System.String CanadaEast": {
-          "Type": "Field",
-          "Attributes": [],
-          "MethodInfo": null
-        },
-        "System.String CentralIndia": {
-          "Type": "Field",
-          "Attributes": [],
-          "MethodInfo": null
-        },
-        "System.String CentralUS": {
-          "Type": "Field",
-          "Attributes": [],
-          "MethodInfo": null
-        },
-        "System.String CentralUSEUAP": {
-          "Type": "Field",
-          "Attributes": [],
-          "MethodInfo": null
-        },
-        "System.String ChinaEast": {
-          "Type": "Field",
-          "Attributes": [],
-          "MethodInfo": null
-        },
-        "System.String ChinaEast2": {
-          "Type": "Field",
-          "Attributes": [],
-          "MethodInfo": null
-        },
-        "System.String ChinaNorth": {
-          "Type": "Field",
-          "Attributes": [],
-          "MethodInfo": null
-        },
-        "System.String ChinaNorth2": {
-          "Type": "Field",
-          "Attributes": [],
-          "MethodInfo": null
-        },
-        "System.String EastAsia": {
-          "Type": "Field",
-          "Attributes": [],
-          "MethodInfo": null
-        },
-        "System.String EastUS": {
-          "Type": "Field",
-          "Attributes": [],
-          "MethodInfo": null
-        },
-        "System.String EastUS2": {
-          "Type": "Field",
-          "Attributes": [],
-          "MethodInfo": null
-        },
-        "System.String EastUS2EUAP": {
-          "Type": "Field",
-          "Attributes": [],
-          "MethodInfo": null
-        },
-        "System.String FranceCentral": {
-          "Type": "Field",
-          "Attributes": [],
-          "MethodInfo": null
-        },
-        "System.String FranceSouth": {
-          "Type": "Field",
-          "Attributes": [],
-          "MethodInfo": null
-        },
-        "System.String GermanyCentral": {
-          "Type": "Field",
-          "Attributes": [],
-          "MethodInfo": null
-        },
-        "System.String GermanyNorth": {
-          "Type": "Field",
-          "Attributes": [],
-          "MethodInfo": null
-        },
-        "System.String GermanyNortheast": {
-          "Type": "Field",
-          "Attributes": [],
-          "MethodInfo": null
-        },
-        "System.String GermanyWestCentral": {
-          "Type": "Field",
-          "Attributes": [],
-          "MethodInfo": null
-        },
-        "System.String JapanEast": {
-          "Type": "Field",
-          "Attributes": [],
-          "MethodInfo": null
-        },
-        "System.String JapanWest": {
-          "Type": "Field",
-          "Attributes": [],
-          "MethodInfo": null
-        },
-        "System.String KoreaCentral": {
-          "Type": "Field",
-          "Attributes": [],
-          "MethodInfo": null
-        },
-        "System.String KoreaSouth": {
-          "Type": "Field",
-          "Attributes": [],
-          "MethodInfo": null
-        },
-        "System.String NorthCentralUS": {
-          "Type": "Field",
-          "Attributes": [],
-          "MethodInfo": null
-        },
-        "System.String NorthEurope": {
-          "Type": "Field",
-          "Attributes": [],
-          "MethodInfo": null
-        },
-        "System.String NorwayEast": {
-          "Type": "Field",
-          "Attributes": [],
-          "MethodInfo": null
-        },
-        "System.String NorwayWest": {
-          "Type": "Field",
-          "Attributes": [],
-          "MethodInfo": null
-        },
-        "System.String SouthAfricaNorth": {
-          "Type": "Field",
-          "Attributes": [],
-          "MethodInfo": null
-        },
-        "System.String SouthAfricaWest": {
-          "Type": "Field",
-          "Attributes": [],
-          "MethodInfo": null
-        },
-        "System.String SouthCentralUS": {
-          "Type": "Field",
-          "Attributes": [],
-          "MethodInfo": null
-        },
-        "System.String SoutheastAsia": {
-          "Type": "Field",
-          "Attributes": [],
-          "MethodInfo": null
-        },
-        "System.String SouthIndia": {
-          "Type": "Field",
-          "Attributes": [],
-          "MethodInfo": null
-        },
-        "System.String SwitzerlandNorth": {
-          "Type": "Field",
-          "Attributes": [],
-          "MethodInfo": null
-        },
-        "System.String SwitzerlandWest": {
-          "Type": "Field",
-          "Attributes": [],
-          "MethodInfo": null
-        },
-        "System.String UAECentral": {
-          "Type": "Field",
-          "Attributes": [],
-          "MethodInfo": null
-        },
-        "System.String UAENorth": {
-          "Type": "Field",
-          "Attributes": [],
-          "MethodInfo": null
-        },
-        "System.String UKSouth": {
-          "Type": "Field",
-          "Attributes": [],
-          "MethodInfo": null
-        },
-        "System.String UKWest": {
-          "Type": "Field",
-          "Attributes": [],
-          "MethodInfo": null
-        },
-        "System.String USDoDCentral": {
-          "Type": "Field",
-          "Attributes": [],
-          "MethodInfo": null
-        },
-        "System.String USDoDEast": {
-          "Type": "Field",
-          "Attributes": [],
-          "MethodInfo": null
-        },
-        "System.String USGovArizona": {
-          "Type": "Field",
-          "Attributes": [],
-          "MethodInfo": null
-        },
-        "System.String USGovTexas": {
-          "Type": "Field",
-          "Attributes": [],
-          "MethodInfo": null
-        },
-        "System.String USGovVirginia": {
-          "Type": "Field",
-          "Attributes": [],
-          "MethodInfo": null
-        },
-        "System.String USNatEast": {
-          "Type": "Field",
-          "Attributes": [],
-          "MethodInfo": null
-        },
-        "System.String USNatWest": {
-          "Type": "Field",
-          "Attributes": [],
-          "MethodInfo": null
-        },
-        "System.String USSecEast": {
-          "Type": "Field",
-          "Attributes": [],
-          "MethodInfo": null
-        },
-        "System.String USSecWest": {
-          "Type": "Field",
-          "Attributes": [],
-          "MethodInfo": null
-        },
-        "System.String WestCentralUS": {
-          "Type": "Field",
-          "Attributes": [],
-          "MethodInfo": null
-        },
-        "System.String WestEurope": {
-          "Type": "Field",
-          "Attributes": [],
-          "MethodInfo": null
-        },
-        "System.String WestIndia": {
-          "Type": "Field",
-          "Attributes": [],
-          "MethodInfo": null
-        },
-        "System.String WestUS": {
-          "Type": "Field",
-          "Attributes": [],
-          "MethodInfo": null
-        },
-        "System.String WestUS2": {
-          "Type": "Field",
-          "Attributes": [],
-          "MethodInfo": null
-        }
-      },
-      "NestedTypes": {}
-    },
-    "RequestHandler": {
-      "Subclasses": {},
-      "Members": {
-        "Microsoft.Azure.Cosmos.RequestHandler get_InnerHandler()[System.Runtime.CompilerServices.CompilerGeneratedAttribute()]": {
-          "Type": "Method",
-          "Attributes": [
-            "CompilerGeneratedAttribute"
-          ],
-          "MethodInfo": "Microsoft.Azure.Cosmos.RequestHandler get_InnerHandler()"
-        },
-        "Microsoft.Azure.Cosmos.RequestHandler InnerHandler": {
-          "Type": "Property",
-          "Attributes": [],
-          "MethodInfo": null
-        },
-        "System.Threading.Tasks.Task`1[Microsoft.Azure.Cosmos.ResponseMessage] SendAsync(Microsoft.Azure.Cosmos.RequestMessage, System.Threading.CancellationToken)[System.Runtime.CompilerServices.AsyncStateMachineAttribute(typeof(Microsoft.Azure.Cosmos.RequestHandler+<SendAsync>d__4))]": {
-          "Type": "Method",
-          "Attributes": [
-            "AsyncStateMachineAttribute"
-          ],
-          "MethodInfo": "System.Threading.Tasks.Task`1[Microsoft.Azure.Cosmos.ResponseMessage] SendAsync(Microsoft.Azure.Cosmos.RequestMessage, System.Threading.CancellationToken)"
-        },
-        "Void set_InnerHandler(Microsoft.Azure.Cosmos.RequestHandler)[System.Runtime.CompilerServices.CompilerGeneratedAttribute()]": {
-          "Type": "Method",
-          "Attributes": [
-            "CompilerGeneratedAttribute"
-          ],
-          "MethodInfo": "Void set_InnerHandler(Microsoft.Azure.Cosmos.RequestHandler)"
-        }
-      },
-      "NestedTypes": {}
-    },
-    "RequestMessage": {
-      "Subclasses": {},
-      "Members": {
-        "Microsoft.Azure.Cosmos.Headers get_Headers()": {
-          "Type": "Method",
-          "Attributes": [],
-          "MethodInfo": "Microsoft.Azure.Cosmos.Headers get_Headers()"
-        },
-        "Microsoft.Azure.Cosmos.Headers Headers": {
-          "Type": "Property",
-          "Attributes": [],
-          "MethodInfo": null
-        },
-        "System.Collections.Generic.Dictionary`2[System.String,System.Object] get_Properties()": {
-          "Type": "Method",
-          "Attributes": [],
-          "MethodInfo": "System.Collections.Generic.Dictionary`2[System.String,System.Object] get_Properties()"
-        },
-        "System.Collections.Generic.Dictionary`2[System.String,System.Object] Properties": {
-          "Type": "Property",
-          "Attributes": [],
-          "MethodInfo": null
-        },
-        "System.IO.Stream Content": {
-          "Type": "Property",
-          "Attributes": [],
-          "MethodInfo": null
-        },
-        "System.IO.Stream get_Content()": {
-          "Type": "Method",
-          "Attributes": [],
-          "MethodInfo": "System.IO.Stream get_Content()"
-        },
-        "System.Net.Http.HttpMethod get_Method()[System.Runtime.CompilerServices.CompilerGeneratedAttribute()]": {
-          "Type": "Method",
-          "Attributes": [
-            "CompilerGeneratedAttribute"
-          ],
-          "MethodInfo": "System.Net.Http.HttpMethod get_Method()"
-        },
-        "System.Net.Http.HttpMethod Method": {
-          "Type": "Property",
-          "Attributes": [],
-          "MethodInfo": null
-        },
-        "System.Uri get_RequestUri()[System.Runtime.CompilerServices.CompilerGeneratedAttribute()]": {
-          "Type": "Method",
-          "Attributes": [
-            "CompilerGeneratedAttribute"
-          ],
-          "MethodInfo": "System.Uri get_RequestUri()"
-        },
-        "System.Uri RequestUri": {
-          "Type": "Property",
-          "Attributes": [],
-          "MethodInfo": null
-        },
-        "Void .ctor()": {
-          "Type": "Constructor",
-          "Attributes": [],
-          "MethodInfo": "Void .ctor()"
-        },
         "Void .ctor(System.Net.Http.HttpMethod, System.Uri)": {
           "Type": "Constructor",
           "Attributes": [],
@@ -5093,55 +4810,6 @@
     },
     "RequestOptions": {
       "Subclasses": {
-        "ChangeFeedRequestOptions": {
-          "Subclasses": {},
-          "Members": {
-            "System.Nullable`1[System.DateTime] get_StartTime()[System.Runtime.CompilerServices.CompilerGeneratedAttribute()]": {
-              "Type": "Method",
-              "Attributes": [
-                "CompilerGeneratedAttribute"
-              ],
-              "MethodInfo": "System.Nullable`1[System.DateTime] get_StartTime()"
-            },
-            "System.Nullable`1[System.DateTime] StartTime": {
-              "Type": "Property",
-              "Attributes": [],
-              "MethodInfo": null
-            },
-            "System.Nullable`1[System.Int32] get_MaxItemCount()[System.Runtime.CompilerServices.CompilerGeneratedAttribute()]": {
-              "Type": "Method",
-              "Attributes": [
-                "CompilerGeneratedAttribute"
-              ],
-              "MethodInfo": "System.Nullable`1[System.Int32] get_MaxItemCount()"
-            },
-            "System.Nullable`1[System.Int32] MaxItemCount": {
-              "Type": "Property",
-              "Attributes": [],
-              "MethodInfo": null
-            },
-            "Void .ctor()": {
-              "Type": "Constructor",
-              "Attributes": [],
-              "MethodInfo": "Void .ctor()"
-            },
-            "Void set_MaxItemCount(System.Nullable`1[System.Int32])[System.Runtime.CompilerServices.CompilerGeneratedAttribute()]": {
-              "Type": "Method",
-              "Attributes": [
-                "CompilerGeneratedAttribute"
-              ],
-              "MethodInfo": "Void set_MaxItemCount(System.Nullable`1[System.Int32])"
-            },
-            "Void set_StartTime(System.Nullable`1[System.DateTime])[System.Runtime.CompilerServices.CompilerGeneratedAttribute()]": {
-              "Type": "Method",
-              "Attributes": [
-                "CompilerGeneratedAttribute"
-              ],
-              "MethodInfo": "Void set_StartTime(System.Nullable`1[System.DateTime])"
-            }
-          },
-          "NestedTypes": {}
-        },
         "ContainerRequestOptions": {
           "Subclasses": {},
           "Members": {
@@ -5175,18 +4843,6 @@
         "ItemRequestOptions": {
           "Subclasses": {},
           "Members": {
-            "Microsoft.Azure.Cosmos.EncryptionOptions EncryptionOptions": {
-              "Type": "Property",
-              "Attributes": [],
-              "MethodInfo": null
-            },
-            "Microsoft.Azure.Cosmos.EncryptionOptions get_EncryptionOptions()[System.Runtime.CompilerServices.CompilerGeneratedAttribute()]": {
-              "Type": "Method",
-              "Attributes": [
-                "CompilerGeneratedAttribute"
-              ],
-              "MethodInfo": "Microsoft.Azure.Cosmos.EncryptionOptions get_EncryptionOptions()"
-            },
             "System.Collections.Generic.IEnumerable`1[System.String] get_PostTriggers()[System.Runtime.CompilerServices.CompilerGeneratedAttribute()]": {
               "Type": "Method",
               "Attributes": [
@@ -5267,20 +4923,12 @@
               "Attributes": [],
               "MethodInfo": "Void set_ConsistencyLevel(System.Nullable`1[Microsoft.Azure.Cosmos.ConsistencyLevel])"
             },
-<<<<<<< HEAD
-            "Void set_EncryptionOptions(Microsoft.Azure.Cosmos.EncryptionOptions)[System.Runtime.CompilerServices.CompilerGeneratedAttribute()]": {
-=======
             "Void set_EnableContentResponseOnWrite(System.Nullable`1[System.Boolean])[System.Runtime.CompilerServices.CompilerGeneratedAttribute()]": {
->>>>>>> 359e4857
               "Type": "Method",
               "Attributes": [
                 "CompilerGeneratedAttribute"
               ],
-<<<<<<< HEAD
-              "MethodInfo": "Void set_EncryptionOptions(Microsoft.Azure.Cosmos.EncryptionOptions)"
-=======
               "MethodInfo": "Void set_EnableContentResponseOnWrite(System.Nullable`1[System.Boolean])"
->>>>>>> 359e4857
             },
             "Void set_IndexingDirective(System.Nullable`1[Microsoft.Azure.Cosmos.IndexingDirective])[System.Runtime.CompilerServices.CompilerGeneratedAttribute()]": {
               "Type": "Method",
@@ -5558,18 +5206,6 @@
         "TransactionalBatchItemRequestOptions": {
           "Subclasses": {},
           "Members": {
-            "Microsoft.Azure.Cosmos.EncryptionOptions EncryptionOptions": {
-              "Type": "Property",
-              "Attributes": [],
-              "MethodInfo": null
-            },
-            "Microsoft.Azure.Cosmos.EncryptionOptions get_EncryptionOptions()[System.Runtime.CompilerServices.CompilerGeneratedAttribute()]": {
-              "Type": "Method",
-              "Attributes": [
-                "CompilerGeneratedAttribute"
-              ],
-              "MethodInfo": "Microsoft.Azure.Cosmos.EncryptionOptions get_EncryptionOptions()"
-            },
             "System.Nullable`1[Microsoft.Azure.Cosmos.IndexingDirective] get_IndexingDirective()[System.Runtime.CompilerServices.CompilerGeneratedAttribute()]": {
               "Type": "Method",
               "Attributes": [
@@ -5599,20 +5235,12 @@
               "Attributes": [],
               "MethodInfo": "Void .ctor()"
             },
-<<<<<<< HEAD
-            "Void set_EncryptionOptions(Microsoft.Azure.Cosmos.EncryptionOptions)[System.Runtime.CompilerServices.CompilerGeneratedAttribute()]": {
-=======
             "Void set_EnableContentResponseOnWrite(System.Nullable`1[System.Boolean])[System.Runtime.CompilerServices.CompilerGeneratedAttribute()]": {
->>>>>>> 359e4857
               "Type": "Method",
               "Attributes": [
                 "CompilerGeneratedAttribute"
               ],
-<<<<<<< HEAD
-              "MethodInfo": "Void set_EncryptionOptions(Microsoft.Azure.Cosmos.EncryptionOptions)"
-=======
               "MethodInfo": "Void set_EnableContentResponseOnWrite(System.Nullable`1[System.Boolean])"
->>>>>>> 359e4857
             },
             "Void set_IndexingDirective(System.Nullable`1[Microsoft.Azure.Cosmos.IndexingDirective])[System.Runtime.CompilerServices.CompilerGeneratedAttribute()]": {
               "Type": "Method",
@@ -8311,18 +7939,6 @@
     "TransactionalBatchItemRequestOptions": {
       "Subclasses": {},
       "Members": {
-        "Microsoft.Azure.Cosmos.EncryptionOptions EncryptionOptions": {
-          "Type": "Property",
-          "Attributes": [],
-          "MethodInfo": null
-        },
-        "Microsoft.Azure.Cosmos.EncryptionOptions get_EncryptionOptions()[System.Runtime.CompilerServices.CompilerGeneratedAttribute()]": {
-          "Type": "Method",
-          "Attributes": [
-            "CompilerGeneratedAttribute"
-          ],
-          "MethodInfo": "Microsoft.Azure.Cosmos.EncryptionOptions get_EncryptionOptions()"
-        },
         "System.Nullable`1[Microsoft.Azure.Cosmos.IndexingDirective] get_IndexingDirective()[System.Runtime.CompilerServices.CompilerGeneratedAttribute()]": {
           "Type": "Method",
           "Attributes": [
@@ -8352,20 +7968,12 @@
           "Attributes": [],
           "MethodInfo": "Void .ctor()"
         },
-<<<<<<< HEAD
-        "Void set_EncryptionOptions(Microsoft.Azure.Cosmos.EncryptionOptions)[System.Runtime.CompilerServices.CompilerGeneratedAttribute()]": {
-=======
         "Void set_EnableContentResponseOnWrite(System.Nullable`1[System.Boolean])[System.Runtime.CompilerServices.CompilerGeneratedAttribute()]": {
->>>>>>> 359e4857
-          "Type": "Method",
-          "Attributes": [
-            "CompilerGeneratedAttribute"
-          ],
-<<<<<<< HEAD
-          "MethodInfo": "Void set_EncryptionOptions(Microsoft.Azure.Cosmos.EncryptionOptions)"
-=======
+          "Type": "Method",
+          "Attributes": [
+            "CompilerGeneratedAttribute"
+          ],
           "MethodInfo": "Void set_EnableContentResponseOnWrite(System.Nullable`1[System.Boolean])"
->>>>>>> 359e4857
         },
         "Void set_IndexingDirective(System.Nullable`1[Microsoft.Azure.Cosmos.IndexingDirective])[System.Runtime.CompilerServices.CompilerGeneratedAttribute()]": {
           "Type": "Method",
